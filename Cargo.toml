[package]
name = "chrono"
version = "0.5.0-alpha.1"
description = "Date and time library for Rust"
homepage = "https://github.com/chronotope/chrono"
documentation = "https://docs.rs/chrono/"
repository = "https://github.com/chronotope/chrono"
keywords = ["date", "time", "calendar"]
categories = ["date-and-time"]
readme = "README.md"
license = "MIT OR Apache-2.0"
exclude = ["/ci/*"]
edition = "2018"
rust-version = "1.56.0"

[lib]
name = "chrono"

[features]
default = ["clock", "std", "wasmbind"]
alloc = []
libc = []
std = []
clock = ["std", "windows-sys", "iana-time-zone"]
wasmbind = ["wasm-bindgen", "js-sys"]
unstable-locales = ["pure-rust-locales", "alloc"]
__internal_bench = ["criterion"]
__doctest = []

[dependencies]
serde = { version = "1.0.99", default-features = false, optional = true }
pure-rust-locales = { version = "0.5.2", optional = true }
criterion = { version = "0.4.0", optional = true }
rkyv = {version = "0.7", optional = true}
arbitrary = { version = "1.0.0", features = ["derive"], optional = true }

[target.'cfg(all(target_arch = "wasm32", not(any(target_os = "emscripten", target_os = "wasi"))))'.dependencies]
wasm-bindgen = { version = "0.2", optional = true }
js-sys = { version = "0.3", optional = true } # contains FFI bindings for the JS Date API

[target.'cfg(windows)'.dependencies]
<<<<<<< HEAD
windows-sys = { version = "0.48.0", features = ["Win32_System_Time", "Win32_Foundation"], optional = true }
=======
winapi = { version = "0.3.0", features = ["std", "minwinbase", "minwindef", "timezoneapi", "sysinfoapi"], optional = true }
>>>>>>> 4ce9e830

[target.'cfg(unix)'.dependencies]
iana-time-zone = { version = "0.1.45", optional = true, features = ["fallback"] }

[dev-dependencies]
serde_json = { version = "1" }
serde_derive = { version = "1", default-features = false }
bincode = { version = "1.3.0" }
num-iter = { version = "0.1.35", default-features = false }
doc-comment = { version = "0.3" }

[target.'cfg(all(target_arch = "wasm32", not(any(target_os = "emscripten", target_os = "wasi"))))'.dev-dependencies]
wasm-bindgen-test = "0.3"

[package.metadata.docs.rs]
features = ["serde"]
rustdoc-args = ["--cfg", "docsrs"]

[package.metadata.playground]
features = ["serde"]

[[bench]]
name = "chrono"
required-features = ["__internal_bench"]
harness = false

[[bench]]
name = "serde"
required-features = ["__internal_bench", "serde"]
harness = false<|MERGE_RESOLUTION|>--- conflicted
+++ resolved
@@ -39,11 +39,7 @@
 js-sys = { version = "0.3", optional = true } # contains FFI bindings for the JS Date API
 
 [target.'cfg(windows)'.dependencies]
-<<<<<<< HEAD
-windows-sys = { version = "0.48.0", features = ["Win32_System_Time", "Win32_Foundation"], optional = true }
-=======
-winapi = { version = "0.3.0", features = ["std", "minwinbase", "minwindef", "timezoneapi", "sysinfoapi"], optional = true }
->>>>>>> 4ce9e830
+windows-sys = { version = "0.48.0", features = ["Win32_System_Time", "Win32_System_SystemInformation", "Win32_Foundation"], optional = true }
 
 [target.'cfg(unix)'.dependencies]
 iana-time-zone = { version = "0.1.45", optional = true, features = ["fallback"] }
