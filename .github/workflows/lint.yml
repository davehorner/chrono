name: lint

on:
  push:
    branches: [main, 0.4.x]
  pull_request:
<<<<<<< HEAD
    paths:
      - "**.rs"
      - .github/**
      - .ci/**
      - Cargo.toml
      - CITATION.cff
      - deny.toml
=======
>>>>>>> dc9ea3ab

jobs:
  lint:
    runs-on: ubuntu-latest

    steps:
      - uses: actions/checkout@v3
      - uses: dtolnay/rust-toolchain@stable
      - uses: Swatinem/rust-cache@v2
<<<<<<< HEAD
      - run: cargo fmt -- --check --color=always
      - run: cargo clippy --color=always -- -D warnings
=======
      - run: |
          cargo fmt --check -- --color=always
          cargo fmt --check --manifest-path fuzz/Cargo.toml
      - run: |
          cargo clippy --color=always -- -D warnings -A clippy::manual-non-exhaustive
          cargo clippy --manifest-path fuzz/Cargo.toml --color=always -- -D warnings
>>>>>>> dc9ea3ab
        env:
          RUSTFLAGS: "-Dwarnings"

  cargo-deny:
    runs-on: ubuntu-latest
    steps:
    - uses: actions/checkout@v3
    - uses: EmbarkStudios/cargo-deny-action@v1

  cffconvert:
    runs-on: ubuntu-latest
    steps:
      - uses: actions/checkout@v3
        with:
          persist-credentials: false
      - uses: citation-file-format/cffconvert-github-action@2.0.0
        with:
          args: --validate<|MERGE_RESOLUTION|>--- conflicted
+++ resolved
@@ -4,16 +4,6 @@
   push:
     branches: [main, 0.4.x]
   pull_request:
-<<<<<<< HEAD
-    paths:
-      - "**.rs"
-      - .github/**
-      - .ci/**
-      - Cargo.toml
-      - CITATION.cff
-      - deny.toml
-=======
->>>>>>> dc9ea3ab
 
 jobs:
   lint:
@@ -23,17 +13,12 @@
       - uses: actions/checkout@v3
       - uses: dtolnay/rust-toolchain@stable
       - uses: Swatinem/rust-cache@v2
-<<<<<<< HEAD
-      - run: cargo fmt -- --check --color=always
-      - run: cargo clippy --color=always -- -D warnings
-=======
       - run: |
           cargo fmt --check -- --color=always
           cargo fmt --check --manifest-path fuzz/Cargo.toml
       - run: |
           cargo clippy --color=always -- -D warnings -A clippy::manual-non-exhaustive
           cargo clippy --manifest-path fuzz/Cargo.toml --color=always -- -D warnings
->>>>>>> dc9ea3ab
         env:
           RUSTFLAGS: "-Dwarnings"
 
