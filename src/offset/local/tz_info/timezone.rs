//! Types related to a time zone.

use std::fs::{self, File};
use std::io::{self, Read};
use std::path::{Path, PathBuf};
use std::{cmp::Ordering, fmt, str};

use super::rule::{AlternateTime, TransitionRule};
use super::{parser, Error, DAYS_PER_WEEK, SECONDS_PER_DAY};
use crate::{expect, FixedOffset};

/// Time zone
#[derive(Debug, Clone, Eq, PartialEq)]
pub(crate) struct TimeZone {
    /// List of transitions
    transitions: Vec<Transition>,
    /// List of local time types (cannot be empty)
    local_time_types: Vec<LocalTimeType>,
    /// List of leap seconds
    leap_seconds: Vec<LeapSecond>,
    /// Extra transition rule applicable after the last transition
    extra_rule: Option<TransitionRule>,
}

impl TimeZone {
    /// Returns local time zone.
    ///
    /// This method in not supported on non-UNIX platforms, and returns the UTC time zone instead.
    ///
    pub(crate) fn local(env_tz: Option<&str>) -> Result<Self, Error> {
        match env_tz {
            Some(tz) => Self::from_posix_tz(tz),
            None => Self::from_posix_tz("localtime"),
        }
    }

    /// Construct a time zone from a POSIX TZ string, as described in [the POSIX documentation of the `TZ` environment variable](https://pubs.opengroup.org/onlinepubs/9699919799/basedefs/V1_chap08.html).
    fn from_posix_tz(tz_string: &str) -> Result<Self, Error> {
        if tz_string.is_empty() {
            return Err(Error::InvalidTzString("empty TZ string"));
        }

        if tz_string == "localtime" {
            return Self::from_tz_data(&fs::read("/etc/localtime")?);
        }

        // attributes are not allowed on if blocks in Rust 1.38
        #[cfg(target_os = "android")]
        {
            if let Ok(bytes) = android_tzdata::find_tz_data(tz_string) {
                return Self::from_tz_data(&bytes);
            }
        }

        let mut chars = tz_string.chars();
        if chars.next() == Some(':') {
            return Self::from_file(&mut find_tz_file(chars.as_str())?);
        }

        if let Ok(mut file) = find_tz_file(tz_string) {
            return Self::from_file(&mut file);
        }

        // TZ string extensions are not allowed
        let tz_string = tz_string.trim_matches(|c: char| c.is_ascii_whitespace());
        let rule = TransitionRule::from_tz_string(tz_string.as_bytes(), false)?;
        Self::new(
            vec![],
            match rule {
                TransitionRule::Fixed(local_time_type) => vec![local_time_type],
                TransitionRule::Alternate(AlternateTime { std, dst, .. }) => vec![std, dst],
            },
            vec![],
            Some(rule),
        )
    }

    /// Construct a time zone
    pub(super) fn new(
        transitions: Vec<Transition>,
        local_time_types: Vec<LocalTimeType>,
        leap_seconds: Vec<LeapSecond>,
        extra_rule: Option<TransitionRule>,
    ) -> Result<Self, Error> {
        let new = Self { transitions, local_time_types, leap_seconds, extra_rule };
        new.as_ref().validate()?;
        Ok(new)
    }

    /// Construct a time zone from the contents of a time zone file
    fn from_file(file: &mut File) -> Result<Self, Error> {
        let mut bytes = Vec::new();
        file.read_to_end(&mut bytes)?;
        Self::from_tz_data(&bytes)
    }

    /// Construct a time zone from the contents of a time zone file
    ///
    /// Parse TZif data as described in [RFC 8536](https://datatracker.ietf.org/doc/html/rfc8536).
    pub(crate) fn from_tz_data(bytes: &[u8]) -> Result<Self, Error> {
        parser::parse(bytes)
    }

    /// Construct a time zone with the specified UTC offset in seconds
    fn fixed(ut_offset: i32) -> Result<Self, Error> {
        Ok(Self {
            transitions: Vec::new(),
            local_time_types: vec![LocalTimeType::with_offset(ut_offset)?],
            leap_seconds: Vec::new(),
            extra_rule: None,
        })
    }

    /// Construct the time zone associated to UTC
    pub(crate) fn utc() -> Self {
        Self {
            transitions: Vec::new(),
            local_time_types: vec![LocalTimeType::UTC],
            leap_seconds: Vec::new(),
            extra_rule: None,
        }
    }

    /// Find the local time type associated to the time zone at the specified Unix time in seconds
    pub(crate) fn find_local_time_type(&self, unix_time: i64) -> Result<&LocalTimeType, Error> {
        self.as_ref().find_local_time_type(unix_time)
    }

    // should we pass NaiveDateTime all the way through to this fn?
    pub(crate) fn find_local_offset_from_local(
        &self,
        local_time: i64,
        year: i32,
    ) -> Result<crate::LocalResult<FixedOffset>, Error> {
        self.as_ref().find_local_offset_from_local(local_time, year)
    }

    /// Returns a reference to the time zone
    fn as_ref(&self) -> TimeZoneRef {
        TimeZoneRef {
            transitions: &self.transitions,
            local_time_types: &self.local_time_types,
            leap_seconds: &self.leap_seconds,
            extra_rule: &self.extra_rule,
        }
    }
}

/// Reference to a time zone
#[derive(Debug, Copy, Clone, Eq, PartialEq)]
pub(crate) struct TimeZoneRef<'a> {
    /// List of transitions
    transitions: &'a [Transition],
    /// List of local time types (cannot be empty)
    local_time_types: &'a [LocalTimeType],
    /// List of leap seconds
    leap_seconds: &'a [LeapSecond],
    /// Extra transition rule applicable after the last transition
    extra_rule: &'a Option<TransitionRule>,
}

impl<'a> TimeZoneRef<'a> {
    /// Find the local time type associated to the time zone at the specified Unix time in seconds
    pub(crate) fn find_local_time_type(&self, unix_time: i64) -> Result<&'a LocalTimeType, Error> {
        let extra_rule = match self.transitions.last() {
            None => match self.extra_rule {
                Some(extra_rule) => extra_rule,
                None => return Ok(&self.local_time_types[0]),
            },
            Some(last_transition) => {
                let unix_leap_time = match self.unix_time_to_unix_leap_time(unix_time) {
                    Ok(unix_leap_time) => unix_leap_time,
                    Err(Error::OutOfRange(error)) => return Err(Error::FindLocalTimeType(error)),
                    Err(err) => return Err(err),
                };

                if unix_leap_time >= last_transition.unix_leap_time {
                    match self.extra_rule {
                        Some(extra_rule) => extra_rule,
                        None => {
                            // RFC 8536 3.2:
                            // "Local time for timestamps on or after the last transition is
                            // specified by the TZ string in the footer (Section 3.3) if present
                            // and nonempty; otherwise, it is unspecified."
                            //
                            // Older versions of macOS (1.12 and before?) have TZif file with a
                            // missing TZ string, and use the offset given by the last transition.
                            return Ok(
                                &self.local_time_types[last_transition.local_time_type_index]
                            );
                        }
                    }
                } else {
                    let index = match self
                        .transitions
                        .binary_search_by_key(&unix_leap_time, Transition::unix_leap_time)
                    {
                        Ok(x) => x + 1,
                        Err(x) => x,
                    };

                    let local_time_type_index = if index > 0 {
                        self.transitions[index - 1].local_time_type_index
                    } else {
                        0
                    };
                    return Ok(&self.local_time_types[local_time_type_index]);
                }
            }
        };

        match extra_rule.find_local_time_type(unix_time) {
            Ok(local_time_type) => Ok(local_time_type),
            Err(Error::OutOfRange(error)) => Err(Error::FindLocalTimeType(error)),
            err => err,
        }
    }

    pub(crate) fn find_local_offset_from_local(
        &self,
        local_time: i64,
        year: i32,
    ) -> Result<crate::LocalResult<FixedOffset>, Error> {
        // #TODO: this is wrong as we need 'local_time_to_local_leap_time ?
        // but ... does the local time even include leap seconds ??
        // let unix_leap_time = match self.unix_time_to_unix_leap_time(local_time) {
        //     Ok(unix_leap_time) => unix_leap_time,
        //     Err(Error::OutOfRange(error)) => return Err(Error::FindLocalTimeType(error)),
        //     Err(err) => return Err(err),
        // };
        let local_leap_time = local_time;

        // if we have at least one transition,
        // we must check _all_ of them, incase of any Overlapping (LocalResult::Ambiguous) or Skipping (LocalResult::None) transitions
        let offset_after_last = if !self.transitions.is_empty() {
            let mut prev = self.local_time_types[0];

            for transition in self.transitions {
                let after_ltt = self.local_time_types[transition.local_time_type_index];

                // the end and start here refers to where the time starts prior to the transition
                // and where it ends up after. not the temporal relationship.
                let transition_end = transition.unix_leap_time + after_ltt.raw_offset() as i64;
                let transition_start = transition.unix_leap_time + prev.raw_offset() as i64;

                match transition_start.cmp(&transition_end) {
                    Ordering::Greater => {
                        // bakwards transition, eg from DST to regular
                        // this means a given local time could have one of two possible offsets
                        if local_leap_time < transition_end {
                            return Ok(crate::LocalResult::Single(prev.offset()));
                        } else if local_leap_time >= transition_end
                            && local_leap_time <= transition_start
                        {
                            if prev.raw_offset() < after_ltt.raw_offset() {
                                return Ok(crate::LocalResult::Ambiguous(
                                    prev.offset(),
                                    after_ltt.offset(),
                                ));
                            } else {
                                return Ok(crate::LocalResult::Ambiguous(
                                    after_ltt.offset(),
                                    prev.offset(),
                                ));
                            }
                        }
                    }
                    Ordering::Equal => {
                        // should this ever happen? presumably we have to handle it anyway.
                        if local_leap_time < transition_start {
                            return Ok(crate::LocalResult::Single(prev.offset()));
                        } else if local_leap_time == transition_end {
                            if prev.raw_offset() < after_ltt.raw_offset() {
                                return Ok(crate::LocalResult::Ambiguous(
                                    prev.offset(),
                                    after_ltt.offset(),
                                ));
                            } else {
                                return Ok(crate::LocalResult::Ambiguous(
                                    after_ltt.offset(),
                                    prev.offset(),
                                ));
                            }
                        }
                    }
                    Ordering::Less => {
                        // forwards transition, eg from regular to DST
                        // this means that times that are skipped are invalid local times
                        if local_leap_time <= transition_start {
                            return Ok(crate::LocalResult::Single(prev.offset()));
                        } else if local_leap_time < transition_end {
                            return Ok(crate::LocalResult::None);
                        } else if local_leap_time == transition_end {
                            return Ok(crate::LocalResult::Single(after_ltt.offset()));
                        }
                    }
                }

                // try the next transition, we are fully after this one
                prev = after_ltt;
            }

            prev
        } else {
            self.local_time_types[0]
        };

        if let Some(extra_rule) = self.extra_rule {
            match extra_rule.find_local_offset_from_local(local_time, year) {
                Ok(offset) => Ok(offset),
                Err(Error::OutOfRange(error)) => Err(Error::FindLocalTimeType(error)),
                err => err,
            }
        } else {
            Ok(crate::LocalResult::Single(offset_after_last.offset()))
        }
    }

    /// Check time zone inputs
    fn validate(&self) -> Result<(), Error> {
        // Check local time types
        let local_time_types_size = self.local_time_types.len();
        if local_time_types_size == 0 {
            return Err(Error::TimeZone("list of local time types must not be empty"));
        }

        // Check transitions
        let mut i_transition = 0;
        while i_transition < self.transitions.len() {
            if self.transitions[i_transition].local_time_type_index >= local_time_types_size {
                return Err(Error::TimeZone("invalid local time type index"));
            }

            if i_transition + 1 < self.transitions.len()
                && self.transitions[i_transition].unix_leap_time
                    >= self.transitions[i_transition + 1].unix_leap_time
            {
                return Err(Error::TimeZone("invalid transition"));
            }

            i_transition += 1;
        }

        // Check leap seconds
        if !(self.leap_seconds.is_empty()
            || self.leap_seconds[0].unix_leap_time >= 0
                && self.leap_seconds[0].correction.saturating_abs() == 1)
        {
            return Err(Error::TimeZone("invalid leap second"));
        }

        let min_interval = SECONDS_PER_28_DAYS - 1;

        let mut i_leap_second = 0;
        while i_leap_second < self.leap_seconds.len() {
            if i_leap_second + 1 < self.leap_seconds.len() {
                let x0 = &self.leap_seconds[i_leap_second];
                let x1 = &self.leap_seconds[i_leap_second + 1];

                let diff_unix_leap_time = x1.unix_leap_time.saturating_sub(x0.unix_leap_time);
                let abs_diff_correction =
                    x1.correction.saturating_sub(x0.correction).saturating_abs();

                if !(diff_unix_leap_time >= min_interval && abs_diff_correction == 1) {
                    return Err(Error::TimeZone("invalid leap second"));
                }
            }
            i_leap_second += 1;
        }

        // Check extra rule
        let (extra_rule, last_transition) = match (&self.extra_rule, self.transitions.last()) {
            (Some(rule), Some(trans)) => (rule, trans),
            _ => return Ok(()),
        };

        let last_local_time_type = &self.local_time_types[last_transition.local_time_type_index];
        let unix_time = match self.unix_leap_time_to_unix_time(last_transition.unix_leap_time) {
            Ok(unix_time) => unix_time,
            Err(Error::OutOfRange(error)) => return Err(Error::TimeZone(error)),
            Err(err) => return Err(err),
        };

        let rule_local_time_type = match extra_rule.find_local_time_type(unix_time) {
            Ok(rule_local_time_type) => rule_local_time_type,
            Err(Error::OutOfRange(error)) => return Err(Error::TimeZone(error)),
            Err(err) => return Err(err),
        };

        let check = last_local_time_type.offset() == rule_local_time_type.offset()
            && last_local_time_type.is_dst == rule_local_time_type.is_dst
            && match (&last_local_time_type.name, &rule_local_time_type.name) {
                (Some(x), Some(y)) => x.equal(y),
                (None, None) => true,
                _ => false,
            };

        if !check {
            return Err(Error::TimeZone(
                "extra transition rule is inconsistent with the last transition",
            ));
        }

        Ok(())
    }

    /// Convert Unix time to Unix leap time, from the list of leap seconds in a time zone
    const fn unix_time_to_unix_leap_time(&self, unix_time: i64) -> Result<i64, Error> {
        let mut unix_leap_time = unix_time;

        let mut i = 0;
        while i < self.leap_seconds.len() {
            let leap_second = &self.leap_seconds[i];

            if unix_leap_time < leap_second.unix_leap_time {
                break;
            }

            unix_leap_time = match unix_time.checked_add(leap_second.correction as i64) {
                Some(unix_leap_time) => unix_leap_time,
                None => return Err(Error::OutOfRange("out of range operation")),
            };

            i += 1;
        }

        Ok(unix_leap_time)
    }

    /// Convert Unix leap time to Unix time, from the list of leap seconds in a time zone
    fn unix_leap_time_to_unix_time(&self, unix_leap_time: i64) -> Result<i64, Error> {
        if unix_leap_time == i64::min_value() {
            return Err(Error::OutOfRange("out of range operation"));
        }

        let index = match self
            .leap_seconds
            .binary_search_by_key(&(unix_leap_time - 1), LeapSecond::unix_leap_time)
        {
            Ok(x) => x + 1,
            Err(x) => x,
        };

        let correction = if index > 0 { self.leap_seconds[index - 1].correction } else { 0 };

        match unix_leap_time.checked_sub(correction as i64) {
            Some(unix_time) => Ok(unix_time),
            None => Err(Error::OutOfRange("out of range operation")),
        }
    }

    /// The UTC time zone
    const UTC: TimeZoneRef<'static> = TimeZoneRef {
        transitions: &[],
        local_time_types: &[LocalTimeType::UTC],
        leap_seconds: &[],
        extra_rule: &None,
    };
}

/// Transition of a TZif file
#[derive(Debug, Copy, Clone, Eq, PartialEq)]
pub(super) struct Transition {
    /// Unix leap time
    unix_leap_time: i64,
    /// Index specifying the local time type of the transition
    local_time_type_index: usize,
}

impl Transition {
    /// Construct a TZif file transition
    pub(super) const fn new(unix_leap_time: i64, local_time_type_index: usize) -> Self {
        Self { unix_leap_time, local_time_type_index }
    }

    /// Returns Unix leap time
    const fn unix_leap_time(&self) -> i64 {
        self.unix_leap_time
    }
}

/// Leap second of a TZif file
#[derive(Debug, Copy, Clone, Eq, PartialEq)]
pub(super) struct LeapSecond {
    /// Unix leap time
    unix_leap_time: i64,
    /// Leap second correction
    correction: i32,
}

impl LeapSecond {
    /// Construct a TZif file leap second
    pub(super) const fn new(unix_leap_time: i64, correction: i32) -> Self {
        Self { unix_leap_time, correction }
    }

    /// Returns Unix leap time
    const fn unix_leap_time(&self) -> i64 {
        self.unix_leap_time
    }
}

/// ASCII-encoded fixed-capacity string, used for storing time zone names
#[derive(Copy, Clone, Eq, PartialEq)]
struct TimeZoneName {
    /// Length-prefixed string buffer
    bytes: [u8; 8],
}

impl TimeZoneName {
    /// Construct a time zone name
    ///
    /// man tzfile(5):
    /// Time zone designations should consist of at least three (3) and no more than six (6) ASCII
    /// characters from the set of alphanumerics, “-”, and “+”. This is for compatibility with
    /// POSIX requirements for time zone abbreviations.
    fn new(input: &[u8]) -> Result<Self, Error> {
        let len = input.len();

        if !(3..=7).contains(&len) {
            return Err(Error::LocalTimeType(
                "time zone name must have between 3 and 7 characters",
            ));
        }

        let mut bytes = [0; 8];
        bytes[0] = input.len() as u8;

        let mut i = 0;
        while i < len {
            let b = input[i];
            match b {
                b'0'..=b'9' | b'A'..=b'Z' | b'a'..=b'z' | b'+' | b'-' => {}
                _ => return Err(Error::LocalTimeType("invalid characters in time zone name")),
            }

            bytes[i + 1] = b;
            i += 1;
        }

        Ok(Self { bytes })
    }

    /// Returns time zone name as a byte slice
    fn as_bytes(&self) -> &[u8] {
        match self.bytes[0] {
            3 => &self.bytes[1..4],
            4 => &self.bytes[1..5],
            5 => &self.bytes[1..6],
            6 => &self.bytes[1..7],
            7 => &self.bytes[1..8],
            _ => unreachable!(),
        }
    }

    /// Check if two time zone names are equal
    fn equal(&self, other: &Self) -> bool {
        self.bytes == other.bytes
    }
}

impl AsRef<str> for TimeZoneName {
    fn as_ref(&self) -> &str {
        // SAFETY: ASCII is valid UTF-8
        unsafe { str::from_utf8_unchecked(self.as_bytes()) }
    }
}

impl fmt::Debug for TimeZoneName {
    fn fmt(&self, f: &mut fmt::Formatter) -> fmt::Result {
        self.as_ref().fmt(f)
    }
}

/// Local time type associated to a time zone
#[derive(Debug, Copy, Clone, Eq, PartialEq)]
pub(crate) struct LocalTimeType {
    /// Offset from UTC in seconds
    ut_offset: FixedOffset,
    /// Daylight Saving Time indicator
    is_dst: bool,
    /// Time zone name
    name: Option<TimeZoneName>,
}

impl LocalTimeType {
    /// Construct a local time type
    pub(super) fn new(ut_offset: i32, is_dst: bool, name: Option<&[u8]>) -> Result<Self, Error> {
        let ut_offset =
            FixedOffset::east_opt(ut_offset).ok_or(Error::LocalTimeType("invalid UTC offset"))?;

        let name = match name {
            Some(name) => Some(TimeZoneName::new(name)?),
            None => None,
        };

        Ok(Self { ut_offset, is_dst, name })
    }

    /// Construct a local time type with the specified UTC offset in seconds
    pub(super) const fn with_offset(ut_offset: i32) -> Result<Self, Error> {
        match FixedOffset::east_opt(ut_offset) {
            Some(ut_offset) => Ok(Self { ut_offset, is_dst: false, name: None }),
            None => Err(Error::LocalTimeType("invalid UTC offset")),
        }
    }

    /// Returns offset from UTC in seconds
    pub(crate) const fn raw_offset(&self) -> i32 {
        self.ut_offset.local_minus_utc()
    }

    /// Returns offset from UTC as `FixedOffset`
    pub(crate) const fn offset(&self) -> FixedOffset {
        self.ut_offset
    }

    /// Returns daylight saving time indicator
    pub(super) const fn is_dst(&self) -> bool {
        self.is_dst
    }

    pub(super) const UTC: LocalTimeType = {
        let ut_offset = expect!(FixedOffset::east_opt(0), "FixedOffset::east out of bounds");
        Self { ut_offset, is_dst: false, name: None }
    };
}

/// Open the TZif file corresponding to a TZ string
fn find_tz_file(path: impl AsRef<Path>) -> Result<File, Error> {
    // Don't check system timezone directories on non-UNIX platforms
    #[cfg(not(unix))]
    return Ok(File::open(path)?);

    #[cfg(unix)]
    {
        let path = path.as_ref();
        if path.is_absolute() {
            return Ok(File::open(path)?);
        }

        for folder in &ZONE_INFO_DIRECTORIES {
            if let Ok(file) = File::open(PathBuf::from(folder).join(path)) {
                return Ok(file);
            }
        }

        Err(Error::Io(io::ErrorKind::NotFound.into()))
    }
}

// Possible system timezone directories
#[cfg(unix)]
const ZONE_INFO_DIRECTORIES: [&str; 4] =
    ["/usr/share/zoneinfo", "/share/zoneinfo", "/etc/zoneinfo", "/usr/share/lib/zoneinfo"];

/// Number of seconds in one week
pub(crate) const SECONDS_PER_WEEK: i64 = SECONDS_PER_DAY * DAYS_PER_WEEK;
/// Number of seconds in 28 days
const SECONDS_PER_28_DAYS: i64 = SECONDS_PER_DAY * 28;

#[cfg(test)]
mod tests {
    use super::super::Error;
    use super::{LeapSecond, LocalTimeType, TimeZone, TimeZoneName, Transition, TransitionRule};

    #[test]
    fn test_no_dst() -> Result<(), Error> {
        let tz_string = b"HST10";
        let transition_rule = TransitionRule::from_tz_string(tz_string, false)?;
        assert_eq!(transition_rule, LocalTimeType::new(-36000, false, Some(b"HST"))?.into());
        Ok(())
    }

    #[test]
    fn test_error() -> Result<(), Error> {
        assert!(matches!(
            TransitionRule::from_tz_string(b"IST-1GMT0", false),
            Err(Error::UnsupportedTzString(_))
        ));
        assert!(matches!(
            TransitionRule::from_tz_string(b"EET-2EEST", false),
            Err(Error::UnsupportedTzString(_))
        ));

        Ok(())
    }

    #[test]
    fn test_v1_file_with_leap_seconds() -> Result<(), Error> {
        let bytes = b"TZif\0\0\0\0\0\0\0\0\0\0\0\0\0\0\0\0\0\0\0\x01\0\0\0\x01\0\0\0\x1b\0\0\0\0\0\0\0\x01\0\0\0\x04\0\0\0\0\0\0UTC\0\x04\xb2\x58\0\0\0\0\x01\x05\xa4\xec\x01\0\0\0\x02\x07\x86\x1f\x82\0\0\0\x03\x09\x67\x53\x03\0\0\0\x04\x0b\x48\x86\x84\0\0\0\x05\x0d\x2b\x0b\x85\0\0\0\x06\x0f\x0c\x3f\x06\0\0\0\x07\x10\xed\x72\x87\0\0\0\x08\x12\xce\xa6\x08\0\0\0\x09\x15\x9f\xca\x89\0\0\0\x0a\x17\x80\xfe\x0a\0\0\0\x0b\x19\x62\x31\x8b\0\0\0\x0c\x1d\x25\xea\x0c\0\0\0\x0d\x21\xda\xe5\x0d\0\0\0\x0e\x25\x9e\x9d\x8e\0\0\0\x0f\x27\x7f\xd1\x0f\0\0\0\x10\x2a\x50\xf5\x90\0\0\0\x11\x2c\x32\x29\x11\0\0\0\x12\x2e\x13\x5c\x92\0\0\0\x13\x30\xe7\x24\x13\0\0\0\x14\x33\xb8\x48\x94\0\0\0\x15\x36\x8c\x10\x15\0\0\0\x16\x43\xb7\x1b\x96\0\0\0\x17\x49\x5c\x07\x97\0\0\0\x18\x4f\xef\x93\x18\0\0\0\x19\x55\x93\x2d\x99\0\0\0\x1a\x58\x68\x46\x9a\0\0\0\x1b\0\0";

        let time_zone = TimeZone::from_tz_data(bytes)?;

        let time_zone_result = TimeZone::new(
            Vec::new(),
            vec![LocalTimeType::new(0, false, Some(b"UTC"))?],
            vec![
                LeapSecond::new(78796800, 1),
                LeapSecond::new(94694401, 2),
                LeapSecond::new(126230402, 3),
                LeapSecond::new(157766403, 4),
                LeapSecond::new(189302404, 5),
                LeapSecond::new(220924805, 6),
                LeapSecond::new(252460806, 7),
                LeapSecond::new(283996807, 8),
                LeapSecond::new(315532808, 9),
                LeapSecond::new(362793609, 10),
                LeapSecond::new(394329610, 11),
                LeapSecond::new(425865611, 12),
                LeapSecond::new(489024012, 13),
                LeapSecond::new(567993613, 14),
                LeapSecond::new(631152014, 15),
                LeapSecond::new(662688015, 16),
                LeapSecond::new(709948816, 17),
                LeapSecond::new(741484817, 18),
                LeapSecond::new(773020818, 19),
                LeapSecond::new(820454419, 20),
                LeapSecond::new(867715220, 21),
                LeapSecond::new(915148821, 22),
                LeapSecond::new(1136073622, 23),
                LeapSecond::new(1230768023, 24),
                LeapSecond::new(1341100824, 25),
                LeapSecond::new(1435708825, 26),
                LeapSecond::new(1483228826, 27),
            ],
            None,
        )?;

        assert_eq!(time_zone, time_zone_result);

        Ok(())
    }

    #[test]
    fn test_v2_file() -> Result<(), Error> {
        let bytes = b"TZif2\0\0\0\0\0\0\0\0\0\0\0\0\0\0\0\0\0\0\x06\0\0\0\x06\0\0\0\0\0\0\0\x07\0\0\0\x06\0\0\0\x14\x80\0\0\0\xbb\x05\x43\x48\xbb\x21\x71\x58\xcb\x89\x3d\xc8\xd2\x23\xf4\x70\xd2\x61\x49\x38\xd5\x8d\x73\x48\x01\x02\x01\x03\x04\x01\x05\xff\xff\x6c\x02\0\0\xff\xff\x6c\x58\0\x04\xff\xff\x7a\x68\x01\x08\xff\xff\x7a\x68\x01\x0c\xff\xff\x7a\x68\x01\x10\xff\xff\x73\x60\0\x04LMT\0HST\0HDT\0HWT\0HPT\0\0\0\0\0\x01\0\0\0\0\0\x01\0TZif2\0\0\0\0\0\0\0\0\0\0\0\0\0\0\0\0\0\0\x06\0\0\0\x06\0\0\0\0\0\0\0\x07\0\0\0\x06\0\0\0\x14\xff\xff\xff\xff\x74\xe0\x70\xbe\xff\xff\xff\xff\xbb\x05\x43\x48\xff\xff\xff\xff\xbb\x21\x71\x58\xff\xff\xff\xff\xcb\x89\x3d\xc8\xff\xff\xff\xff\xd2\x23\xf4\x70\xff\xff\xff\xff\xd2\x61\x49\x38\xff\xff\xff\xff\xd5\x8d\x73\x48\x01\x02\x01\x03\x04\x01\x05\xff\xff\x6c\x02\0\0\xff\xff\x6c\x58\0\x04\xff\xff\x7a\x68\x01\x08\xff\xff\x7a\x68\x01\x0c\xff\xff\x7a\x68\x01\x10\xff\xff\x73\x60\0\x04LMT\0HST\0HDT\0HWT\0HPT\0\0\0\0\0\x01\0\0\0\0\0\x01\0\x0aHST10\x0a";

        let time_zone = TimeZone::from_tz_data(bytes)?;

        let time_zone_result = TimeZone::new(
            vec![
                Transition::new(-2334101314, 1),
                Transition::new(-1157283000, 2),
                Transition::new(-1155436200, 1),
                Transition::new(-880198200, 3),
                Transition::new(-769395600, 4),
                Transition::new(-765376200, 1),
                Transition::new(-712150200, 5),
            ],
            vec![
                LocalTimeType::new(-37886, false, Some(b"LMT"))?,
                LocalTimeType::new(-37800, false, Some(b"HST"))?,
                LocalTimeType::new(-34200, true, Some(b"HDT"))?,
                LocalTimeType::new(-34200, true, Some(b"HWT"))?,
                LocalTimeType::new(-34200, true, Some(b"HPT"))?,
                LocalTimeType::new(-36000, false, Some(b"HST"))?,
            ],
            Vec::new(),
            Some(TransitionRule::from(LocalTimeType::new(-36000, false, Some(b"HST"))?)),
        )?;

        assert_eq!(time_zone, time_zone_result);

        assert_eq!(
            *time_zone.find_local_time_type(-1156939200)?,
            LocalTimeType::new(-34200, true, Some(b"HDT"))?
        );
        assert_eq!(
            *time_zone.find_local_time_type(1546300800)?,
            LocalTimeType::new(-36000, false, Some(b"HST"))?
        );

        Ok(())
    }

    #[test]
    fn test_no_tz_string() -> Result<(), Error> {
        // Guayaquil from macOS 10.11
        let bytes = b"TZif\0\0\0\0\0\0\0\0\0\0\0\0\0\0\0\0\0\0\0\x02\0\0\0\x02\0\0\0\0\0\0\0\x01\0\0\0\x02\0\0\0\x08\xb6\xa4B\x18\x01\xff\xff\xb6h\0\0\xff\xff\xb9\xb0\0\x04QMT\0ECT\0\0\0\0\0";

        let time_zone = TimeZone::from_tz_data(bytes)?;
        dbg!(&time_zone);

        let time_zone_result = TimeZone::new(
            vec![Transition::new(-1230749160, 1)],
            vec![
                LocalTimeType::new(-18840, false, Some(b"QMT"))?,
                LocalTimeType::new(-18000, false, Some(b"ECT"))?,
            ],
            Vec::new(),
            None,
        )?;

        assert_eq!(time_zone, time_zone_result);

        assert_eq!(
            *time_zone.find_local_time_type(-1500000000)?,
            LocalTimeType::new(-18840, false, Some(b"QMT"))?
        );
        assert_eq!(
            *time_zone.find_local_time_type(0)?,
            LocalTimeType::new(-18000, false, Some(b"ECT"))?
        );

        Ok(())
    }

    #[test]
    fn test_tz_ascii_str() -> Result<(), Error> {
        assert!(matches!(TimeZoneName::new(b""), Err(Error::LocalTimeType(_))));
        assert!(matches!(TimeZoneName::new(b"A"), Err(Error::LocalTimeType(_))));
        assert!(matches!(TimeZoneName::new(b"AB"), Err(Error::LocalTimeType(_))));
        assert_eq!(TimeZoneName::new(b"CET")?.as_bytes(), b"CET");
        assert_eq!(TimeZoneName::new(b"CHADT")?.as_bytes(), b"CHADT");
        assert_eq!(TimeZoneName::new(b"abcdefg")?.as_bytes(), b"abcdefg");
        assert_eq!(TimeZoneName::new(b"UTC+02")?.as_bytes(), b"UTC+02");
        assert_eq!(TimeZoneName::new(b"-1230")?.as_bytes(), b"-1230");
        assert!(matches!(TimeZoneName::new("−0330".as_bytes()), Err(Error::LocalTimeType(_)))); // MINUS SIGN (U+2212)
        assert!(matches!(TimeZoneName::new(b"\x00123"), Err(Error::LocalTimeType(_))));
        assert!(matches!(TimeZoneName::new(b"12345678"), Err(Error::LocalTimeType(_))));
        assert!(matches!(TimeZoneName::new(b"GMT\0\0\0"), Err(Error::LocalTimeType(_))));

        Ok(())
    }

    #[test]
    fn test_time_zone() -> Result<(), Error> {
        let utc = LocalTimeType::UTC;
        let cet = LocalTimeType::with_offset(3600)?;

        let utc_local_time_types = vec![utc];
        let fixed_extra_rule = TransitionRule::from(cet);

        let time_zone_1 = TimeZone::new(vec![], utc_local_time_types.clone(), vec![], None)?;
        let time_zone_2 =
            TimeZone::new(vec![], utc_local_time_types.clone(), vec![], Some(fixed_extra_rule))?;
        let time_zone_3 =
            TimeZone::new(vec![Transition::new(0, 0)], utc_local_time_types.clone(), vec![], None)?;
        let time_zone_4 = TimeZone::new(
            vec![Transition::new(i32::min_value().into(), 0), Transition::new(0, 1)],
            vec![utc, cet],
            Vec::new(),
            Some(fixed_extra_rule),
        )?;

        assert_eq!(*time_zone_1.find_local_time_type(0)?, utc);
        assert_eq!(*time_zone_2.find_local_time_type(0)?, cet);

        assert_eq!(*time_zone_3.find_local_time_type(-1)?, utc);
        assert_eq!(*time_zone_3.find_local_time_type(0)?, utc);

        assert_eq!(*time_zone_4.find_local_time_type(-1)?, utc);
        assert_eq!(*time_zone_4.find_local_time_type(0)?, cet);

        let time_zone_err = TimeZone::new(
            vec![Transition::new(0, 0)],
            utc_local_time_types,
            vec![],
            Some(fixed_extra_rule),
        );
        assert!(time_zone_err.is_err());

        Ok(())
    }

    #[test]
    fn test_time_zone_from_posix_tz() -> Result<(), Error> {
        #[cfg(unix)]
        {
            // if the TZ var is set, this essentially _overrides_ the
            // time set by the localtime symlink
            // so just ensure that ::local() acts as expected
            // in this case
            if let Ok(tz) = std::env::var("TZ") {
                let time_zone_local = TimeZone::local(Some(tz.as_str()))?;
                let time_zone_local_1 = TimeZone::from_posix_tz(&tz)?;
                assert_eq!(time_zone_local, time_zone_local_1);
            }

<<<<<<< HEAD
            // `TimeZone::from_posix_tz("UTC")` will return `Error` if the environment does not have
            // a time zone database, like for example some docker containers.
            // In that case skip the test.
            if let Ok(time_zone_utc) = TimeZone::from_posix_tz("UTC") {
                assert_eq!(time_zone_utc.find_local_time_type(0)?.offset(), 0);
            }
=======
            let time_zone_utc = TimeZone::from_posix_tz("UTC")?;
            assert_eq!(time_zone_utc.find_local_time_type(0)?.raw_offset(), 0);
>>>>>>> 631f114c
        }

        assert!(TimeZone::from_posix_tz("EST5EDT,0/0,J365/25").is_err());
        assert!(TimeZone::from_posix_tz("").is_err());

        Ok(())
    }

    #[test]
    fn test_leap_seconds() -> Result<(), Error> {
        let time_zone = TimeZone::new(
            Vec::new(),
            vec![LocalTimeType::new(0, false, Some(b"UTC"))?],
            vec![
                LeapSecond::new(78796800, 1),
                LeapSecond::new(94694401, 2),
                LeapSecond::new(126230402, 3),
                LeapSecond::new(157766403, 4),
                LeapSecond::new(189302404, 5),
                LeapSecond::new(220924805, 6),
                LeapSecond::new(252460806, 7),
                LeapSecond::new(283996807, 8),
                LeapSecond::new(315532808, 9),
                LeapSecond::new(362793609, 10),
                LeapSecond::new(394329610, 11),
                LeapSecond::new(425865611, 12),
                LeapSecond::new(489024012, 13),
                LeapSecond::new(567993613, 14),
                LeapSecond::new(631152014, 15),
                LeapSecond::new(662688015, 16),
                LeapSecond::new(709948816, 17),
                LeapSecond::new(741484817, 18),
                LeapSecond::new(773020818, 19),
                LeapSecond::new(820454419, 20),
                LeapSecond::new(867715220, 21),
                LeapSecond::new(915148821, 22),
                LeapSecond::new(1136073622, 23),
                LeapSecond::new(1230768023, 24),
                LeapSecond::new(1341100824, 25),
                LeapSecond::new(1435708825, 26),
                LeapSecond::new(1483228826, 27),
            ],
            None,
        )?;

        let time_zone_ref = time_zone.as_ref();

        assert!(matches!(time_zone_ref.unix_leap_time_to_unix_time(1136073621), Ok(1136073599)));
        assert!(matches!(time_zone_ref.unix_leap_time_to_unix_time(1136073622), Ok(1136073600)));
        assert!(matches!(time_zone_ref.unix_leap_time_to_unix_time(1136073623), Ok(1136073600)));
        assert!(matches!(time_zone_ref.unix_leap_time_to_unix_time(1136073624), Ok(1136073601)));

        assert!(matches!(time_zone_ref.unix_time_to_unix_leap_time(1136073599), Ok(1136073621)));
        assert!(matches!(time_zone_ref.unix_time_to_unix_leap_time(1136073600), Ok(1136073623)));
        assert!(matches!(time_zone_ref.unix_time_to_unix_leap_time(1136073601), Ok(1136073624)));

        Ok(())
    }

    #[test]
    fn test_leap_seconds_overflow() -> Result<(), Error> {
        let time_zone_err = TimeZone::new(
            vec![Transition::new(i64::min_value(), 0)],
            vec![LocalTimeType::UTC],
            vec![LeapSecond::new(0, 1)],
            Some(TransitionRule::from(LocalTimeType::UTC)),
        );
        assert!(time_zone_err.is_err());

        let time_zone = TimeZone::new(
            vec![Transition::new(i64::max_value(), 0)],
            vec![LocalTimeType::UTC],
            vec![LeapSecond::new(0, 1)],
            None,
        )?;
        assert!(matches!(
            time_zone.find_local_time_type(i64::max_value()),
            Err(Error::FindLocalTimeType(_))
        ));

        Ok(())
    }
}<|MERGE_RESOLUTION|>--- conflicted
+++ resolved
@@ -878,17 +878,8 @@
                 assert_eq!(time_zone_local, time_zone_local_1);
             }
 
-<<<<<<< HEAD
-            // `TimeZone::from_posix_tz("UTC")` will return `Error` if the environment does not have
-            // a time zone database, like for example some docker containers.
-            // In that case skip the test.
-            if let Ok(time_zone_utc) = TimeZone::from_posix_tz("UTC") {
-                assert_eq!(time_zone_utc.find_local_time_type(0)?.offset(), 0);
-            }
-=======
             let time_zone_utc = TimeZone::from_posix_tz("UTC")?;
             assert_eq!(time_zone_utc.find_local_time_type(0)?.raw_offset(), 0);
->>>>>>> 631f114c
         }
 
         assert!(TimeZone::from_posix_tz("EST5EDT,0/0,J365/25").is_err());
