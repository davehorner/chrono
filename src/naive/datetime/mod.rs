// This is a part of Chrono.
// See README.md and LICENSE.txt for details.

//! ISO 8601 date and time without timezone.

#[cfg(feature = "alloc")]
use core::borrow::Borrow;
use core::fmt::Write;
use core::ops::{Add, AddAssign, Sub, SubAssign};
use core::time::Duration;
use core::{fmt, str};

#[cfg(feature = "rkyv")]
use rkyv::{Archive, Deserialize, Serialize};

<<<<<<< HEAD
#[cfg(any(feature = "alloc", feature = "std"))]
=======
use crate::duration::Duration as OldDuration;
#[cfg(feature = "alloc")]
>>>>>>> be8f2fd3
use crate::format::DelayedFormat;
use crate::format::{parse, parse_and_remainder, ParseError, ParseResult, Parsed, StrftimeItems};
use crate::format::{Fixed, Item, Numeric, Pad};
use crate::naive::{Days, IsoWeek, NaiveDate, NaiveTime};
use crate::offset::Utc;
<<<<<<< HEAD
use crate::{DateTime, Datelike, LocalResult, Months, TimeDelta, TimeZone, Timelike, Weekday};
=======
use crate::{
    expect, try_opt, DateTime, Datelike, FixedOffset, LocalResult, Months, TimeZone, Timelike,
    Weekday,
};
#[cfg(feature = "rustc-serialize")]
pub(super) mod rustc_serialize;
>>>>>>> be8f2fd3

/// Tools to help serializing/deserializing `NaiveDateTime`s
#[cfg(feature = "serde")]
pub(crate) mod serde;

#[cfg(test)]
mod tests;

/// The tight upper bound guarantees that a duration with `|TimeDelta| >= 2^MAX_SECS_BITS`
/// will always overflow the addition with any date and time type.
///
/// So why is this needed? `TimeDelta::seconds(rhs)` may overflow, and we don't have
/// an alternative returning `Option` or `Result`. Thus we need some early bound to avoid
/// touching that call when we are already sure that it WILL overflow...
const MAX_SECS_BITS: usize = 44;

/// The minimum possible `NaiveDateTime`.
#[deprecated(since = "0.4.20", note = "Use NaiveDateTime::MIN instead")]
pub const MIN_DATETIME: NaiveDateTime = NaiveDateTime::MIN;
/// The maximum possible `NaiveDateTime`.
#[deprecated(since = "0.4.20", note = "Use NaiveDateTime::MAX instead")]
pub const MAX_DATETIME: NaiveDateTime = NaiveDateTime::MAX;

/// ISO 8601 combined date and time without timezone.
///
/// # Example
///
/// `NaiveDateTime` is commonly created from [`NaiveDate`](./struct.NaiveDate.html).
///
/// ```
/// use chrono::{NaiveDate, NaiveDateTime};
///
/// let dt: NaiveDateTime = NaiveDate::from_ymd_opt(2016, 7, 8).unwrap().and_hms_opt(9, 10, 11).unwrap();
/// # let _ = dt;
/// ```
///
/// You can use typical [date-like](../trait.Datelike.html) and
/// [time-like](../trait.Timelike.html) methods,
/// provided that relevant traits are in the scope.
///
/// ```
/// # use chrono::{NaiveDate, NaiveDateTime};
/// # let dt: NaiveDateTime = NaiveDate::from_ymd_opt(2016, 7, 8).unwrap().and_hms_opt(9, 10, 11).unwrap();
/// use chrono::{Datelike, Timelike, Weekday};
///
/// assert_eq!(dt.weekday(), Weekday::Fri);
/// assert_eq!(dt.num_seconds_from_midnight(), 33011);
/// ```
#[derive(PartialEq, Eq, Hash, PartialOrd, Ord, Copy, Clone)]
#[cfg_attr(feature = "rkyv", derive(Archive, Deserialize, Serialize))]
#[cfg_attr(
    feature = "rkyv",
    archive_attr(derive(Clone, Copy, PartialEq, Eq, PartialOrd, Ord, Debug, Hash))
)]
#[cfg_attr(feature = "arbitrary", derive(arbitrary::Arbitrary))]
pub struct NaiveDateTime {
    date: NaiveDate,
    time: NaiveTime,
}

impl NaiveDateTime {
    /// Makes a new `NaiveDateTime` from date and time components.
    /// Equivalent to [`date.and_time(time)`](./struct.NaiveDate.html#method.and_time)
    /// and many other helper constructors on `NaiveDate`.
    ///
    /// # Example
    ///
    /// ```
    /// use chrono::{NaiveDate, NaiveTime, NaiveDateTime};
    ///
    /// let d = NaiveDate::from_ymd_opt(2015, 6, 3).unwrap();
    /// let t = NaiveTime::from_hms_milli_opt(12, 34, 56, 789).unwrap();
    ///
    /// let dt = NaiveDateTime::new(d, t);
    /// assert_eq!(dt.date(), d);
    /// assert_eq!(dt.time(), t);
    /// ```
    #[inline]
    pub const fn new(date: NaiveDate, time: NaiveTime) -> NaiveDateTime {
        NaiveDateTime { date, time }
    }

    /// Makes a new `NaiveDateTime` corresponding to a UTC date and time,
    /// from the number of non-leap seconds
    /// since the midnight UTC on January 1, 1970 (aka "UNIX timestamp")
    /// and the number of nanoseconds since the last whole non-leap second.
    ///
    /// For a non-naive version of this function see
    /// [`TimeZone::timestamp`](../offset/trait.TimeZone.html#method.timestamp).
    ///
    /// The nanosecond part can exceed 1,000,000,000 in order to represent a
    /// [leap second](NaiveTime#leap-second-handling), but only when `secs % 60 == 59`.
    /// (The true "UNIX timestamp" cannot represent a leap second unambiguously.)
    ///
    /// # Panics
    ///
    /// Panics if the number of seconds would be out of range for a `NaiveDateTime` (more than
    /// ca. 262,000 years away from common era), and panics on an invalid nanosecond (2 seconds or
    /// more).
    #[deprecated(since = "0.4.23", note = "use `from_timestamp_opt()` instead")]
    #[inline]
    #[must_use]
    pub fn from_timestamp(secs: i64, nsecs: u32) -> NaiveDateTime {
        let datetime = NaiveDateTime::from_timestamp_opt(secs, nsecs);
        datetime.expect("invalid or out-of-range datetime")
    }

    /// Creates a new [NaiveDateTime] from milliseconds since the UNIX epoch.
    ///
    /// The UNIX epoch starts on midnight, January 1, 1970, UTC.
    ///
    /// # Errors
    ///
    /// Returns `None` if the number of milliseconds would be out of range for a `NaiveDateTime`
    /// (more than ca. 262,000 years away from common era)
    ///
    /// # Example
    ///
    /// ```
    /// use chrono::NaiveDateTime;
    /// let timestamp_millis: i64 = 1662921288000; //Sunday, September 11, 2022 6:34:48 PM
    /// let naive_datetime = NaiveDateTime::from_timestamp_millis(timestamp_millis);
    /// assert!(naive_datetime.is_some());
    /// assert_eq!(timestamp_millis, naive_datetime.unwrap().timestamp_millis());
    ///
    /// // Negative timestamps (before the UNIX epoch) are supported as well.
    /// let timestamp_millis: i64 = -2208936075000; //Mon Jan 01 1900 14:38:45 GMT+0000
    /// let naive_datetime = NaiveDateTime::from_timestamp_millis(timestamp_millis);
    /// assert!(naive_datetime.is_some());
    /// assert_eq!(timestamp_millis, naive_datetime.unwrap().timestamp_millis());
    /// ```
    #[inline]
    #[must_use]
    pub fn from_timestamp_millis(millis: i64) -> Option<NaiveDateTime> {
        let secs = millis.div_euclid(1000);
        let nsecs = millis.rem_euclid(1000) as u32 * 1_000_000;
        NaiveDateTime::from_timestamp_opt(secs, nsecs)
    }

    /// Creates a new [NaiveDateTime] from microseconds since the UNIX epoch.
    ///
    /// The UNIX epoch starts on midnight, January 1, 1970, UTC.
    ///
    /// # Errors
    ///
    /// Returns `None` if the number of microseconds would be out of range for a `NaiveDateTime`
    /// (more than ca. 262,000 years away from common era)
    ///
    /// # Example
    ///
    /// ```
    /// use chrono::NaiveDateTime;
    /// let timestamp_micros: i64 = 1662921288000000; //Sunday, September 11, 2022 6:34:48 PM
    /// let naive_datetime = NaiveDateTime::from_timestamp_micros(timestamp_micros);
    /// assert!(naive_datetime.is_some());
    /// assert_eq!(timestamp_micros, naive_datetime.unwrap().timestamp_micros());
    ///
    /// // Negative timestamps (before the UNIX epoch) are supported as well.
    /// let timestamp_micros: i64 = -2208936075000000; //Mon Jan 01 1900 14:38:45 GMT+0000
    /// let naive_datetime = NaiveDateTime::from_timestamp_micros(timestamp_micros);
    /// assert!(naive_datetime.is_some());
    /// assert_eq!(timestamp_micros, naive_datetime.unwrap().timestamp_micros());
    /// ```
    #[inline]
    #[must_use]
    pub fn from_timestamp_micros(micros: i64) -> Option<NaiveDateTime> {
        let secs = micros.div_euclid(1_000_000);
        let nsecs = micros.rem_euclid(1_000_000) as u32 * 1000;
        NaiveDateTime::from_timestamp_opt(secs, nsecs)
    }

    /// Makes a new `NaiveDateTime` corresponding to a UTC date and time,
    /// from the number of non-leap seconds
    /// since the midnight UTC on January 1, 1970 (aka "UNIX timestamp")
    /// and the number of nanoseconds since the last whole non-leap second.
    ///
    /// The nanosecond part can exceed 1,000,000,000 in order to represent a
    /// [leap second](NaiveTime#leap-second-handling), but only when `secs % 60 == 59`.
    /// (The true "UNIX timestamp" cannot represent a leap second unambiguously.)
    ///
    /// # Errors
    ///
    /// Returns `None` if the number of seconds would be out of range for a `NaiveDateTime` (more
    /// than ca. 262,000 years away from common era), and panics on an invalid nanosecond
    /// (2 seconds or more).
    ///
    /// # Example
    ///
    /// ```
    /// use chrono::NaiveDateTime;
    /// use std::i64;
    ///
    /// let from_timestamp_opt = NaiveDateTime::from_timestamp_opt;
    ///
    /// assert!(from_timestamp_opt(0, 0).is_some());
    /// assert!(from_timestamp_opt(0, 999_999_999).is_some());
    /// assert!(from_timestamp_opt(0, 1_500_000_000).is_none()); // invalid leap second
    /// assert!(from_timestamp_opt(59, 1_500_000_000).is_some()); // leap second
    /// assert!(from_timestamp_opt(59, 2_000_000_000).is_none());
    /// assert!(from_timestamp_opt(i64::MAX, 0).is_none());
    /// ```
    #[inline]
    #[must_use]
    pub fn from_timestamp_opt(secs: i64, nsecs: u32) -> Option<NaiveDateTime> {
        let days = secs.div_euclid(86_400);
        let secs = secs.rem_euclid(86_400);
        let date = i32::try_from(days)
            .ok()
            .and_then(|days| days.checked_add(719_163))
            .and_then(NaiveDate::from_num_days_from_ce_opt);
        let time = NaiveTime::from_num_seconds_from_midnight_opt(secs as u32, nsecs);
        match (date, time) {
            (Some(date), Some(time)) => Some(NaiveDateTime { date, time }),
            (_, _) => None,
        }
    }

    /// Parses a string with the specified format string and returns a new `NaiveDateTime`.
    /// See the [`format::strftime` module](../format/strftime/index.html)
    /// on the supported escape sequences.
    ///
    /// # Example
    ///
    /// ```
    /// use chrono::{NaiveDateTime, NaiveDate};
    ///
    /// let parse_from_str = NaiveDateTime::parse_from_str;
    ///
    /// assert_eq!(parse_from_str("2015-09-05 23:56:04", "%Y-%m-%d %H:%M:%S"),
    ///            Ok(NaiveDate::from_ymd_opt(2015, 9, 5).unwrap().and_hms_opt(23, 56, 4).unwrap()));
    /// assert_eq!(parse_from_str("5sep2015pm012345.6789", "%d%b%Y%p%I%M%S%.f"),
    ///            Ok(NaiveDate::from_ymd_opt(2015, 9, 5).unwrap().and_hms_micro_opt(13, 23, 45, 678_900).unwrap()));
    /// ```
    ///
    /// Offset is ignored for the purpose of parsing.
    ///
    /// ```
    /// # use chrono::{NaiveDateTime, NaiveDate};
    /// # let parse_from_str = NaiveDateTime::parse_from_str;
    /// assert_eq!(parse_from_str("2014-5-17T12:34:56+09:30", "%Y-%m-%dT%H:%M:%S%z"),
    ///            Ok(NaiveDate::from_ymd_opt(2014, 5, 17).unwrap().and_hms_opt(12, 34, 56).unwrap()));
    /// ```
    ///
    /// [Leap seconds](./struct.NaiveTime.html#leap-second-handling) are correctly handled by
    /// treating any time of the form `hh:mm:60` as a leap second.
    /// (This equally applies to the formatting, so the round trip is possible.)
    ///
    /// ```
    /// # use chrono::{NaiveDateTime, NaiveDate};
    /// # let parse_from_str = NaiveDateTime::parse_from_str;
    /// assert_eq!(parse_from_str("2015-07-01 08:59:60.123", "%Y-%m-%d %H:%M:%S%.f"),
    ///            Ok(NaiveDate::from_ymd_opt(2015, 7, 1).unwrap().and_hms_milli_opt(8, 59, 59, 1_123).unwrap()));
    /// ```
    ///
    /// Missing seconds are assumed to be zero,
    /// but out-of-bound times or insufficient fields are errors otherwise.
    ///
    /// ```
    /// # use chrono::{NaiveDateTime, NaiveDate};
    /// # let parse_from_str = NaiveDateTime::parse_from_str;
    /// assert_eq!(parse_from_str("94/9/4 7:15", "%y/%m/%d %H:%M"),
    ///            Ok(NaiveDate::from_ymd_opt(1994, 9, 4).unwrap().and_hms_opt(7, 15, 0).unwrap()));
    ///
    /// assert!(parse_from_str("04m33s", "%Mm%Ss").is_err());
    /// assert!(parse_from_str("94/9/4 12", "%y/%m/%d %H").is_err());
    /// assert!(parse_from_str("94/9/4 17:60", "%y/%m/%d %H:%M").is_err());
    /// assert!(parse_from_str("94/9/4 24:00:00", "%y/%m/%d %H:%M:%S").is_err());
    /// ```
    ///
    /// All parsed fields should be consistent to each other, otherwise it's an error.
    ///
    /// ```
    /// # use chrono::NaiveDateTime;
    /// # let parse_from_str = NaiveDateTime::parse_from_str;
    /// let fmt = "%Y-%m-%d %H:%M:%S = UNIX timestamp %s";
    /// assert!(parse_from_str("2001-09-09 01:46:39 = UNIX timestamp 999999999", fmt).is_ok());
    /// assert!(parse_from_str("1970-01-01 00:00:00 = UNIX timestamp 1", fmt).is_err());
    /// ```
    ///
    /// Years before 1 BCE or after 9999 CE, require an initial sign
    ///
    ///```
    /// # use chrono::NaiveDateTime;
    /// # let parse_from_str = NaiveDateTime::parse_from_str;
    /// let fmt = "%Y-%m-%d %H:%M:%S";
    /// assert!(parse_from_str("10000-09-09 01:46:39", fmt).is_err());
    /// assert!(parse_from_str("+10000-09-09 01:46:39", fmt).is_ok());
    ///```
    pub fn parse_from_str(s: &str, fmt: &str) -> ParseResult<NaiveDateTime> {
        let mut parsed = Parsed::new();
        parse(&mut parsed, s, StrftimeItems::new(fmt))?;
        parsed.to_naive_datetime_with_offset(0) // no offset adjustment
    }

    /// Parses a string with the specified format string and returns a new `NaiveDateTime`, and a
    /// slice with the remaining portion of the string.
    /// See the [`format::strftime` module](../format/strftime/index.html)
    /// on the supported escape sequences.
    ///
    /// Similar to [`parse_from_str`](#method.parse_from_str).
    ///
    /// # Example
    ///
    /// ```rust
    /// # use chrono::{NaiveDate, NaiveDateTime};
    /// let (datetime, remainder) = NaiveDateTime::parse_and_remainder(
    ///     "2015-02-18 23:16:09 trailing text", "%Y-%m-%d %H:%M:%S").unwrap();
    /// assert_eq!(
    ///     datetime,
    ///     NaiveDate::from_ymd_opt(2015, 2, 18).unwrap().and_hms_opt(23, 16, 9).unwrap()
    /// );
    /// assert_eq!(remainder, " trailing text");
    /// ```
    pub fn parse_and_remainder<'a>(s: &'a str, fmt: &str) -> ParseResult<(NaiveDateTime, &'a str)> {
        let mut parsed = Parsed::new();
        let remainder = parse_and_remainder(&mut parsed, s, StrftimeItems::new(fmt))?;
        parsed.to_naive_datetime_with_offset(0).map(|d| (d, remainder)) // no offset adjustment
    }

    /// Retrieves a date component.
    ///
    /// # Example
    ///
    /// ```
    /// use chrono::NaiveDate;
    ///
    /// let dt = NaiveDate::from_ymd_opt(2016, 7, 8).unwrap().and_hms_opt(9, 10, 11).unwrap();
    /// assert_eq!(dt.date(), NaiveDate::from_ymd_opt(2016, 7, 8).unwrap());
    /// ```
    #[inline]
    pub const fn date(&self) -> NaiveDate {
        self.date
    }

    /// Retrieves a time component.
    ///
    /// # Example
    ///
    /// ```
    /// use chrono::{NaiveDate, NaiveTime};
    ///
    /// let dt = NaiveDate::from_ymd_opt(2016, 7, 8).unwrap().and_hms_opt(9, 10, 11).unwrap();
    /// assert_eq!(dt.time(), NaiveTime::from_hms_opt(9, 10, 11).unwrap());
    /// ```
    #[inline]
    pub const fn time(&self) -> NaiveTime {
        self.time
    }

    /// Returns the number of non-leap seconds since the midnight on January 1, 1970.
    ///
    /// Note that this does *not* account for the timezone!
    /// The true "UNIX timestamp" would count seconds since the midnight *UTC* on the epoch.
    ///
    /// # Example
    ///
    /// ```
    /// use chrono::NaiveDate;
    ///
    /// let dt = NaiveDate::from_ymd_opt(1970, 1, 1).unwrap().and_hms_milli_opt(0, 0, 1, 980).unwrap();
    /// assert_eq!(dt.timestamp(), 1);
    ///
    /// let dt = NaiveDate::from_ymd_opt(2001, 9, 9).unwrap().and_hms_opt(1, 46, 40).unwrap();
    /// assert_eq!(dt.timestamp(), 1_000_000_000);
    ///
    /// let dt = NaiveDate::from_ymd_opt(1969, 12, 31).unwrap().and_hms_opt(23, 59, 59).unwrap();
    /// assert_eq!(dt.timestamp(), -1);
    ///
    /// let dt = NaiveDate::from_ymd_opt(-1, 1, 1).unwrap().and_hms_opt(0, 0, 0).unwrap();
    /// assert_eq!(dt.timestamp(), -62198755200);
    /// ```
    #[inline]
    #[must_use]
    pub fn timestamp(&self) -> i64 {
        const UNIX_EPOCH_DAY: i64 = 719_163;
        let gregorian_day = i64::from(self.date.num_days_from_ce());
        let seconds_from_midnight = i64::from(self.time.num_seconds_from_midnight());
        (gregorian_day - UNIX_EPOCH_DAY) * 86_400 + seconds_from_midnight
    }

    /// Returns the number of non-leap *milliseconds* since midnight on January 1, 1970.
    ///
    /// Note that this does *not* account for the timezone!
    /// The true "UNIX timestamp" would count seconds since the midnight *UTC* on the epoch.
    ///
    /// # Example
    ///
    /// ```
    /// use chrono::NaiveDate;
    ///
    /// let dt = NaiveDate::from_ymd_opt(1970, 1, 1).unwrap().and_hms_milli_opt(0, 0, 1, 444).unwrap();
    /// assert_eq!(dt.timestamp_millis(), 1_444);
    ///
    /// let dt = NaiveDate::from_ymd_opt(2001, 9, 9).unwrap().and_hms_milli_opt(1, 46, 40, 555).unwrap();
    /// assert_eq!(dt.timestamp_millis(), 1_000_000_000_555);
    ///
    /// let dt = NaiveDate::from_ymd_opt(1969, 12, 31).unwrap().and_hms_milli_opt(23, 59, 59, 100).unwrap();
    /// assert_eq!(dt.timestamp_millis(), -900);
    /// ```
    #[inline]
    #[must_use]
    pub fn timestamp_millis(&self) -> i64 {
        let as_ms = self.timestamp() * 1000;
        as_ms + i64::from(self.timestamp_subsec_millis())
    }

    /// Returns the number of non-leap *microseconds* since midnight on January 1, 1970.
    ///
    /// Note that this does *not* account for the timezone!
    /// The true "UNIX timestamp" would count seconds since the midnight *UTC* on the epoch.
    ///
    /// # Example
    ///
    /// ```
    /// use chrono::NaiveDate;
    ///
    /// let dt = NaiveDate::from_ymd_opt(1970, 1, 1).unwrap().and_hms_micro_opt(0, 0, 1, 444).unwrap();
    /// assert_eq!(dt.timestamp_micros(), 1_000_444);
    ///
    /// let dt = NaiveDate::from_ymd_opt(2001, 9, 9).unwrap().and_hms_micro_opt(1, 46, 40, 555).unwrap();
    /// assert_eq!(dt.timestamp_micros(), 1_000_000_000_000_555);
    /// ```
    #[inline]
    #[must_use]
    pub fn timestamp_micros(&self) -> i64 {
        let as_us = self.timestamp() * 1_000_000;
        as_us + i64::from(self.timestamp_subsec_micros())
    }

    /// Returns the number of non-leap *nanoseconds* since midnight on January 1, 1970.
    ///
    /// Note that this does *not* account for the timezone!
    /// The true "UNIX timestamp" would count seconds since the midnight *UTC* on the epoch.
    ///
    /// # Panics
    ///
    /// An `i64` with nanosecond precision can span a range of ~584 years. This function panics on
    /// an out of range `NaiveDateTime`.
    ///
    /// The dates that can be represented as nanoseconds are between 1677-09-21T00:12:43.145224192
    /// and 2262-04-11T23:47:16.854775807.
    #[deprecated(since = "0.4.31", note = "use `timestamp_nanos_opt()` instead")]
    #[inline]
    #[must_use]
    pub fn timestamp_nanos(&self) -> i64 {
        self.timestamp_nanos_opt()
            .expect("value can not be represented in a timestamp with nanosecond precision.")
    }

    /// Returns the number of non-leap *nanoseconds* since midnight on January 1, 1970.
    ///
    /// Note that this does *not* account for the timezone!
    /// The true "UNIX timestamp" would count seconds since the midnight *UTC* on the epoch.
    ///
    /// # Errors
    ///
    /// An `i64` with nanosecond precision can span a range of ~584 years. This function returns
    /// `None` on an out of range `NaiveDateTime`.
    ///
    /// The dates that can be represented as nanoseconds are between 1677-09-21T00:12:43.145224192
    /// and 2262-04-11T23:47:16.854775807.
    ///
    /// # Example
    ///
    /// ```
    /// use chrono::{NaiveDate, NaiveDateTime};
    ///
    /// let dt = NaiveDate::from_ymd_opt(1970, 1, 1).unwrap().and_hms_nano_opt(0, 0, 1, 444).unwrap();
    /// assert_eq!(dt.timestamp_nanos_opt(), Some(1_000_000_444));
    ///
    /// let dt = NaiveDate::from_ymd_opt(2001, 9, 9).unwrap().and_hms_nano_opt(1, 46, 40, 555).unwrap();
    ///
    /// const A_BILLION: i64 = 1_000_000_000;
    /// let nanos = dt.timestamp_nanos_opt().unwrap();
    /// assert_eq!(nanos, 1_000_000_000_000_000_555);
    /// assert_eq!(
    ///     Some(dt),
    ///     NaiveDateTime::from_timestamp_opt(nanos / A_BILLION, (nanos % A_BILLION) as u32)
    /// );
    /// ```
    #[inline]
    #[must_use]
    pub fn timestamp_nanos_opt(&self) -> Option<i64> {
        let mut timestamp = self.timestamp();
        let mut timestamp_subsec_nanos = i64::from(self.timestamp_subsec_nanos());

        // subsec nanos are always non-negative, however the timestamp itself (both in seconds and in nanos) can be
        // negative. Now i64::MIN is NOT dividable by 1_000_000_000, so
        //
        //   (timestamp * 1_000_000_000) + nanos
        //
        // may underflow (even when in theory we COULD represent the datetime as i64) because we add the non-negative
        // nanos AFTER the multiplication. This is fixed by converting the negative case to
        //
        //   ((timestamp + 1) * 1_000_000_000) + (ns - 1_000_000_000)
        //
        // Also see <https://github.com/chronotope/chrono/issues/1289>.
        if timestamp < 0 && timestamp_subsec_nanos > 0 {
            timestamp_subsec_nanos -= 1_000_000_000;
            timestamp += 1;
        }

        timestamp.checked_mul(1_000_000_000).and_then(|ns| ns.checked_add(timestamp_subsec_nanos))
    }

    /// Returns the number of milliseconds since the last whole non-leap second.
    ///
    /// The return value ranges from 0 to 999,
    /// or for [leap seconds](./struct.NaiveTime.html#leap-second-handling), to 1,999.
    ///
    /// # Example
    ///
    /// ```
    /// use chrono::NaiveDate;
    ///
    /// let dt = NaiveDate::from_ymd_opt(2016, 7, 8).unwrap().and_hms_nano_opt(9, 10, 11, 123_456_789).unwrap();
    /// assert_eq!(dt.timestamp_subsec_millis(), 123);
    ///
    /// let dt = NaiveDate::from_ymd_opt(2015, 7, 1).unwrap().and_hms_nano_opt(8, 59, 59, 1_234_567_890).unwrap();
    /// assert_eq!(dt.timestamp_subsec_millis(), 1_234);
    /// ```
    #[inline]
    #[must_use]
    pub fn timestamp_subsec_millis(&self) -> u32 {
        self.timestamp_subsec_nanos() / 1_000_000
    }

    /// Returns the number of microseconds since the last whole non-leap second.
    ///
    /// The return value ranges from 0 to 999,999,
    /// or for [leap seconds](./struct.NaiveTime.html#leap-second-handling), to 1,999,999.
    ///
    /// # Example
    ///
    /// ```
    /// use chrono::NaiveDate;
    ///
    /// let dt = NaiveDate::from_ymd_opt(2016, 7, 8).unwrap().and_hms_nano_opt(9, 10, 11, 123_456_789).unwrap();
    /// assert_eq!(dt.timestamp_subsec_micros(), 123_456);
    ///
    /// let dt = NaiveDate::from_ymd_opt(2015, 7, 1).unwrap().and_hms_nano_opt(8, 59, 59, 1_234_567_890).unwrap();
    /// assert_eq!(dt.timestamp_subsec_micros(), 1_234_567);
    /// ```
    #[inline]
    #[must_use]
    pub fn timestamp_subsec_micros(&self) -> u32 {
        self.timestamp_subsec_nanos() / 1_000
    }

    /// Returns the number of nanoseconds since the last whole non-leap second.
    ///
    /// The return value ranges from 0 to 999,999,999,
    /// or for [leap seconds](./struct.NaiveTime.html#leap-second-handling), to 1,999,999,999.
    ///
    /// # Example
    ///
    /// ```
    /// use chrono::NaiveDate;
    ///
    /// let dt = NaiveDate::from_ymd_opt(2016, 7, 8).unwrap().and_hms_nano_opt(9, 10, 11, 123_456_789).unwrap();
    /// assert_eq!(dt.timestamp_subsec_nanos(), 123_456_789);
    ///
    /// let dt = NaiveDate::from_ymd_opt(2015, 7, 1).unwrap().and_hms_nano_opt(8, 59, 59, 1_234_567_890).unwrap();
    /// assert_eq!(dt.timestamp_subsec_nanos(), 1_234_567_890);
    /// ```
    #[inline]
    #[must_use]
    pub fn timestamp_subsec_nanos(&self) -> u32 {
        self.time.nanosecond()
    }

    /// Adds given `TimeDelta` to the current date and time.
    ///
    /// As a part of Chrono's [leap second handling](./struct.NaiveTime.html#leap-second-handling),
    /// the addition assumes that **there is no leap second ever**,
    /// except when the `NaiveDateTime` itself represents a leap second
    /// in which case the assumption becomes that **there is exactly a single leap second ever**.
    ///
    /// # Errors
    ///
    /// Returns `None` if the resulting date would be out of range.
    ///
    /// # Example
    ///
    /// ```
    /// use chrono::{TimeDelta, NaiveDate};
    ///
    /// let from_ymd = |y, m, d| NaiveDate::from_ymd_opt(y, m, d).unwrap();
    ///
    /// let d = from_ymd(2016, 7, 8);
    /// let hms = |h, m, s| d.and_hms_opt(h, m, s).unwrap();
    /// assert_eq!(hms(3, 5, 7).checked_add_signed(TimeDelta::zero()),
    ///            Some(hms(3, 5, 7)));
    /// assert_eq!(hms(3, 5, 7).checked_add_signed(TimeDelta::seconds(1)),
    ///            Some(hms(3, 5, 8)));
    /// assert_eq!(hms(3, 5, 7).checked_add_signed(TimeDelta::seconds(-1)),
    ///            Some(hms(3, 5, 6)));
    /// assert_eq!(hms(3, 5, 7).checked_add_signed(TimeDelta::seconds(3600 + 60)),
    ///            Some(hms(4, 6, 7)));
    /// assert_eq!(hms(3, 5, 7).checked_add_signed(TimeDelta::seconds(86_400)),
    ///            Some(from_ymd(2016, 7, 9).and_hms_opt(3, 5, 7).unwrap()));
    ///
    /// let hmsm = |h, m, s, milli| d.and_hms_milli_opt(h, m, s, milli).unwrap();
    /// assert_eq!(hmsm(3, 5, 7, 980).checked_add_signed(TimeDelta::milliseconds(450)),
    ///            Some(hmsm(3, 5, 8, 430)));
    /// ```
    ///
    /// Overflow returns `None`.
    ///
    /// ```
    /// # use chrono::{TimeDelta, NaiveDate};
    /// # let hms = |h, m, s| NaiveDate::from_ymd_opt(2016, 7, 8).unwrap().and_hms_opt(h, m, s).unwrap();
    /// assert_eq!(hms(3, 5, 7).checked_add_signed(TimeDelta::days(1_000_000_000)), None);
    /// ```
    ///
    /// Leap seconds are handled,
    /// but the addition assumes that it is the only leap second happened.
    ///
    /// ```
    /// # use chrono::{TimeDelta, NaiveDate};
    /// # let from_ymd = |y, m, d| NaiveDate::from_ymd_opt(y, m, d).unwrap();
    /// # let hmsm = |h, m, s, milli| from_ymd(2016, 7, 8).and_hms_milli_opt(h, m, s, milli).unwrap();
    /// let leap = hmsm(3, 5, 59, 1_300);
    /// assert_eq!(leap.checked_add_signed(TimeDelta::zero()),
    ///            Some(hmsm(3, 5, 59, 1_300)));
    /// assert_eq!(leap.checked_add_signed(TimeDelta::milliseconds(-500)),
    ///            Some(hmsm(3, 5, 59, 800)));
    /// assert_eq!(leap.checked_add_signed(TimeDelta::milliseconds(500)),
    ///            Some(hmsm(3, 5, 59, 1_800)));
    /// assert_eq!(leap.checked_add_signed(TimeDelta::milliseconds(800)),
    ///            Some(hmsm(3, 6, 0, 100)));
    /// assert_eq!(leap.checked_add_signed(TimeDelta::seconds(10)),
    ///            Some(hmsm(3, 6, 9, 300)));
    /// assert_eq!(leap.checked_add_signed(TimeDelta::seconds(-10)),
    ///            Some(hmsm(3, 5, 50, 300)));
    /// assert_eq!(leap.checked_add_signed(TimeDelta::days(1)),
    ///            Some(from_ymd(2016, 7, 9).and_hms_milli_opt(3, 5, 59, 300).unwrap()));
    /// ```
    #[must_use]
    pub fn checked_add_signed(self, rhs: TimeDelta) -> Option<NaiveDateTime> {
        let (time, rhs) = self.time.overflowing_add_signed(rhs);

        // early checking to avoid overflow in OldTimeDelta::seconds
        if rhs <= (-1 << MAX_SECS_BITS) || rhs >= (1 << MAX_SECS_BITS) {
            return None;
        }

        let date = self.date.checked_add_signed(TimeDelta::seconds(rhs))?;
        Some(NaiveDateTime { date, time })
    }

    /// Adds given `Months` to the current date and time.
    ///
    /// Uses the last day of the month if the day does not exist in the resulting month.
    ///
    /// # Errors
    ///
    /// Returns `None` if the resulting date would be out of range.
    ///
    /// # Example
    ///
    /// ```
    /// use chrono::{Months, NaiveDate};
    ///
    /// assert_eq!(
    ///     NaiveDate::from_ymd_opt(2014, 1, 1).unwrap().and_hms_opt(1, 0, 0).unwrap()
    ///         .checked_add_months(Months::new(1)),
    ///     Some(NaiveDate::from_ymd_opt(2014, 2, 1).unwrap().and_hms_opt(1, 0, 0).unwrap())
    /// );
    ///
    /// assert_eq!(
    ///     NaiveDate::from_ymd_opt(2014, 1, 1).unwrap().and_hms_opt(1, 0, 0).unwrap()
    ///         .checked_add_months(Months::new(core::i32::MAX as u32 + 1)),
    ///     None
    /// );
    /// ```
    #[must_use]
    pub fn checked_add_months(self, rhs: Months) -> Option<NaiveDateTime> {
        Some(Self { date: self.date.checked_add_months(rhs)?, time: self.time })
    }

<<<<<<< HEAD
    /// Subtracts given `TimeDelta` from the current date and time.
=======
    /// Adds given `FixedOffset` to the current datetime.
    /// Returns `None` if the result would be outside the valid range for [`NaiveDateTime`].
    ///
    /// This method is similar to [`checked_add_signed`](#method.checked_add_offset), but preserves
    /// leap seconds.
    #[must_use]
    pub const fn checked_add_offset(self, rhs: FixedOffset) -> Option<NaiveDateTime> {
        let (time, days) = self.time.overflowing_add_offset(rhs);
        let date = match days {
            -1 => try_opt!(self.date.pred_opt()),
            1 => try_opt!(self.date.succ_opt()),
            _ => self.date,
        };
        Some(NaiveDateTime { date, time })
    }

    /// Subtracts given `FixedOffset` from the current datetime.
    /// Returns `None` if the result would be outside the valid range for [`NaiveDateTime`].
    ///
    /// This method is similar to [`checked_sub_signed`](#method.checked_sub_signed), but preserves
    /// leap seconds.
    pub const fn checked_sub_offset(self, rhs: FixedOffset) -> Option<NaiveDateTime> {
        let (time, days) = self.time.overflowing_sub_offset(rhs);
        let date = match days {
            -1 => try_opt!(self.date.pred_opt()),
            1 => try_opt!(self.date.succ_opt()),
            _ => self.date,
        };
        Some(NaiveDateTime { date, time })
    }

    /// Subtracts given `Duration` from the current date and time.
>>>>>>> be8f2fd3
    ///
    /// As a part of Chrono's [leap second handling](./struct.NaiveTime.html#leap-second-handling),
    /// the subtraction assumes that **there is no leap second ever**,
    /// except when the `NaiveDateTime` itself represents a leap second
    /// in which case the assumption becomes that **there is exactly a single leap second ever**.
    ///
    /// # Errors
    ///
    /// Returns `None` if the resulting date would be out of range.
    ///
    /// # Example
    ///
    /// ```
    /// use chrono::{TimeDelta, NaiveDate};
    ///
    /// let from_ymd = |y, m, d| NaiveDate::from_ymd_opt(y, m, d).unwrap();
    ///
    /// let d = from_ymd(2016, 7, 8);
    /// let hms = |h, m, s| d.and_hms_opt(h, m, s).unwrap();
    /// assert_eq!(hms(3, 5, 7).checked_sub_signed(TimeDelta::zero()),
    ///            Some(hms(3, 5, 7)));
    /// assert_eq!(hms(3, 5, 7).checked_sub_signed(TimeDelta::seconds(1)),
    ///            Some(hms(3, 5, 6)));
    /// assert_eq!(hms(3, 5, 7).checked_sub_signed(TimeDelta::seconds(-1)),
    ///            Some(hms(3, 5, 8)));
    /// assert_eq!(hms(3, 5, 7).checked_sub_signed(TimeDelta::seconds(3600 + 60)),
    ///            Some(hms(2, 4, 7)));
    /// assert_eq!(hms(3, 5, 7).checked_sub_signed(TimeDelta::seconds(86_400)),
    ///            Some(from_ymd(2016, 7, 7).and_hms_opt(3, 5, 7).unwrap()));
    ///
    /// let hmsm = |h, m, s, milli| d.and_hms_milli_opt(h, m, s, milli).unwrap();
    /// assert_eq!(hmsm(3, 5, 7, 450).checked_sub_signed(TimeDelta::milliseconds(670)),
    ///            Some(hmsm(3, 5, 6, 780)));
    /// ```
    ///
    /// Overflow returns `None`.
    ///
    /// ```
    /// # use chrono::{TimeDelta, NaiveDate};
    /// # let hms = |h, m, s| NaiveDate::from_ymd_opt(2016, 7, 8).unwrap().and_hms_opt(h, m, s).unwrap();
    /// assert_eq!(hms(3, 5, 7).checked_sub_signed(TimeDelta::days(1_000_000_000)), None);
    /// ```
    ///
    /// Leap seconds are handled,
    /// but the subtraction assumes that it is the only leap second happened.
    ///
    /// ```
    /// # use chrono::{TimeDelta, NaiveDate};
    /// # let from_ymd = |y, m, d| NaiveDate::from_ymd_opt(y, m, d).unwrap();
    /// # let hmsm = |h, m, s, milli| from_ymd(2016, 7, 8).and_hms_milli_opt(h, m, s, milli).unwrap();
    /// let leap = hmsm(3, 5, 59, 1_300);
    /// assert_eq!(leap.checked_sub_signed(TimeDelta::zero()),
    ///            Some(hmsm(3, 5, 59, 1_300)));
    /// assert_eq!(leap.checked_sub_signed(TimeDelta::milliseconds(200)),
    ///            Some(hmsm(3, 5, 59, 1_100)));
    /// assert_eq!(leap.checked_sub_signed(TimeDelta::milliseconds(500)),
    ///            Some(hmsm(3, 5, 59, 800)));
    /// assert_eq!(leap.checked_sub_signed(TimeDelta::seconds(60)),
    ///            Some(hmsm(3, 5, 0, 300)));
    /// assert_eq!(leap.checked_sub_signed(TimeDelta::days(1)),
    ///            Some(from_ymd(2016, 7, 7).and_hms_milli_opt(3, 6, 0, 300).unwrap()));
    /// ```
    #[must_use]
    pub fn checked_sub_signed(self, rhs: TimeDelta) -> Option<NaiveDateTime> {
        let (time, rhs) = self.time.overflowing_sub_signed(rhs);

        // early checking to avoid overflow in OldTimeDelta::seconds
        if rhs <= (-1 << MAX_SECS_BITS) || rhs >= (1 << MAX_SECS_BITS) {
            return None;
        }

        let date = self.date.checked_sub_signed(TimeDelta::seconds(rhs))?;
        Some(NaiveDateTime { date, time })
    }

    /// Subtracts given `Months` from the current date and time.
    ///
    /// Uses the last day of the month if the day does not exist in the resulting month.
    ///
    /// # Errors
    ///
    /// Returns `None` if the resulting date would be out of range.
    ///
    /// # Example
    ///
    /// ```
    /// use chrono::{Months, NaiveDate};
    ///
    /// assert_eq!(
    ///     NaiveDate::from_ymd_opt(2014, 1, 1).unwrap().and_hms_opt(1, 0, 0).unwrap()
    ///         .checked_sub_months(Months::new(1)),
    ///     Some(NaiveDate::from_ymd_opt(2013, 12, 1).unwrap().and_hms_opt(1, 0, 0).unwrap())
    /// );
    ///
    /// assert_eq!(
    ///     NaiveDate::from_ymd_opt(2014, 1, 1).unwrap().and_hms_opt(1, 0, 0).unwrap()
    ///         .checked_sub_months(Months::new(core::i32::MAX as u32 + 1)),
    ///     None
    /// );
    /// ```
    #[must_use]
    pub fn checked_sub_months(self, rhs: Months) -> Option<NaiveDateTime> {
        Some(Self { date: self.date.checked_sub_months(rhs)?, time: self.time })
    }

    /// Add a duration in [`Days`] to the date part of the `NaiveDateTime`
    ///
    /// Returns `None` if the resulting date would be out of range.
    #[must_use]
    pub fn checked_add_days(self, days: Days) -> Option<Self> {
        Some(Self { date: self.date.checked_add_days(days)?, ..self })
    }

    /// Subtract a duration in [`Days`] from the date part of the `NaiveDateTime`
    ///
    /// Returns `None` if the resulting date would be out of range.
    #[must_use]
    pub fn checked_sub_days(self, days: Days) -> Option<Self> {
        Some(Self { date: self.date.checked_sub_days(days)?, ..self })
    }

    /// Subtracts another `NaiveDateTime` from the current date and time.
    /// This does not overflow or underflow at all.
    ///
    /// As a part of Chrono's [leap second handling](./struct.NaiveTime.html#leap-second-handling),
    /// the subtraction assumes that **there is no leap second ever**,
    /// except when any of the `NaiveDateTime`s themselves represents a leap second
    /// in which case the assumption becomes that
    /// **there are exactly one (or two) leap second(s) ever**.
    ///
    /// # Example
    ///
    /// ```
    /// use chrono::{TimeDelta, NaiveDate};
    ///
    /// let from_ymd = |y, m, d| NaiveDate::from_ymd_opt(y, m, d).unwrap();
    ///
    /// let d = from_ymd(2016, 7, 8);
    /// assert_eq!(d.and_hms_opt(3, 5, 7).unwrap().signed_duration_since(d.and_hms_opt(2, 4, 6).unwrap()),
    ///            TimeDelta::seconds(3600 + 60 + 1));
    ///
    /// // July 8 is 190th day in the year 2016
    /// let d0 = from_ymd(2016, 1, 1);
    /// assert_eq!(d.and_hms_milli_opt(0, 7, 6, 500).unwrap().signed_duration_since(d0.and_hms_opt(0, 0, 0).unwrap()),
    ///            TimeDelta::seconds(189 * 86_400 + 7 * 60 + 6) + TimeDelta::milliseconds(500));
    /// ```
    ///
    /// Leap seconds are handled, but the subtraction assumes that
    /// there were no other leap seconds happened.
    ///
    /// ```
    /// # use chrono::{TimeDelta, NaiveDate};
    /// # let from_ymd = |y, m, d| NaiveDate::from_ymd_opt(y, m, d).unwrap();
    /// let leap = from_ymd(2015, 6, 30).and_hms_milli_opt(23, 59, 59, 1_500).unwrap();
    /// assert_eq!(leap.signed_duration_since(from_ymd(2015, 6, 30).and_hms_opt(23, 0, 0).unwrap()),
    ///            TimeDelta::seconds(3600) + TimeDelta::milliseconds(500));
    /// assert_eq!(from_ymd(2015, 7, 1).and_hms_opt(1, 0, 0).unwrap().signed_duration_since(leap),
    ///            TimeDelta::seconds(3600) - TimeDelta::milliseconds(500));
    /// ```
    #[must_use]
    pub fn signed_duration_since(self, rhs: NaiveDateTime) -> TimeDelta {
        self.date.signed_duration_since(rhs.date) + self.time.signed_duration_since(rhs.time)
    }

    /// Formats the combined date and time with the specified formatting items.
    /// Otherwise it is the same as the ordinary [`format`](#method.format) method.
    ///
    /// The `Iterator` of items should be `Clone`able,
    /// since the resulting `DelayedFormat` value may be formatted multiple times.
    ///
    /// # Example
    ///
    /// ```
    /// use chrono::NaiveDate;
    /// use chrono::format::strftime::StrftimeItems;
    ///
    /// let fmt = StrftimeItems::new("%Y-%m-%d %H:%M:%S");
    /// let dt = NaiveDate::from_ymd_opt(2015, 9, 5).unwrap().and_hms_opt(23, 56, 4).unwrap();
    /// assert_eq!(dt.format_with_items(fmt.clone()).to_string(), "2015-09-05 23:56:04");
    /// assert_eq!(dt.format("%Y-%m-%d %H:%M:%S").to_string(),    "2015-09-05 23:56:04");
    /// ```
    ///
    /// The resulting `DelayedFormat` can be formatted directly via the `Display` trait.
    ///
    /// ```
    /// # use chrono::NaiveDate;
    /// # use chrono::format::strftime::StrftimeItems;
    /// # let fmt = StrftimeItems::new("%Y-%m-%d %H:%M:%S").clone();
    /// # let dt = NaiveDate::from_ymd_opt(2015, 9, 5).unwrap().and_hms_opt(23, 56, 4).unwrap();
    /// assert_eq!(format!("{}", dt.format_with_items(fmt)), "2015-09-05 23:56:04");
    /// ```
    #[cfg(feature = "alloc")]
    #[inline]
    #[must_use]
    pub fn format_with_items<'a, I, B>(&self, items: I) -> DelayedFormat<I>
    where
        I: Iterator<Item = B> + Clone,
        B: Borrow<Item<'a>>,
    {
        DelayedFormat::new(Some(self.date), Some(self.time), items)
    }

    /// Formats the combined date and time with the specified format string.
    /// See the [`format::strftime` module](../format/strftime/index.html)
    /// on the supported escape sequences.
    ///
    /// This returns a `DelayedFormat`,
    /// which gets converted to a string only when actual formatting happens.
    /// You may use the `to_string` method to get a `String`,
    /// or just feed it into `print!` and other formatting macros.
    /// (In this way it avoids the redundant memory allocation.)
    ///
    /// A wrong format string does *not* issue an error immediately.
    /// Rather, converting or formatting the `DelayedFormat` fails.
    /// You are recommended to immediately use `DelayedFormat` for this reason.
    ///
    /// # Example
    ///
    /// ```
    /// use chrono::NaiveDate;
    ///
    /// let dt = NaiveDate::from_ymd_opt(2015, 9, 5).unwrap().and_hms_opt(23, 56, 4).unwrap();
    /// assert_eq!(dt.format("%Y-%m-%d %H:%M:%S").to_string(), "2015-09-05 23:56:04");
    /// assert_eq!(dt.format("around %l %p on %b %-d").to_string(), "around 11 PM on Sep 5");
    /// ```
    ///
    /// The resulting `DelayedFormat` can be formatted directly via the `Display` trait.
    ///
    /// ```
    /// # use chrono::NaiveDate;
    /// # let dt = NaiveDate::from_ymd_opt(2015, 9, 5).unwrap().and_hms_opt(23, 56, 4).unwrap();
    /// assert_eq!(format!("{}", dt.format("%Y-%m-%d %H:%M:%S")), "2015-09-05 23:56:04");
    /// assert_eq!(format!("{}", dt.format("around %l %p on %b %-d")), "around 11 PM on Sep 5");
    /// ```
    #[cfg(feature = "alloc")]
    #[inline]
    #[must_use]
    pub fn format<'a>(&self, fmt: &'a str) -> DelayedFormat<StrftimeItems<'a>> {
        self.format_with_items(StrftimeItems::new(fmt))
    }

    /// Converts the `NaiveDateTime` into the timezone-aware `DateTime<Tz>`
    /// with the provided timezone, if possible.
    ///
    /// This can fail in cases where the local time represented by the `NaiveDateTime`
    /// is not a valid local timestamp in the target timezone due to an offset transition
    /// for example if the target timezone had a change from +00:00 to +01:00
    /// occuring at 2015-09-05 22:59:59, then a local time of 2015-09-05 23:56:04
    /// could never occur. Similarly, if the offset transitioned in the opposite direction
    /// then there would be two local times of 2015-09-05 23:56:04, one at +00:00 and one
    /// at +01:00.
    ///
    /// # Example
    ///
    /// ```
    /// use chrono::{NaiveDate, FixedOffset};
    /// let hour = 3600;
    /// let tz = FixedOffset::east_opt(5 * hour).unwrap();
    /// let dt = NaiveDate::from_ymd_opt(2015, 9, 5).unwrap().and_hms_opt(23, 56, 4).unwrap().and_local_timezone(tz).unwrap();
    /// assert_eq!(dt.timezone(), tz);
    /// ```
    #[must_use]
    pub fn and_local_timezone<Tz: TimeZone>(&self, tz: Tz) -> LocalResult<DateTime<Tz>> {
        tz.from_local_datetime(self)
    }

    /// Converts the `NaiveDateTime` into the timezone-aware `DateTime<Utc>`.
    ///
    /// # Example
    ///
    /// ```
    /// use chrono::{NaiveDate, Utc};
    /// let dt = NaiveDate::from_ymd_opt(2023, 1, 30).unwrap().and_hms_opt(19, 32, 33).unwrap().and_utc();
    /// assert_eq!(dt.timezone(), Utc);
    /// ```
    #[must_use]
    pub fn and_utc(&self) -> DateTime<Utc> {
        Utc.from_utc_datetime(self)
    }

    /// The minimum possible `NaiveDateTime`.
    pub const MIN: Self = Self { date: NaiveDate::MIN, time: NaiveTime::MIN };

    /// The maximum possible `NaiveDateTime`.
    pub const MAX: Self = Self { date: NaiveDate::MAX, time: NaiveTime::MAX };

    /// The Unix Epoch, 1970-01-01 00:00:00.
    pub const UNIX_EPOCH: Self =
        expect!(NaiveDate::from_ymd_opt(1970, 1, 1), "").and_time(NaiveTime::MIN);
}

impl Datelike for NaiveDateTime {
    /// Returns the year number in the [calendar date](./struct.NaiveDate.html#calendar-date).
    ///
    /// See also the [`NaiveDate::year`](./struct.NaiveDate.html#method.year) method.
    ///
    /// # Example
    ///
    /// ```
    /// use chrono::{NaiveDate, NaiveDateTime, Datelike};
    ///
    /// let dt: NaiveDateTime = NaiveDate::from_ymd_opt(2015, 9, 25).unwrap().and_hms_opt(12, 34, 56).unwrap();
    /// assert_eq!(dt.year(), 2015);
    /// ```
    #[inline]
    fn year(&self) -> i32 {
        self.date.year()
    }

    /// Returns the month number starting from 1.
    ///
    /// The return value ranges from 1 to 12.
    ///
    /// See also the [`NaiveDate::month`](./struct.NaiveDate.html#method.month) method.
    ///
    /// # Example
    ///
    /// ```
    /// use chrono::{NaiveDate, NaiveDateTime, Datelike};
    ///
    /// let dt: NaiveDateTime = NaiveDate::from_ymd_opt(2015, 9, 25).unwrap().and_hms_opt(12, 34, 56).unwrap();
    /// assert_eq!(dt.month(), 9);
    /// ```
    #[inline]
    fn month(&self) -> u32 {
        self.date.month()
    }

    /// Returns the month number starting from 0.
    ///
    /// The return value ranges from 0 to 11.
    ///
    /// See also the [`NaiveDate::month0`](./struct.NaiveDate.html#method.month0) method.
    ///
    /// # Example
    ///
    /// ```
    /// use chrono::{NaiveDate, NaiveDateTime, Datelike};
    ///
    /// let dt: NaiveDateTime = NaiveDate::from_ymd_opt(2015, 9, 25).unwrap().and_hms_opt(12, 34, 56).unwrap();
    /// assert_eq!(dt.month0(), 8);
    /// ```
    #[inline]
    fn month0(&self) -> u32 {
        self.date.month0()
    }

    /// Returns the day of month starting from 1.
    ///
    /// The return value ranges from 1 to 31. (The last day of month differs by months.)
    ///
    /// See also the [`NaiveDate::day`](./struct.NaiveDate.html#method.day) method.
    ///
    /// # Example
    ///
    /// ```
    /// use chrono::{NaiveDate, NaiveDateTime, Datelike};
    ///
    /// let dt: NaiveDateTime = NaiveDate::from_ymd_opt(2015, 9, 25).unwrap().and_hms_opt(12, 34, 56).unwrap();
    /// assert_eq!(dt.day(), 25);
    /// ```
    #[inline]
    fn day(&self) -> u32 {
        self.date.day()
    }

    /// Returns the day of month starting from 0.
    ///
    /// The return value ranges from 0 to 30. (The last day of month differs by months.)
    ///
    /// See also the [`NaiveDate::day0`](./struct.NaiveDate.html#method.day0) method.
    ///
    /// # Example
    ///
    /// ```
    /// use chrono::{NaiveDate, NaiveDateTime, Datelike};
    ///
    /// let dt: NaiveDateTime = NaiveDate::from_ymd_opt(2015, 9, 25).unwrap().and_hms_opt(12, 34, 56).unwrap();
    /// assert_eq!(dt.day0(), 24);
    /// ```
    #[inline]
    fn day0(&self) -> u32 {
        self.date.day0()
    }

    /// Returns the day of year starting from 1.
    ///
    /// The return value ranges from 1 to 366. (The last day of year differs by years.)
    ///
    /// See also the [`NaiveDate::ordinal`](./struct.NaiveDate.html#method.ordinal) method.
    ///
    /// # Example
    ///
    /// ```
    /// use chrono::{NaiveDate, NaiveDateTime, Datelike};
    ///
    /// let dt: NaiveDateTime = NaiveDate::from_ymd_opt(2015, 9, 25).unwrap().and_hms_opt(12, 34, 56).unwrap();
    /// assert_eq!(dt.ordinal(), 268);
    /// ```
    #[inline]
    fn ordinal(&self) -> u32 {
        self.date.ordinal()
    }

    /// Returns the day of year starting from 0.
    ///
    /// The return value ranges from 0 to 365. (The last day of year differs by years.)
    ///
    /// See also the [`NaiveDate::ordinal0`](./struct.NaiveDate.html#method.ordinal0) method.
    ///
    /// # Example
    ///
    /// ```
    /// use chrono::{NaiveDate, NaiveDateTime, Datelike};
    ///
    /// let dt: NaiveDateTime = NaiveDate::from_ymd_opt(2015, 9, 25).unwrap().and_hms_opt(12, 34, 56).unwrap();
    /// assert_eq!(dt.ordinal0(), 267);
    /// ```
    #[inline]
    fn ordinal0(&self) -> u32 {
        self.date.ordinal0()
    }

    /// Returns the day of week.
    ///
    /// See also the [`NaiveDate::weekday`](./struct.NaiveDate.html#method.weekday) method.
    ///
    /// # Example
    ///
    /// ```
    /// use chrono::{NaiveDate, NaiveDateTime, Datelike, Weekday};
    ///
    /// let dt: NaiveDateTime = NaiveDate::from_ymd_opt(2015, 9, 25).unwrap().and_hms_opt(12, 34, 56).unwrap();
    /// assert_eq!(dt.weekday(), Weekday::Fri);
    /// ```
    #[inline]
    fn weekday(&self) -> Weekday {
        self.date.weekday()
    }

    #[inline]
    fn iso_week(&self) -> IsoWeek {
        self.date.iso_week()
    }

    /// Makes a new `NaiveDateTime` with the year number changed, while keeping the same month and
    /// day.
    ///
    /// See also the [`NaiveDate::with_year`] method.
    ///
    /// # Errors
    ///
    /// Returns `None` if the resulting date does not exist, or when the `NaiveDateTime` would be
    /// out of range.
    ///
    /// # Example
    ///
    /// ```
    /// use chrono::{NaiveDate, NaiveDateTime, Datelike};
    ///
    /// let dt: NaiveDateTime = NaiveDate::from_ymd_opt(2015, 9, 25).unwrap().and_hms_opt(12, 34, 56).unwrap();
    /// assert_eq!(dt.with_year(2016), Some(NaiveDate::from_ymd_opt(2016, 9, 25).unwrap().and_hms_opt(12, 34, 56).unwrap()));
    /// assert_eq!(dt.with_year(-308), Some(NaiveDate::from_ymd_opt(-308, 9, 25).unwrap().and_hms_opt(12, 34, 56).unwrap()));
    /// ```
    #[inline]
    fn with_year(&self, year: i32) -> Option<NaiveDateTime> {
        self.date.with_year(year).map(|d| NaiveDateTime { date: d, ..*self })
    }

    /// Makes a new `NaiveDateTime` with the month number (starting from 1) changed.
    ///
    /// See also the [`NaiveDate::with_month`] method.
    ///
    /// # Errors
    ///
    /// Returns `None` if the resulting date does not exist, or if the value for `month` is invalid.
    ///
    /// # Example
    ///
    /// ```
    /// use chrono::{NaiveDate, NaiveDateTime, Datelike};
    ///
    /// let dt: NaiveDateTime = NaiveDate::from_ymd_opt(2015, 9, 30).unwrap().and_hms_opt(12, 34, 56).unwrap();
    /// assert_eq!(dt.with_month(10), Some(NaiveDate::from_ymd_opt(2015, 10, 30).unwrap().and_hms_opt(12, 34, 56).unwrap()));
    /// assert_eq!(dt.with_month(13), None); // no month 13
    /// assert_eq!(dt.with_month(2), None); // no February 30
    /// ```
    #[inline]
    fn with_month(&self, month: u32) -> Option<NaiveDateTime> {
        self.date.with_month(month).map(|d| NaiveDateTime { date: d, ..*self })
    }

    /// Makes a new `NaiveDateTime` with the month number (starting from 0) changed.
    ///
    /// See also the [`NaiveDate::with_month0`] method.
    ///
    /// # Errors
    ///
    /// Returns `None` if the resulting date does not exist, or if the value for `month0` is
    /// invalid.
    ///
    /// # Example
    ///
    /// ```
    /// use chrono::{NaiveDate, NaiveDateTime, Datelike};
    ///
    /// let dt: NaiveDateTime = NaiveDate::from_ymd_opt(2015, 9, 30).unwrap().and_hms_opt(12, 34, 56).unwrap();
    /// assert_eq!(dt.with_month0(9), Some(NaiveDate::from_ymd_opt(2015, 10, 30).unwrap().and_hms_opt(12, 34, 56).unwrap()));
    /// assert_eq!(dt.with_month0(12), None); // no month 13
    /// assert_eq!(dt.with_month0(1), None); // no February 30
    /// ```
    #[inline]
    fn with_month0(&self, month0: u32) -> Option<NaiveDateTime> {
        self.date.with_month0(month0).map(|d| NaiveDateTime { date: d, ..*self })
    }

    /// Makes a new `NaiveDateTime` with the day of month (starting from 1) changed.
    ///
    /// See also the [`NaiveDate::with_day`] method.
    ///
    /// # Errors
    ///
    /// Returns `None` if the resulting date does not exist, or if the value for `day` is invalid.
    ///
    /// # Example
    ///
    /// ```
    /// use chrono::{NaiveDate, NaiveDateTime, Datelike};
    ///
    /// let dt: NaiveDateTime = NaiveDate::from_ymd_opt(2015, 9, 8).unwrap().and_hms_opt(12, 34, 56).unwrap();
    /// assert_eq!(dt.with_day(30), Some(NaiveDate::from_ymd_opt(2015, 9, 30).unwrap().and_hms_opt(12, 34, 56).unwrap()));
    /// assert_eq!(dt.with_day(31), None); // no September 31
    /// ```
    #[inline]
    fn with_day(&self, day: u32) -> Option<NaiveDateTime> {
        self.date.with_day(day).map(|d| NaiveDateTime { date: d, ..*self })
    }

    /// Makes a new `NaiveDateTime` with the day of month (starting from 0) changed.
    ///
    /// See also the [`NaiveDate::with_day0`] method.
    ///
    /// # Errors
    ///
    /// Returns `None` if the resulting date does not exist, or if the value for `day0` is invalid.
    ///
    /// # Example
    ///
    /// ```
    /// use chrono::{NaiveDate, NaiveDateTime, Datelike};
    ///
    /// let dt: NaiveDateTime = NaiveDate::from_ymd_opt(2015, 9, 8).unwrap().and_hms_opt(12, 34, 56).unwrap();
    /// assert_eq!(dt.with_day0(29), Some(NaiveDate::from_ymd_opt(2015, 9, 30).unwrap().and_hms_opt(12, 34, 56).unwrap()));
    /// assert_eq!(dt.with_day0(30), None); // no September 31
    /// ```
    #[inline]
    fn with_day0(&self, day0: u32) -> Option<NaiveDateTime> {
        self.date.with_day0(day0).map(|d| NaiveDateTime { date: d, ..*self })
    }

    /// Makes a new `NaiveDateTime` with the day of year (starting from 1) changed.
    ///
    /// See also the [`NaiveDate::with_ordinal`] method.
    ///
    /// # Errors
    ///
    /// Returns `None` if the resulting date does not exist, or if the value for `ordinal` is
    /// invalid.
    ///
    /// # Example
    ///
    /// ```
    /// use chrono::{NaiveDate, NaiveDateTime, Datelike};
    ///
    /// let dt: NaiveDateTime = NaiveDate::from_ymd_opt(2015, 9, 8).unwrap().and_hms_opt(12, 34, 56).unwrap();
    /// assert_eq!(dt.with_ordinal(60),
    ///            Some(NaiveDate::from_ymd_opt(2015, 3, 1).unwrap().and_hms_opt(12, 34, 56).unwrap()));
    /// assert_eq!(dt.with_ordinal(366), None); // 2015 had only 365 days
    ///
    /// let dt: NaiveDateTime = NaiveDate::from_ymd_opt(2016, 9, 8).unwrap().and_hms_opt(12, 34, 56).unwrap();
    /// assert_eq!(dt.with_ordinal(60),
    ///            Some(NaiveDate::from_ymd_opt(2016, 2, 29).unwrap().and_hms_opt(12, 34, 56).unwrap()));
    /// assert_eq!(dt.with_ordinal(366),
    ///            Some(NaiveDate::from_ymd_opt(2016, 12, 31).unwrap().and_hms_opt(12, 34, 56).unwrap()));
    /// ```
    #[inline]
    fn with_ordinal(&self, ordinal: u32) -> Option<NaiveDateTime> {
        self.date.with_ordinal(ordinal).map(|d| NaiveDateTime { date: d, ..*self })
    }

    /// Makes a new `NaiveDateTime` with the day of year (starting from 0) changed.
    ///
    /// See also the [`NaiveDate::with_ordinal0`] method.
    ///
    /// # Errors
    ///
    /// Returns `None` if the resulting date does not exist, or if the value for `ordinal0` is
    /// invalid.
    ///
    /// # Example
    ///
    /// ```
    /// use chrono::{NaiveDate, NaiveDateTime, Datelike};
    ///
    /// let dt: NaiveDateTime = NaiveDate::from_ymd_opt(2015, 9, 8).unwrap().and_hms_opt(12, 34, 56).unwrap();
    /// assert_eq!(dt.with_ordinal0(59),
    ///            Some(NaiveDate::from_ymd_opt(2015, 3, 1).unwrap().and_hms_opt(12, 34, 56).unwrap()));
    /// assert_eq!(dt.with_ordinal0(365), None); // 2015 had only 365 days
    ///
    /// let dt: NaiveDateTime = NaiveDate::from_ymd_opt(2016, 9, 8).unwrap().and_hms_opt(12, 34, 56).unwrap();
    /// assert_eq!(dt.with_ordinal0(59),
    ///            Some(NaiveDate::from_ymd_opt(2016, 2, 29).unwrap().and_hms_opt(12, 34, 56).unwrap()));
    /// assert_eq!(dt.with_ordinal0(365),
    ///            Some(NaiveDate::from_ymd_opt(2016, 12, 31).unwrap().and_hms_opt(12, 34, 56).unwrap()));
    /// ```
    #[inline]
    fn with_ordinal0(&self, ordinal0: u32) -> Option<NaiveDateTime> {
        self.date.with_ordinal0(ordinal0).map(|d| NaiveDateTime { date: d, ..*self })
    }
}

impl Timelike for NaiveDateTime {
    /// Returns the hour number from 0 to 23.
    ///
    /// See also the [`NaiveTime::hour`] method.
    ///
    /// # Example
    ///
    /// ```
    /// use chrono::{NaiveDate, NaiveDateTime, Timelike};
    ///
    /// let dt: NaiveDateTime = NaiveDate::from_ymd_opt(2015, 9, 8).unwrap().and_hms_milli_opt(12, 34, 56, 789).unwrap();
    /// assert_eq!(dt.hour(), 12);
    /// ```
    #[inline]
    fn hour(&self) -> u32 {
        self.time.hour()
    }

    /// Returns the minute number from 0 to 59.
    ///
    /// See also the [`NaiveTime::minute`] method.
    ///
    /// # Example
    ///
    /// ```
    /// use chrono::{NaiveDate, NaiveDateTime, Timelike};
    ///
    /// let dt: NaiveDateTime = NaiveDate::from_ymd_opt(2015, 9, 8).unwrap().and_hms_milli_opt(12, 34, 56, 789).unwrap();
    /// assert_eq!(dt.minute(), 34);
    /// ```
    #[inline]
    fn minute(&self) -> u32 {
        self.time.minute()
    }

    /// Returns the second number from 0 to 59.
    ///
    /// See also the [`NaiveTime::second`] method.
    ///
    /// # Example
    ///
    /// ```
    /// use chrono::{NaiveDate, NaiveDateTime, Timelike};
    ///
    /// let dt: NaiveDateTime = NaiveDate::from_ymd_opt(2015, 9, 8).unwrap().and_hms_milli_opt(12, 34, 56, 789).unwrap();
    /// assert_eq!(dt.second(), 56);
    /// ```
    #[inline]
    fn second(&self) -> u32 {
        self.time.second()
    }

    /// Returns the number of nanoseconds since the whole non-leap second.
    /// The range from 1,000,000,000 to 1,999,999,999 represents
    /// the [leap second](./struct.NaiveTime.html#leap-second-handling).
    ///
    /// See also the [`NaiveTime::nanosecond`] method.
    ///
    /// # Example
    ///
    /// ```
    /// use chrono::{NaiveDate, NaiveDateTime, Timelike};
    ///
    /// let dt: NaiveDateTime = NaiveDate::from_ymd_opt(2015, 9, 8).unwrap().and_hms_milli_opt(12, 34, 56, 789).unwrap();
    /// assert_eq!(dt.nanosecond(), 789_000_000);
    /// ```
    #[inline]
    fn nanosecond(&self) -> u32 {
        self.time.nanosecond()
    }

    /// Makes a new `NaiveDateTime` with the hour number changed.
    ///
    /// See also the [`NaiveTime::with_hour`] method.
    ///
    /// # Errors
    ///
    /// Returns `None` if the value for `hour` is invalid.
    ///
    /// # Example
    ///
    /// ```
    /// use chrono::{NaiveDate, NaiveDateTime, Timelike};
    ///
    /// let dt: NaiveDateTime = NaiveDate::from_ymd_opt(2015, 9, 8).unwrap().and_hms_milli_opt(12, 34, 56, 789).unwrap();
    /// assert_eq!(dt.with_hour(7),
    ///            Some(NaiveDate::from_ymd_opt(2015, 9, 8).unwrap().and_hms_milli_opt(7, 34, 56, 789).unwrap()));
    /// assert_eq!(dt.with_hour(24), None);
    /// ```
    #[inline]
    fn with_hour(&self, hour: u32) -> Option<NaiveDateTime> {
        self.time.with_hour(hour).map(|t| NaiveDateTime { time: t, ..*self })
    }

    /// Makes a new `NaiveDateTime` with the minute number changed.
    ///
    /// See also the [`NaiveTime::with_minute`] method.
    ///
    /// # Errors
    ///
    /// Returns `None` if the value for `minute` is invalid.
    ///
    /// # Example
    ///
    /// ```
    /// use chrono::{NaiveDate, NaiveDateTime, Timelike};
    ///
    /// let dt: NaiveDateTime = NaiveDate::from_ymd_opt(2015, 9, 8).unwrap().and_hms_milli_opt(12, 34, 56, 789).unwrap();
    /// assert_eq!(dt.with_minute(45),
    ///            Some(NaiveDate::from_ymd_opt(2015, 9, 8).unwrap().and_hms_milli_opt(12, 45, 56, 789).unwrap()));
    /// assert_eq!(dt.with_minute(60), None);
    /// ```
    #[inline]
    fn with_minute(&self, min: u32) -> Option<NaiveDateTime> {
        self.time.with_minute(min).map(|t| NaiveDateTime { time: t, ..*self })
    }

    /// Makes a new `NaiveDateTime` with the second number changed.
    ///
    /// As with the [`second`](#method.second) method,
    /// the input range is restricted to 0 through 59.
    ///
    /// See also the [`NaiveTime::with_second`] method.
    ///
    /// # Errors
    ///
    /// Returns `None` if the value for `second` is invalid.
    ///
    /// # Example
    ///
    /// ```
    /// use chrono::{NaiveDate, NaiveDateTime, Timelike};
    ///
    /// let dt: NaiveDateTime = NaiveDate::from_ymd_opt(2015, 9, 8).unwrap().and_hms_milli_opt(12, 34, 56, 789).unwrap();
    /// assert_eq!(dt.with_second(17),
    ///            Some(NaiveDate::from_ymd_opt(2015, 9, 8).unwrap().and_hms_milli_opt(12, 34, 17, 789).unwrap()));
    /// assert_eq!(dt.with_second(60), None);
    /// ```
    #[inline]
    fn with_second(&self, sec: u32) -> Option<NaiveDateTime> {
        self.time.with_second(sec).map(|t| NaiveDateTime { time: t, ..*self })
    }

    /// Makes a new `NaiveDateTime` with nanoseconds since the whole non-leap second changed.
    ///
    /// Returns `None` when the resulting `NaiveDateTime` would be invalid.
    /// As with the [`NaiveDateTime::nanosecond`] method,
    /// the input range can exceed 1,000,000,000 for leap seconds.
    ///
    /// See also the [`NaiveTime::with_nanosecond`] method.
    ///
    /// # Errors
    ///
    /// Returns `None` if `nanosecond >= 2,000,000,000`.
    ///
    /// # Example
    ///
    /// ```
    /// use chrono::{NaiveDate, NaiveDateTime, Timelike};
    ///
    /// let dt: NaiveDateTime = NaiveDate::from_ymd_opt(2015, 9, 8).unwrap().and_hms_milli_opt(12, 34, 59, 789).unwrap();
    /// assert_eq!(dt.with_nanosecond(333_333_333),
    ///            Some(NaiveDate::from_ymd_opt(2015, 9, 8).unwrap().and_hms_nano_opt(12, 34, 59, 333_333_333).unwrap()));
    /// assert_eq!(dt.with_nanosecond(1_333_333_333), // leap second
    ///            Some(NaiveDate::from_ymd_opt(2015, 9, 8).unwrap().and_hms_nano_opt(12, 34, 59, 1_333_333_333).unwrap()));
    /// assert_eq!(dt.with_nanosecond(2_000_000_000), None);
    /// ```
    #[inline]
    fn with_nanosecond(&self, nano: u32) -> Option<NaiveDateTime> {
        self.time.with_nanosecond(nano).map(|t| NaiveDateTime { time: t, ..*self })
    }
}

/// An addition of `TimeDelta` to `NaiveDateTime` yields another `NaiveDateTime`.
///
/// As a part of Chrono's [leap second handling], the addition assumes that **there is no leap
/// second ever**, except when the `NaiveDateTime` itself represents a leap  second in which case
/// the assumption becomes that **there is exactly a single leap second ever**.
///
/// # Panics
///
/// Panics if the resulting date would be out of range. Use [`NaiveDateTime::checked_add_signed`]
/// to detect that.
///
/// # Example
///
/// ```
/// use chrono::{TimeDelta, NaiveDate};
///
/// let from_ymd = |y, m, d| NaiveDate::from_ymd_opt(y, m, d).unwrap();
///
/// let d = from_ymd(2016, 7, 8);
/// let hms = |h, m, s| d.and_hms_opt(h, m, s).unwrap();
/// assert_eq!(hms(3, 5, 7) + TimeDelta::zero(),             hms(3, 5, 7));
/// assert_eq!(hms(3, 5, 7) + TimeDelta::seconds(1),         hms(3, 5, 8));
/// assert_eq!(hms(3, 5, 7) + TimeDelta::seconds(-1),        hms(3, 5, 6));
/// assert_eq!(hms(3, 5, 7) + TimeDelta::seconds(3600 + 60), hms(4, 6, 7));
/// assert_eq!(hms(3, 5, 7) + TimeDelta::seconds(86_400),
///            from_ymd(2016, 7, 9).and_hms_opt(3, 5, 7).unwrap());
/// assert_eq!(hms(3, 5, 7) + TimeDelta::days(365),
///            from_ymd(2017, 7, 8).and_hms_opt(3, 5, 7).unwrap());
///
/// let hmsm = |h, m, s, milli| d.and_hms_milli_opt(h, m, s, milli).unwrap();
/// assert_eq!(hmsm(3, 5, 7, 980) + TimeDelta::milliseconds(450), hmsm(3, 5, 8, 430));
/// ```
///
/// Leap seconds are handled,
/// but the addition assumes that it is the only leap second happened.
///
/// ```
/// # use chrono::{TimeDelta, NaiveDate};
/// # let from_ymd = |y, m, d| NaiveDate::from_ymd_opt(y, m, d).unwrap();
/// # let hmsm = |h, m, s, milli| from_ymd(2016, 7, 8).and_hms_milli_opt(h, m, s, milli).unwrap();
/// let leap = hmsm(3, 5, 59, 1_300);
/// assert_eq!(leap + TimeDelta::zero(),             hmsm(3, 5, 59, 1_300));
/// assert_eq!(leap + TimeDelta::milliseconds(-500), hmsm(3, 5, 59, 800));
/// assert_eq!(leap + TimeDelta::milliseconds(500),  hmsm(3, 5, 59, 1_800));
/// assert_eq!(leap + TimeDelta::milliseconds(800),  hmsm(3, 6, 0, 100));
/// assert_eq!(leap + TimeDelta::seconds(10),        hmsm(3, 6, 9, 300));
/// assert_eq!(leap + TimeDelta::seconds(-10),       hmsm(3, 5, 50, 300));
/// assert_eq!(leap + TimeDelta::days(1),
///            from_ymd(2016, 7, 9).and_hms_milli_opt(3, 5, 59, 300).unwrap());
/// ```
///
/// [leap second handling]: crate::NaiveTime#leap-second-handling
impl Add<TimeDelta> for NaiveDateTime {
    type Output = NaiveDateTime;

    #[inline]
    fn add(self, rhs: TimeDelta) -> NaiveDateTime {
        self.checked_add_signed(rhs).expect("`NaiveDateTime + TimeDelta` overflowed")
    }
}

impl Add<Duration> for NaiveDateTime {
    type Output = NaiveDateTime;

    #[inline]
    fn add(self, rhs: Duration) -> NaiveDateTime {
        let rhs = TimeDelta::from_std(rhs)
            .expect("overflow converting from core::time::Duration to chrono::Duration");
        self.checked_add_signed(rhs).expect("`NaiveDateTime + Duration` overflowed")
    }
}

impl AddAssign<TimeDelta> for NaiveDateTime {
    #[inline]
    fn add_assign(&mut self, rhs: TimeDelta) {
        *self = self.add(rhs);
    }
}

impl AddAssign<Duration> for NaiveDateTime {
    #[inline]
    fn add_assign(&mut self, rhs: Duration) {
        *self = self.add(rhs);
    }
}

impl Add<FixedOffset> for NaiveDateTime {
    type Output = NaiveDateTime;

    #[inline]
    fn add(self, rhs: FixedOffset) -> NaiveDateTime {
        self.checked_add_offset(rhs).unwrap()
    }
}

impl Add<Months> for NaiveDateTime {
    type Output = NaiveDateTime;

    /// An addition of months to `NaiveDateTime` clamped to valid days in resulting month.
    ///
    /// # Panics
    ///
    /// Panics if the resulting date would be out of range.
    ///
    /// # Example
    ///
    /// ```
    /// use chrono::{Months, NaiveDate};
    ///
    /// assert_eq!(
    ///     NaiveDate::from_ymd_opt(2014, 1, 1).unwrap().and_hms_opt(1, 0, 0).unwrap() + Months::new(1),
    ///     NaiveDate::from_ymd_opt(2014, 2, 1).unwrap().and_hms_opt(1, 0, 0).unwrap()
    /// );
    /// assert_eq!(
    ///     NaiveDate::from_ymd_opt(2014, 1, 1).unwrap().and_hms_opt(0, 2, 0).unwrap() + Months::new(11),
    ///     NaiveDate::from_ymd_opt(2014, 12, 1).unwrap().and_hms_opt(0, 2, 0).unwrap()
    /// );
    /// assert_eq!(
    ///     NaiveDate::from_ymd_opt(2014, 1, 1).unwrap().and_hms_opt(0, 0, 3).unwrap() + Months::new(12),
    ///     NaiveDate::from_ymd_opt(2015, 1, 1).unwrap().and_hms_opt(0, 0, 3).unwrap()
    /// );
    /// assert_eq!(
    ///     NaiveDate::from_ymd_opt(2014, 1, 1).unwrap().and_hms_opt(0, 0, 4).unwrap() + Months::new(13),
    ///     NaiveDate::from_ymd_opt(2015, 2, 1).unwrap().and_hms_opt(0, 0, 4).unwrap()
    /// );
    /// assert_eq!(
    ///     NaiveDate::from_ymd_opt(2014, 1, 31).unwrap().and_hms_opt(0, 5, 0).unwrap() + Months::new(1),
    ///     NaiveDate::from_ymd_opt(2014, 2, 28).unwrap().and_hms_opt(0, 5, 0).unwrap()
    /// );
    /// assert_eq!(
    ///     NaiveDate::from_ymd_opt(2020, 1, 31).unwrap().and_hms_opt(6, 0, 0).unwrap() + Months::new(1),
    ///     NaiveDate::from_ymd_opt(2020, 2, 29).unwrap().and_hms_opt(6, 0, 0).unwrap()
    /// );
    /// ```
    fn add(self, rhs: Months) -> Self::Output {
        Self { date: self.date.checked_add_months(rhs).unwrap(), time: self.time }
    }
}

/// A subtraction of `TimeDelta` from `NaiveDateTime` yields another `NaiveDateTime`.
/// It is the same as the addition with a negated `TimeDelta`.
///
/// As a part of Chrono's [leap second handling] the subtraction assumes that **there is no leap
/// second ever**, except when the `NaiveDateTime` itself represents a leap second in which case
/// the assumption becomes that **there is exactly a single leap second ever**.
///
/// Panics on underflow or overflow. Use [`NaiveDateTime::checked_sub_signed`]
/// to detect that.
///
/// # Example
///
/// ```
/// use chrono::{TimeDelta, NaiveDate};
///
/// let from_ymd = |y, m, d| NaiveDate::from_ymd_opt(y, m, d).unwrap();
///
/// let d = from_ymd(2016, 7, 8);
/// let hms = |h, m, s| d.and_hms_opt(h, m, s).unwrap();
/// assert_eq!(hms(3, 5, 7) - TimeDelta::zero(),             hms(3, 5, 7));
/// assert_eq!(hms(3, 5, 7) - TimeDelta::seconds(1),         hms(3, 5, 6));
/// assert_eq!(hms(3, 5, 7) - TimeDelta::seconds(-1),        hms(3, 5, 8));
/// assert_eq!(hms(3, 5, 7) - TimeDelta::seconds(3600 + 60), hms(2, 4, 7));
/// assert_eq!(hms(3, 5, 7) - TimeDelta::seconds(86_400),
///            from_ymd(2016, 7, 7).and_hms_opt(3, 5, 7).unwrap());
/// assert_eq!(hms(3, 5, 7) - TimeDelta::days(365),
///            from_ymd(2015, 7, 9).and_hms_opt(3, 5, 7).unwrap());
///
/// let hmsm = |h, m, s, milli| d.and_hms_milli_opt(h, m, s, milli).unwrap();
/// assert_eq!(hmsm(3, 5, 7, 450) - TimeDelta::milliseconds(670), hmsm(3, 5, 6, 780));
/// ```
///
/// Leap seconds are handled,
/// but the subtraction assumes that it is the only leap second happened.
///
/// ```
/// # use chrono::{TimeDelta, NaiveDate};
/// # let from_ymd = |y, m, d| NaiveDate::from_ymd_opt(y, m, d).unwrap();
/// # let hmsm = |h, m, s, milli| from_ymd(2016, 7, 8).and_hms_milli_opt(h, m, s, milli).unwrap();
/// let leap = hmsm(3, 5, 59, 1_300);
/// assert_eq!(leap - TimeDelta::zero(),            hmsm(3, 5, 59, 1_300));
/// assert_eq!(leap - TimeDelta::milliseconds(200), hmsm(3, 5, 59, 1_100));
/// assert_eq!(leap - TimeDelta::milliseconds(500), hmsm(3, 5, 59, 800));
/// assert_eq!(leap - TimeDelta::seconds(60),       hmsm(3, 5, 0, 300));
/// assert_eq!(leap - TimeDelta::days(1),
///            from_ymd(2016, 7, 7).and_hms_milli_opt(3, 6, 0, 300).unwrap());
/// ```
///
/// [leap second handling]: crate::NaiveTime#leap-second-handling
impl Sub<TimeDelta> for NaiveDateTime {
    type Output = NaiveDateTime;

    #[inline]
    fn sub(self, rhs: TimeDelta) -> NaiveDateTime {
        self.checked_sub_signed(rhs).expect("`NaiveDateTime - TimeDelta` overflowed")
    }
}

impl Sub<Duration> for NaiveDateTime {
    type Output = NaiveDateTime;

    #[inline]
    fn sub(self, rhs: Duration) -> NaiveDateTime {
        let rhs = TimeDelta::from_std(rhs)
            .expect("overflow converting from core::time::Duration to chrono::Duration");
        self.checked_sub_signed(rhs).expect("`NaiveDateTime - Duration` overflowed")
    }
}

impl SubAssign<TimeDelta> for NaiveDateTime {
    #[inline]
    fn sub_assign(&mut self, rhs: TimeDelta) {
        *self = self.sub(rhs);
    }
}

impl SubAssign<Duration> for NaiveDateTime {
    #[inline]
    fn sub_assign(&mut self, rhs: Duration) {
        *self = self.sub(rhs);
    }
}

impl Sub<FixedOffset> for NaiveDateTime {
    type Output = NaiveDateTime;

    #[inline]
    fn sub(self, rhs: FixedOffset) -> NaiveDateTime {
        self.checked_sub_offset(rhs).unwrap()
    }
}

/// A subtraction of Months from `NaiveDateTime` clamped to valid days in resulting month.
///
/// # Panics
///
/// Panics if the resulting date would be out of range.
///
/// # Example
///
/// ```
/// use chrono::{Months, NaiveDate};
///
/// assert_eq!(
///     NaiveDate::from_ymd_opt(2014, 01, 01).unwrap().and_hms_opt(01, 00, 00).unwrap() - Months::new(11),
///     NaiveDate::from_ymd_opt(2013, 02, 01).unwrap().and_hms_opt(01, 00, 00).unwrap()
/// );
/// assert_eq!(
///     NaiveDate::from_ymd_opt(2014, 01, 01).unwrap().and_hms_opt(00, 02, 00).unwrap() - Months::new(12),
///     NaiveDate::from_ymd_opt(2013, 01, 01).unwrap().and_hms_opt(00, 02, 00).unwrap()
/// );
/// assert_eq!(
///     NaiveDate::from_ymd_opt(2014, 01, 01).unwrap().and_hms_opt(00, 00, 03).unwrap() - Months::new(13),
///     NaiveDate::from_ymd_opt(2012, 12, 01).unwrap().and_hms_opt(00, 00, 03).unwrap()
/// );
/// ```
impl Sub<Months> for NaiveDateTime {
    type Output = NaiveDateTime;

    fn sub(self, rhs: Months) -> Self::Output {
        Self { date: self.date.checked_sub_months(rhs).unwrap(), time: self.time }
    }
}

/// Subtracts another `NaiveDateTime` from the current date and time.
/// This does not overflow or underflow at all.
///
/// As a part of Chrono's [leap second handling](./struct.NaiveTime.html#leap-second-handling),
/// the subtraction assumes that **there is no leap second ever**,
/// except when any of the `NaiveDateTime`s themselves represents a leap second
/// in which case the assumption becomes that
/// **there are exactly one (or two) leap second(s) ever**.
///
/// The implementation is a wrapper around [`NaiveDateTime::signed_duration_since`].
///
/// # Example
///
/// ```
/// use chrono::{TimeDelta, NaiveDate};
///
/// let from_ymd = |y, m, d| NaiveDate::from_ymd_opt(y, m, d).unwrap();
///
/// let d = from_ymd(2016, 7, 8);
/// assert_eq!(d.and_hms_opt(3, 5, 7).unwrap() - d.and_hms_opt(2, 4, 6).unwrap(), TimeDelta::seconds(3600 + 60 + 1));
///
/// // July 8 is 190th day in the year 2016
/// let d0 = from_ymd(2016, 1, 1);
/// assert_eq!(d.and_hms_milli_opt(0, 7, 6, 500).unwrap() - d0.and_hms_opt(0, 0, 0).unwrap(),
///            TimeDelta::seconds(189 * 86_400 + 7 * 60 + 6) + TimeDelta::milliseconds(500));
/// ```
///
/// Leap seconds are handled, but the subtraction assumes that no other leap
/// seconds happened.
///
/// ```
/// # use chrono::{TimeDelta, NaiveDate};
/// # let from_ymd = |y, m, d| NaiveDate::from_ymd_opt(y, m, d).unwrap();
/// let leap = from_ymd(2015, 6, 30).and_hms_milli_opt(23, 59, 59, 1_500).unwrap();
/// assert_eq!(leap - from_ymd(2015, 6, 30).and_hms_opt(23, 0, 0).unwrap(),
///            TimeDelta::seconds(3600) + TimeDelta::milliseconds(500));
/// assert_eq!(from_ymd(2015, 7, 1).and_hms_opt(1, 0, 0).unwrap() - leap,
///            TimeDelta::seconds(3600) - TimeDelta::milliseconds(500));
/// ```
impl Sub<NaiveDateTime> for NaiveDateTime {
    type Output = TimeDelta;

    #[inline]
    fn sub(self, rhs: NaiveDateTime) -> TimeDelta {
        self.signed_duration_since(rhs)
    }
}

impl Add<Days> for NaiveDateTime {
    type Output = NaiveDateTime;

    fn add(self, days: Days) -> Self::Output {
        self.checked_add_days(days).unwrap()
    }
}

impl Sub<Days> for NaiveDateTime {
    type Output = NaiveDateTime;

    fn sub(self, days: Days) -> Self::Output {
        self.checked_sub_days(days).unwrap()
    }
}

/// The `Debug` output of the naive date and time `dt` is the same as
/// [`dt.format("%Y-%m-%dT%H:%M:%S%.f")`](crate::format::strftime).
///
/// The string printed can be readily parsed via the `parse` method on `str`.
///
/// It should be noted that, for leap seconds not on the minute boundary,
/// it may print a representation not distinguishable from non-leap seconds.
/// This doesn't matter in practice, since such leap seconds never happened.
/// (By the time of the first leap second on 1972-06-30,
/// every time zone offset around the world has standardized to the 5-minute alignment.)
///
/// # Example
///
/// ```
/// use chrono::NaiveDate;
///
/// let dt = NaiveDate::from_ymd_opt(2016, 11, 15).unwrap().and_hms_opt(7, 39, 24).unwrap();
/// assert_eq!(format!("{:?}", dt), "2016-11-15T07:39:24");
/// ```
///
/// Leap seconds may also be used.
///
/// ```
/// # use chrono::NaiveDate;
/// let dt = NaiveDate::from_ymd_opt(2015, 6, 30).unwrap().and_hms_milli_opt(23, 59, 59, 1_500).unwrap();
/// assert_eq!(format!("{:?}", dt), "2015-06-30T23:59:60.500");
/// ```
impl fmt::Debug for NaiveDateTime {
    fn fmt(&self, f: &mut fmt::Formatter) -> fmt::Result {
        self.date.fmt(f)?;
        f.write_char('T')?;
        self.time.fmt(f)
    }
}

/// The `Display` output of the naive date and time `dt` is the same as
/// [`dt.format("%Y-%m-%d %H:%M:%S%.f")`](crate::format::strftime).
///
/// It should be noted that, for leap seconds not on the minute boundary,
/// it may print a representation not distinguishable from non-leap seconds.
/// This doesn't matter in practice, since such leap seconds never happened.
/// (By the time of the first leap second on 1972-06-30,
/// every time zone offset around the world has standardized to the 5-minute alignment.)
///
/// # Example
///
/// ```
/// use chrono::NaiveDate;
///
/// let dt = NaiveDate::from_ymd_opt(2016, 11, 15).unwrap().and_hms_opt(7, 39, 24).unwrap();
/// assert_eq!(format!("{}", dt), "2016-11-15 07:39:24");
/// ```
///
/// Leap seconds may also be used.
///
/// ```
/// # use chrono::NaiveDate;
/// let dt = NaiveDate::from_ymd_opt(2015, 6, 30).unwrap().and_hms_milli_opt(23, 59, 59, 1_500).unwrap();
/// assert_eq!(format!("{}", dt), "2015-06-30 23:59:60.500");
/// ```
impl fmt::Display for NaiveDateTime {
    fn fmt(&self, f: &mut fmt::Formatter) -> fmt::Result {
        self.date.fmt(f)?;
        f.write_char(' ')?;
        self.time.fmt(f)
    }
}

/// Parsing a `str` into a `NaiveDateTime` uses the same format,
/// [`%Y-%m-%dT%H:%M:%S%.f`](crate::format::strftime), as in `Debug`.
///
/// # Example
///
/// ```
/// use chrono::{NaiveDateTime, NaiveDate};
///
/// let dt = NaiveDate::from_ymd_opt(2015, 9, 18).unwrap().and_hms_opt(23, 56, 4).unwrap();
/// assert_eq!("2015-09-18T23:56:04".parse::<NaiveDateTime>(), Ok(dt));
///
/// let dt = NaiveDate::from_ymd_opt(12345, 6, 7).unwrap().and_hms_milli_opt(7, 59, 59, 1_500).unwrap(); // leap second
/// assert_eq!("+12345-6-7T7:59:60.5".parse::<NaiveDateTime>(), Ok(dt));
///
/// assert!("foo".parse::<NaiveDateTime>().is_err());
/// ```
impl str::FromStr for NaiveDateTime {
    type Err = ParseError;

    fn from_str(s: &str) -> ParseResult<NaiveDateTime> {
        const ITEMS: &[Item<'static>] = &[
            Item::Numeric(Numeric::Year, Pad::Zero),
            Item::Space(""),
            Item::Literal("-"),
            Item::Numeric(Numeric::Month, Pad::Zero),
            Item::Space(""),
            Item::Literal("-"),
            Item::Numeric(Numeric::Day, Pad::Zero),
            Item::Space(""),
            Item::Literal("T"), // XXX shouldn't this be case-insensitive?
            Item::Numeric(Numeric::Hour, Pad::Zero),
            Item::Space(""),
            Item::Literal(":"),
            Item::Numeric(Numeric::Minute, Pad::Zero),
            Item::Space(""),
            Item::Literal(":"),
            Item::Numeric(Numeric::Second, Pad::Zero),
            Item::Fixed(Fixed::Nanosecond),
            Item::Space(""),
        ];

        let mut parsed = Parsed::new();
        parse(&mut parsed, s, ITEMS.iter())?;
        parsed.to_naive_datetime_with_offset(0)
    }
}

/// The default value for a NaiveDateTime is one with epoch 0
/// that is, 1st of January 1970 at 00:00:00.
///
/// # Example
///
/// ```rust
/// use chrono::NaiveDateTime;
///
/// let default_date = NaiveDateTime::default();
/// assert_eq!(Some(default_date), NaiveDateTime::from_timestamp_opt(0, 0));
/// ```
impl Default for NaiveDateTime {
    fn default() -> Self {
        NaiveDateTime::from_timestamp_opt(0, 0).unwrap()
    }
}

#[cfg(all(test, feature = "serde"))]
fn test_encodable_json<F, E>(to_string: F)
where
    F: Fn(&NaiveDateTime) -> Result<String, E>,
    E: ::std::fmt::Debug,
{
    assert_eq!(
        to_string(
            &NaiveDate::from_ymd_opt(2016, 7, 8).unwrap().and_hms_milli_opt(9, 10, 48, 90).unwrap()
        )
        .ok(),
        Some(r#""2016-07-08T09:10:48.090""#.into())
    );
    assert_eq!(
        to_string(&NaiveDate::from_ymd_opt(2014, 7, 24).unwrap().and_hms_opt(12, 34, 6).unwrap())
            .ok(),
        Some(r#""2014-07-24T12:34:06""#.into())
    );
    assert_eq!(
        to_string(
            &NaiveDate::from_ymd_opt(0, 1, 1).unwrap().and_hms_milli_opt(0, 0, 59, 1_000).unwrap()
        )
        .ok(),
        Some(r#""0000-01-01T00:00:60""#.into())
    );
    assert_eq!(
        to_string(
            &NaiveDate::from_ymd_opt(-1, 12, 31).unwrap().and_hms_nano_opt(23, 59, 59, 7).unwrap()
        )
        .ok(),
        Some(r#""-0001-12-31T23:59:59.000000007""#.into())
    );
    assert_eq!(
        to_string(&NaiveDate::MIN.and_hms_opt(0, 0, 0).unwrap()).ok(),
        Some(r#""-262144-01-01T00:00:00""#.into())
    );
    assert_eq!(
        to_string(&NaiveDate::MAX.and_hms_nano_opt(23, 59, 59, 1_999_999_999).unwrap()).ok(),
        Some(r#""+262143-12-31T23:59:60.999999999""#.into())
    );
}

#[cfg(all(test, feature = "serde"))]
fn test_decodable_json<F, E>(from_str: F)
where
    F: Fn(&str) -> Result<NaiveDateTime, E>,
    E: ::std::fmt::Debug,
{
    assert_eq!(
        from_str(r#""2016-07-08T09:10:48.090""#).ok(),
        Some(
            NaiveDate::from_ymd_opt(2016, 7, 8).unwrap().and_hms_milli_opt(9, 10, 48, 90).unwrap()
        )
    );
    assert_eq!(
        from_str(r#""2016-7-8T9:10:48.09""#).ok(),
        Some(
            NaiveDate::from_ymd_opt(2016, 7, 8).unwrap().and_hms_milli_opt(9, 10, 48, 90).unwrap()
        )
    );
    assert_eq!(
        from_str(r#""2014-07-24T12:34:06""#).ok(),
        Some(NaiveDate::from_ymd_opt(2014, 7, 24).unwrap().and_hms_opt(12, 34, 6).unwrap())
    );
    assert_eq!(
        from_str(r#""0000-01-01T00:00:60""#).ok(),
        Some(NaiveDate::from_ymd_opt(0, 1, 1).unwrap().and_hms_milli_opt(0, 0, 59, 1_000).unwrap())
    );
    assert_eq!(
        from_str(r#""0-1-1T0:0:60""#).ok(),
        Some(NaiveDate::from_ymd_opt(0, 1, 1).unwrap().and_hms_milli_opt(0, 0, 59, 1_000).unwrap())
    );
    assert_eq!(
        from_str(r#""-0001-12-31T23:59:59.000000007""#).ok(),
        Some(NaiveDate::from_ymd_opt(-1, 12, 31).unwrap().and_hms_nano_opt(23, 59, 59, 7).unwrap())
    );
    assert_eq!(
        from_str(r#""-262144-01-01T00:00:00""#).ok(),
        Some(NaiveDate::MIN.and_hms_opt(0, 0, 0).unwrap())
    );
    assert_eq!(
        from_str(r#""+262143-12-31T23:59:60.999999999""#).ok(),
        Some(NaiveDate::MAX.and_hms_nano_opt(23, 59, 59, 1_999_999_999).unwrap())
    );
    assert_eq!(
        from_str(r#""+262143-12-31T23:59:60.9999999999997""#).ok(), // excess digits are ignored
        Some(NaiveDate::MAX.and_hms_nano_opt(23, 59, 59, 1_999_999_999).unwrap())
    );

    // bad formats
    assert!(from_str(r#""""#).is_err());
    assert!(from_str(r#""2016-07-08""#).is_err());
    assert!(from_str(r#""09:10:48.090""#).is_err());
    assert!(from_str(r#""20160708T091048.090""#).is_err());
    assert!(from_str(r#""2000-00-00T00:00:00""#).is_err());
    assert!(from_str(r#""2000-02-30T00:00:00""#).is_err());
    assert!(from_str(r#""2001-02-29T00:00:00""#).is_err());
    assert!(from_str(r#""2002-02-28T24:00:00""#).is_err());
    assert!(from_str(r#""2002-02-28T23:60:00""#).is_err());
    assert!(from_str(r#""2002-02-28T23:59:61""#).is_err());
    assert!(from_str(r#""2016-07-08T09:10:48,090""#).is_err());
    assert!(from_str(r#""2016-07-08 09:10:48.090""#).is_err());
    assert!(from_str(r#""2016-007-08T09:10:48.090""#).is_err());
    assert!(from_str(r#""yyyy-mm-ddThh:mm:ss.fffffffff""#).is_err());
    assert!(from_str(r#"20160708000000"#).is_err());
    assert!(from_str(r#"{}"#).is_err());
    // pre-0.3.0 rustc-serialize format is now invalid
    assert!(from_str(r#"{"date":{"ymdf":20},"time":{"secs":0,"frac":0}}"#).is_err());
    assert!(from_str(r#"null"#).is_err());
}<|MERGE_RESOLUTION|>--- conflicted
+++ resolved
@@ -13,27 +13,16 @@
 #[cfg(feature = "rkyv")]
 use rkyv::{Archive, Deserialize, Serialize};
 
-<<<<<<< HEAD
-#[cfg(any(feature = "alloc", feature = "std"))]
-=======
-use crate::duration::Duration as OldDuration;
 #[cfg(feature = "alloc")]
->>>>>>> be8f2fd3
 use crate::format::DelayedFormat;
 use crate::format::{parse, parse_and_remainder, ParseError, ParseResult, Parsed, StrftimeItems};
 use crate::format::{Fixed, Item, Numeric, Pad};
 use crate::naive::{Days, IsoWeek, NaiveDate, NaiveTime};
 use crate::offset::Utc;
-<<<<<<< HEAD
-use crate::{DateTime, Datelike, LocalResult, Months, TimeDelta, TimeZone, Timelike, Weekday};
-=======
 use crate::{
-    expect, try_opt, DateTime, Datelike, FixedOffset, LocalResult, Months, TimeZone, Timelike,
-    Weekday,
+    expect, try_opt, DateTime, Datelike, FixedOffset, LocalResult, Months, TimeDelta, TimeZone,
+    Timelike, Weekday,
 };
-#[cfg(feature = "rustc-serialize")]
-pub(super) mod rustc_serialize;
->>>>>>> be8f2fd3
 
 /// Tools to help serializing/deserializing `NaiveDateTime`s
 #[cfg(feature = "serde")]
@@ -715,9 +704,6 @@
         Some(Self { date: self.date.checked_add_months(rhs)?, time: self.time })
     }
 
-<<<<<<< HEAD
-    /// Subtracts given `TimeDelta` from the current date and time.
-=======
     /// Adds given `FixedOffset` to the current datetime.
     /// Returns `None` if the result would be outside the valid range for [`NaiveDateTime`].
     ///
@@ -749,8 +735,7 @@
         Some(NaiveDateTime { date, time })
     }
 
-    /// Subtracts given `Duration` from the current date and time.
->>>>>>> be8f2fd3
+    /// Subtracts given `TimeDelta` from the current date and time.
     ///
     /// As a part of Chrono's [leap second handling](./struct.NaiveTime.html#leap-second-handling),
     /// the subtraction assumes that **there is no leap second ever**,
