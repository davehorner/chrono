--- conflicted
+++ resolved
@@ -4,12 +4,8 @@
 //! ISO 8601 time without timezone.
 
 use std::{str, fmt, hash};
-<<<<<<< HEAD
 use std::ops::{Add, Sub, AddAssign, SubAssign};
-=======
-use std::ops::{Add, Sub};
 use oldtime::Duration as OldDuration;
->>>>>>> 72c17520
 
 use Timelike;
 use div::div_mod_floor;
@@ -1053,88 +1049,15 @@
     type Output = NaiveTime;
 
     #[inline]
-<<<<<<< HEAD
-    fn add(self, rhs: Duration) -> NaiveTime {
-        self.overflowing_add(rhs).0
-    }
-}
-
-impl AddAssign<Duration> for NaiveTime {
-    fn add_assign(&mut self, rhs: Duration) {
-        *self = self.add(rhs);
-    }
-}
-
-/// A subtraction of `NaiveTime` from `NaiveTime` yields a `Duration` within +/- 1 day.
-/// This does not overflow or underflow at all.
-///
-/// As a part of Chrono's [leap second handling](./index.html#leap-second-handling),
-/// the subtraction assumes that **there is no leap second ever**,
-/// except when any of the `NaiveTime`s themselves represents a leap second
-/// in which case the assumption becomes that
-/// **there are exactly one (or two) leap second(s) ever**.
-///
-/// # Example
-///
-/// ~~~~
-/// use chrono::{NaiveTime, Duration};
-///
-/// let from_hmsm = NaiveTime::from_hms_milli;
-///
-/// assert_eq!(from_hmsm(3, 5, 7, 900) - from_hmsm(3, 5, 7, 900), Duration::zero());
-/// assert_eq!(from_hmsm(3, 5, 7, 900) - from_hmsm(3, 5, 7, 875), Duration::milliseconds(25));
-/// assert_eq!(from_hmsm(3, 5, 7, 900) - from_hmsm(3, 5, 6, 925), Duration::milliseconds(975));
-/// assert_eq!(from_hmsm(3, 5, 7, 900) - from_hmsm(3, 5, 0, 900), Duration::seconds(7));
-/// assert_eq!(from_hmsm(3, 5, 7, 900) - from_hmsm(3, 0, 7, 900), Duration::seconds(5 * 60));
-/// assert_eq!(from_hmsm(3, 5, 7, 900) - from_hmsm(0, 5, 7, 900), Duration::seconds(3 * 3600));
-/// assert_eq!(from_hmsm(3, 5, 7, 900) - from_hmsm(4, 5, 7, 900), Duration::seconds(-3600));
-/// assert_eq!(from_hmsm(3, 5, 7, 900) - from_hmsm(2, 4, 6, 800),
-///            Duration::seconds(3600 + 60 + 1) + Duration::milliseconds(100));
-/// ~~~~
-///
-/// Leap seconds are handled, but the subtraction assumes that
-/// there were no other leap seconds happened.
-///
-/// ~~~~
-/// # use chrono::{NaiveTime, Duration};
-/// # let from_hmsm = NaiveTime::from_hms_milli;
-/// assert_eq!(from_hmsm(3, 0, 59, 1_000) - from_hmsm(3, 0, 59, 0), Duration::seconds(1));
-/// assert_eq!(from_hmsm(3, 0, 59, 1_500) - from_hmsm(3, 0, 59, 0), Duration::milliseconds(1500));
-/// assert_eq!(from_hmsm(3, 0, 59, 1_000) - from_hmsm(3, 0, 0, 0), Duration::seconds(60));
-/// assert_eq!(from_hmsm(3, 0, 0, 0) - from_hmsm(2, 59, 59, 1_000), Duration::seconds(1));
-/// assert_eq!(from_hmsm(3, 0, 59, 1_000) - from_hmsm(2, 59, 59, 1_000), Duration::seconds(61));
-/// ~~~~
-impl Sub<NaiveTime> for NaiveTime {
-    type Output = Duration;
-
-    fn sub(self, rhs: NaiveTime) -> Duration {
-        //     |    |    :leap|    |    |    |    |    |    |    :leap|    |
-        //     |    |    :    |    |    |    |    |    |    |    :    |    |
-        // ----+----+-----*---+----+----+----+----+----+----+-------*-+----+----
-        //          |   `rhs` |                             |    `self`
-        //          |======================================>|       |
-        //          |     |  `self.secs - rhs.secs`         |`self.frac`
-        //          |====>|   |                             |======>|
-        //      `rhs.frac`|========================================>|
-        //          |     |   |        `self - rhs`         |       |
-
-        use std::cmp::Ordering;
-
-        let secs = self.secs as i64 - rhs.secs as i64;
-        let frac = self.frac as i64 - rhs.frac as i64;
-
-        // `secs` may contain a leap second yet to be counted
-        let adjust = match self.secs.cmp(&rhs.secs) {
-            Ordering::Greater => if rhs.frac >= 1_000_000_000 { 1 } else { 0 },
-            Ordering::Equal => 0,
-            Ordering::Less => if self.frac >= 1_000_000_000 { -1 } else { 0 },
-        };
-
-        Duration::seconds(secs + adjust) + Duration::nanoseconds(frac)
-=======
     fn add(self, rhs: OldDuration) -> NaiveTime {
         self.overflowing_add_signed(rhs).0
->>>>>>> 72c17520
+    }
+}
+
+impl AddAssign<OldDuration> for NaiveTime {
+    #[inline]
+    fn add_assign(&mut self, rhs: OldDuration) {
+        *self = self.add(rhs);
     }
 }
 
@@ -1201,8 +1124,9 @@
     }
 }
 
-impl SubAssign<Duration> for NaiveTime {
-    fn sub_assign(&mut self, rhs: Duration) {
+impl SubAssign<OldDuration> for NaiveTime {
+    #[inline]
+    fn sub_assign(&mut self, rhs: OldDuration) {
         *self = self.sub(rhs);
     }
 }
