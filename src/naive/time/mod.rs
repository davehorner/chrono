--- conflicted
+++ resolved
@@ -15,7 +15,6 @@
 use crate::format::DelayedFormat;
 use crate::format::{parse, write_hundreds, ParseError, ParseResult, Parsed, StrftimeItems};
 use crate::format::{Fixed, Item, Numeric, Pad};
-use crate::utils::div_mod_floor;
 use crate::{TimeDelta, Timelike};
 
 #[cfg(feature = "serde")]
@@ -1029,13 +1028,9 @@
 /// assert_eq!(leap + TimeDelta::seconds(-10),       from_hmsm(3, 5, 50, 300));
 /// assert_eq!(leap + TimeDelta::days(1),            from_hmsm(3, 5, 59, 300));
 /// ```
-<<<<<<< HEAD
+///
+/// [leap second handling]: crate::NaiveTime#leap-second-handling
 impl Add<TimeDelta> for NaiveTime {
-=======
-///
-/// [leap second handling]: crate::NaiveTime#leap-second-handling
-impl Add<OldDuration> for NaiveTime {
->>>>>>> eb927846
     type Output = NaiveTime;
 
     #[inline]
@@ -1095,13 +1090,9 @@
 /// assert_eq!(leap - TimeDelta::seconds(60),       from_hmsm(3, 5, 0, 300));
 /// assert_eq!(leap - TimeDelta::days(1),           from_hmsm(3, 6, 0, 300));
 /// ```
-<<<<<<< HEAD
+///
+/// [leap second handling]: crate::NaiveTime#leap-second-handling
 impl Sub<TimeDelta> for NaiveTime {
-=======
-///
-/// [leap second handling]: crate::NaiveTime#leap-second-handling
-impl Sub<OldDuration> for NaiveTime {
->>>>>>> eb927846
     type Output = NaiveTime;
 
     #[inline]
