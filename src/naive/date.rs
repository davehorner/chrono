--- conflicted
+++ resolved
@@ -128,13 +128,8 @@
 /// This is useful because when using `TimeDelta` it is possible
 /// that adding `TimeDelta::days(1)` doesn't increment the day value as expected due to it being a
 /// fixed number of seconds. This difference applies only when dealing with `DateTime<TimeZone>` data types
-<<<<<<< HEAD
 /// and in other cases `TimeDelta::days(n)` and `Days::new(n)` are equivalent.
-#[derive(Clone, Copy, Debug, Eq, Hash, PartialEq, PartialOrd)]
-=======
-/// and in other cases `Duration::days(n)` and `Days::new(n)` are equivalent.
 #[derive(Clone, Copy, Debug, Eq, Hash, PartialEq, PartialOrd, Ord)]
->>>>>>> 2665e309
 pub struct Days(pub(crate) u64);
 
 impl Days {
@@ -216,37 +211,6 @@
     }
 }
 
-<<<<<<< HEAD
-// as it is hard to verify year flags in `NaiveDate::MIN` and `NaiveDate::MAX`,
-// we use a separate run-time test.
-#[test]
-fn test_date_bounds() {
-    let calculated_min = NaiveDate::from_ymd_opt(MIN_YEAR, 1, 1).unwrap();
-    let calculated_max = NaiveDate::from_ymd_opt(MAX_YEAR, 12, 31).unwrap();
-    assert!(
-        NaiveDate::MIN == calculated_min,
-        "`NaiveDate::MIN` should have a year flag {:?}",
-        calculated_min.of().flags()
-    );
-    assert!(
-        NaiveDate::MAX == calculated_max,
-        "`NaiveDate::MAX` should have a year flag {:?}",
-        calculated_max.of().flags()
-    );
-
-    // let's also check that the entire range do not exceed 2^44 seconds
-    // (sometimes used for bounding `TimeDelta` against overflow)
-    let maxsecs = NaiveDate::MAX.signed_duration_since(NaiveDate::MIN).num_seconds();
-    let maxsecs = maxsecs + 86401; // also take care of DateTime
-    assert!(
-        maxsecs < (1 << MAX_BITS),
-        "The entire `NaiveDate` range somehow exceeds 2^{} seconds",
-        MAX_BITS
-    );
-}
-
-=======
->>>>>>> 2665e309
 impl NaiveDate {
     pub(crate) fn weeks_from(&self, day: Weekday) -> i32 {
         (self.ordinal() as i32 - self.weekday().num_days_from(day) as i32 + 6) / 7
@@ -1167,13 +1131,9 @@
         NaiveDate::from_ordinal_and_flags(year_div_400 * 400 + year_mod_400 as i32, ordinal, flags)
     }
 
-<<<<<<< HEAD
-    /// Subtracts the `days` part of given `TimeDelta` from the current date.
-=======
-    /// Subtracts the number of whole days in the given `Duration` from the current date.
+    /// Subtracts the number of whole days in the given `TimeDelta` from the current date.
     ///
     /// # Errors
->>>>>>> 2665e309
     ///
     /// Returns `None` if the resulting date would be out of range.
     ///
@@ -2041,16 +2001,8 @@
     type Item = NaiveDate;
 
     fn next(&mut self) -> Option<Self::Item> {
-<<<<<<< HEAD
-        if NaiveDate::MAX - self.value < TimeDelta::weeks(1) {
-            return None;
-        }
         let current = self.value;
-        self.value = current + TimeDelta::weeks(1);
-=======
-        let current = self.value;
-        self.value = current.checked_add_signed(OldDuration::weeks(1))?;
->>>>>>> 2665e309
+        self.value = current.checked_add_signed(TimeDelta::weeks(1))?;
         Some(current)
     }
 
@@ -2064,16 +2016,8 @@
 
 impl DoubleEndedIterator for NaiveDateWeeksIterator {
     fn next_back(&mut self) -> Option<Self::Item> {
-<<<<<<< HEAD
-        if self.value - NaiveDate::MIN < TimeDelta::weeks(1) {
-            return None;
-        }
         let current = self.value;
-        self.value = current - TimeDelta::weeks(1);
-=======
-        let current = self.value;
-        self.value = current.checked_sub_signed(OldDuration::weeks(1))?;
->>>>>>> 2665e309
+        self.value = current.checked_sub_signed(TimeDelta::weeks(1))?;
         Some(current)
     }
 }
@@ -2269,44 +2213,6 @@
     assert!(from_str(r#"null"#).is_err());
 }
 
-<<<<<<< HEAD
-=======
-#[cfg(feature = "rustc-serialize")]
-#[cfg_attr(docsrs, doc(cfg(feature = "rustc-serialize")))]
-mod rustc_serialize {
-    use super::NaiveDate;
-    use rustc_serialize::{Decodable, Decoder, Encodable, Encoder};
-
-    impl Encodable for NaiveDate {
-        fn encode<S: Encoder>(&self, s: &mut S) -> Result<(), S::Error> {
-            format!("{:?}", self).encode(s)
-        }
-    }
-
-    impl Decodable for NaiveDate {
-        fn decode<D: Decoder>(d: &mut D) -> Result<NaiveDate, D::Error> {
-            d.read_str()?.parse().map_err(|_| d.error("invalid date"))
-        }
-    }
-
-    #[cfg(test)]
-    mod tests {
-        use crate::naive::date::{test_decodable_json, test_encodable_json};
-        use rustc_serialize::json;
-
-        #[test]
-        fn test_encodable() {
-            test_encodable_json(json::encode);
-        }
-
-        #[test]
-        fn test_decodable() {
-            test_decodable_json(json::decode);
-        }
-    }
-}
-
->>>>>>> 2665e309
 #[cfg(feature = "serde")]
 #[cfg_attr(docsrs, doc(cfg(feature = "serde")))]
 mod serde {
@@ -2401,15 +2307,8 @@
 
 #[cfg(test)]
 mod tests {
-<<<<<<< HEAD
-    use super::{
-        Days, Months, NaiveDate, MAX_DAYS_FROM_YEAR_0, MAX_YEAR, MIN_DAYS_FROM_YEAR_0, MIN_YEAR,
-    };
+    use super::{Days, Months, NaiveDate, MAX_YEAR, MIN_YEAR};
     use crate::time_delta::TimeDelta;
-=======
-    use super::{Days, Months, NaiveDate, MAX_YEAR, MIN_YEAR};
-    use crate::oldtime::Duration;
->>>>>>> 2665e309
     use crate::{Datelike, Weekday};
     use std::{i32, u32};
 
