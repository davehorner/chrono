--- conflicted
+++ resolved
@@ -684,15 +684,11 @@
     }
 
     fn diff_days(self, days: i64) -> Option<Self> {
-<<<<<<< HEAD
-        self.checked_add_signed(TimeDelta::days(days))
-=======
         let secs = days.checked_mul(86400)?; // 86400 seconds in one day
         if secs >= core::i64::MAX / 1000 || secs <= core::i64::MIN / 1000 {
-            return None; // See the `time` 0.1 crate. Outside these bounds, `Duration::seconds` will panic
-        }
-        self.checked_add_signed(Duration::seconds(secs))
->>>>>>> dc9ea3ab
+            return None; // See the `time` 0.1 crate. Outside these bounds, `TimeDelta::seconds` will panic
+        }
+        self.checked_add_signed(TimeDelta::seconds(secs))
     }
 
     /// Makes a new `NaiveDateTime` from the current date and given `NaiveTime`.
