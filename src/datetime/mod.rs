// This is a part of Chrono.
// See README.md and LICENSE.txt for details.

//! ISO 8601 date and time with time zone.

#[cfg(all(not(feature = "std"), feature = "alloc"))]
use alloc::string::String;
use core::borrow::Borrow;
use core::cmp::Ordering;
use core::fmt::Write;
use core::ops::{Add, AddAssign, Sub, SubAssign};
use core::time::Duration;
use core::{fmt, hash, str};
#[cfg(feature = "std")]
use std::time::{SystemTime, UNIX_EPOCH};

<<<<<<< HEAD
#[cfg(feature = "unstable-locales")]
=======
use crate::duration::Duration as OldDuration;
#[cfg(all(feature = "unstable-locales", feature = "alloc"))]
>>>>>>> be8f2fd3
use crate::format::Locale;
use crate::format::{
    parse, parse_and_remainder, parse_rfc3339, Fixed, Item, ParseError, ParseResult, Parsed,
    StrftimeItems, TOO_LONG,
};
#[cfg(feature = "alloc")]
use crate::format::{write_rfc3339, DelayedFormat};
use crate::naive::{Days, IsoWeek, NaiveDate, NaiveDateTime, NaiveTime};
#[cfg(feature = "clock")]
use crate::offset::Local;
use crate::offset::{FixedOffset, Offset, TimeZone, Utc};
#[allow(deprecated)]
use crate::Date;
use crate::{Datelike, Months, TimeDelta, Timelike, Weekday};

#[cfg(feature = "rkyv")]
use rkyv::{Archive, Deserialize, Serialize};

/// documented at re-export site
#[cfg(feature = "serde")]
pub(super) mod serde;

#[cfg(test)]
mod tests;

/// Specific formatting options for seconds. This may be extended in the
/// future, so exhaustive matching in external code is not recommended.
///
/// See the `TimeZone::to_rfc3339_opts` function for usage.
#[non_exhaustive]
#[derive(Clone, Copy, Debug, Eq, PartialEq, Hash)]
#[allow(clippy::manual_non_exhaustive)]
pub enum SecondsFormat {
    /// Format whole seconds only, with no decimal point nor subseconds.
    Secs,

    /// Use fixed 3 subsecond digits. This corresponds to
    /// [Fixed::Nanosecond3](format/enum.Fixed.html#variant.Nanosecond3).
    Millis,

    /// Use fixed 6 subsecond digits. This corresponds to
    /// [Fixed::Nanosecond6](format/enum.Fixed.html#variant.Nanosecond6).
    Micros,

    /// Use fixed 9 subsecond digits. This corresponds to
    /// [Fixed::Nanosecond9](format/enum.Fixed.html#variant.Nanosecond9).
    Nanos,

    /// Automatically select one of `Secs`, `Millis`, `Micros`, or `Nanos` to
    /// display all available non-zero sub-second digits.  This corresponds to
    /// [Fixed::Nanosecond](format/enum.Fixed.html#variant.Nanosecond).
    AutoSi,
}

/// ISO 8601 combined date and time with time zone.
///
/// There are some constructors implemented here (the `from_*` methods), but
/// the general-purpose constructors are all via the methods on the
/// [`TimeZone`](./offset/trait.TimeZone.html) implementations.
#[derive(Clone)]
#[cfg_attr(feature = "rkyv", derive(Archive, Deserialize, Serialize))]
pub struct DateTime<Tz: TimeZone> {
    datetime: NaiveDateTime,
    offset: Tz::Offset,
}

/// The minimum possible `DateTime<Utc>`.
#[deprecated(since = "0.4.20", note = "Use DateTime::MIN_UTC instead")]
pub const MIN_DATETIME: DateTime<Utc> = DateTime::<Utc>::MIN_UTC;
/// The maximum possible `DateTime<Utc>`.
#[deprecated(since = "0.4.20", note = "Use DateTime::MAX_UTC instead")]
pub const MAX_DATETIME: DateTime<Utc> = DateTime::<Utc>::MAX_UTC;

impl<Tz: TimeZone> DateTime<Tz> {
    /// Makes a new `DateTime` from its components: a `NaiveDateTime` in UTC and an `Offset`.
    ///
    /// This is a low-level method, intended for use cases such as deserializing a `DateTime` or
    /// passing it through FFI.
    ///
    /// For regular use you will probably want to use a method such as
    /// [`TimeZone::from_local_datetime`] or [`NaiveDateTime::and_local_timezone`] instead.
    ///
    /// # Example
    ///
    #[cfg_attr(not(feature = "clock"), doc = "```ignore")]
    #[cfg_attr(feature = "clock", doc = "```rust")]
    /// use chrono::{Local, DateTime};
    ///
    /// let dt = Local::now();
    /// // Get components
    /// let naive_utc = dt.naive_utc();
    /// let offset = dt.offset().clone();
    /// // Serialize, pass through FFI... and recreate the `DateTime`:
    /// let dt_new = DateTime::<Local>::from_naive_utc_and_offset(naive_utc, offset);
    /// assert_eq!(dt, dt_new);
    /// ```
    #[inline]
    #[must_use]
    pub fn from_naive_utc_and_offset(datetime: NaiveDateTime, offset: Tz::Offset) -> DateTime<Tz> {
        DateTime { datetime, offset }
    }

    /// Makes a new `DateTime` from its components: a `NaiveDateTime` in UTC and an `Offset`.
    #[inline]
    #[must_use]
    #[deprecated(
        since = "0.4.27",
        note = "Use TimeZone::from_utc_datetime() or DateTime::from_naive_utc_and_offset instead"
    )]
    pub fn from_utc(datetime: NaiveDateTime, offset: Tz::Offset) -> DateTime<Tz> {
        DateTime { datetime, offset }
    }

    /// Makes a new `DateTime` from a `NaiveDateTime` in *local* time and an `Offset`.
    ///
    /// # Panics
    ///
    /// Panics if the local datetime can't be converted to UTC because it would be out of range.
    ///
    /// This can happen if `datetime` is near the end of the representable range of `NaiveDateTime`,
    /// and the offset from UTC pushes it beyond that.
    #[inline]
    #[must_use]
    #[deprecated(
        since = "0.4.27",
        note = "Use TimeZone::from_local_datetime() or NaiveDateTime::and_local_timezone instead"
    )]
    pub fn from_local(datetime: NaiveDateTime, offset: Tz::Offset) -> DateTime<Tz> {
        let datetime_utc = datetime - offset.fix();

        DateTime { datetime: datetime_utc, offset }
    }

    /// Retrieves the date component with an associated timezone.
    ///
    /// Unless you are immediately planning on turning this into a `DateTime`
    /// with the same timezone you should use the [`date_naive`](DateTime::date_naive) method.
    ///
    /// [`NaiveDate`] is a more well-defined type, and has more traits implemented on it,
    /// so should be preferred to [`Date`] any time you truly want to operate on dates.
    ///
    /// # Panics
    ///
    /// [`DateTime`] internally stores the date and time in UTC with a [`NaiveDateTime`]. This
    /// method will panic if the offset from UTC would push the local date outside of the
    /// representable range of a [`Date`].
    #[inline]
    #[deprecated(since = "0.4.23", note = "Use `date_naive()` instead")]
    #[allow(deprecated)]
    #[must_use]
    pub fn date(&self) -> Date<Tz> {
        Date::from_utc(self.naive_local().date(), self.offset.clone())
    }

    /// Retrieves the date component.
    ///
    /// # Panics
    ///
    /// [`DateTime`] internally stores the date and time in UTC with a [`NaiveDateTime`]. This
    /// method will panic if the offset from UTC would push the local date outside of the
    /// representable range of a [`NaiveDate`].
    ///
    /// # Example
    ///
    /// ```
    /// use chrono::prelude::*;
    ///
    /// let date: DateTime<Utc> = Utc.with_ymd_and_hms(2020, 1, 1, 0, 0, 0).unwrap();
    /// let other: DateTime<FixedOffset> = FixedOffset::east_opt(23).unwrap().with_ymd_and_hms(2020, 1, 1, 0, 0, 0).unwrap();
    /// assert_eq!(date.date_naive(), other.date_naive());
    /// ```
    #[inline]
    #[must_use]
    pub fn date_naive(&self) -> NaiveDate {
        let local = self.naive_local();
        NaiveDate::from_ymd_opt(local.year(), local.month(), local.day()).unwrap()
    }

    /// Retrieves the time component.
    #[inline]
    #[must_use]
    pub fn time(&self) -> NaiveTime {
        self.datetime.time() + self.offset.fix()
    }

    /// Returns the number of non-leap seconds since January 1, 1970 0:00:00 UTC
    /// (aka "UNIX timestamp").
    ///
    /// The reverse operation of creating a [`DateTime`] from a timestamp can be performed
    /// using [`from_timestamp`](DateTime::from_timestamp) or [`TimeZone::timestamp_opt`].
    ///
    /// ```
    /// use chrono::{DateTime, TimeZone, Utc};
    ///
    /// let dt: DateTime<Utc> = Utc.with_ymd_and_hms(2015, 5, 15, 0, 0, 0).unwrap();
    /// assert_eq!(dt.timestamp(), 1431648000);
    ///
    /// assert_eq!(DateTime::from_timestamp(dt.timestamp(), dt.timestamp_subsec_nanos()).unwrap(), dt);
    /// ```
    #[inline]
    #[must_use]
    pub fn timestamp(&self) -> i64 {
        self.datetime.timestamp()
    }

    /// Returns the number of non-leap-milliseconds since January 1, 1970 UTC.
    ///
    /// # Example
    ///
    /// ```
    /// use chrono::{Utc, NaiveDate};
    ///
    /// let dt = NaiveDate::from_ymd_opt(1970, 1, 1).unwrap().and_hms_milli_opt(0, 0, 1, 444).unwrap().and_local_timezone(Utc).unwrap();
    /// assert_eq!(dt.timestamp_millis(), 1_444);
    ///
    /// let dt = NaiveDate::from_ymd_opt(2001, 9, 9).unwrap().and_hms_milli_opt(1, 46, 40, 555).unwrap().and_local_timezone(Utc).unwrap();
    /// assert_eq!(dt.timestamp_millis(), 1_000_000_000_555);
    /// ```
    #[inline]
    #[must_use]
    pub fn timestamp_millis(&self) -> i64 {
        self.datetime.timestamp_millis()
    }

    /// Returns the number of non-leap-microseconds since January 1, 1970 UTC.
    ///
    /// # Example
    ///
    /// ```
    /// use chrono::{Utc, NaiveDate};
    ///
    /// let dt = NaiveDate::from_ymd_opt(1970, 1, 1).unwrap().and_hms_micro_opt(0, 0, 1, 444).unwrap().and_local_timezone(Utc).unwrap();
    /// assert_eq!(dt.timestamp_micros(), 1_000_444);
    ///
    /// let dt = NaiveDate::from_ymd_opt(2001, 9, 9).unwrap().and_hms_micro_opt(1, 46, 40, 555).unwrap().and_local_timezone(Utc).unwrap();
    /// assert_eq!(dt.timestamp_micros(), 1_000_000_000_000_555);
    /// ```
    #[inline]
    #[must_use]
    pub fn timestamp_micros(&self) -> i64 {
        self.datetime.timestamp_micros()
    }

    /// Returns the number of non-leap-nanoseconds since January 1, 1970 UTC.
    ///
    /// # Panics
    ///
    /// An `i64` with nanosecond precision can span a range of ~584 years. This function panics on
    /// an out of range `DateTime`.
    ///
    /// The dates that can be represented as nanoseconds are between 1677-09-21T00:12:43.145224192
    /// and 2262-04-11T23:47:16.854775807.
    #[deprecated(since = "0.4.31", note = "use `timestamp_nanos_opt()` instead")]
    #[inline]
    #[must_use]
    pub fn timestamp_nanos(&self) -> i64 {
        self.timestamp_nanos_opt()
            .expect("value can not be represented in a timestamp with nanosecond precision.")
    }

    /// Returns the number of non-leap-nanoseconds since January 1, 1970 UTC.
    ///
    /// # Errors
    ///
    /// An `i64` with nanosecond precision can span a range of ~584 years. This function returns
    /// `None` on an out of range `DateTime`.
    ///
    /// The dates that can be represented as nanoseconds are between 1677-09-21T00:12:43.145224192
    /// and 2262-04-11T23:47:16.854775807.
    ///
    /// # Example
    ///
    /// ```
    /// use chrono::{Utc, NaiveDate};
    ///
    /// let dt = NaiveDate::from_ymd_opt(1970, 1, 1).unwrap().and_hms_nano_opt(0, 0, 1, 444).unwrap().and_local_timezone(Utc).unwrap();
    /// assert_eq!(dt.timestamp_nanos_opt(), Some(1_000_000_444));
    ///
    /// let dt = NaiveDate::from_ymd_opt(2001, 9, 9).unwrap().and_hms_nano_opt(1, 46, 40, 555).unwrap().and_local_timezone(Utc).unwrap();
    /// assert_eq!(dt.timestamp_nanos_opt(), Some(1_000_000_000_000_000_555));
    ///
    /// let dt = NaiveDate::from_ymd_opt(1677, 9, 21).unwrap().and_hms_nano_opt(0, 12, 43, 145_224_192).unwrap().and_local_timezone(Utc).unwrap();
    /// assert_eq!(dt.timestamp_nanos_opt(), Some(-9_223_372_036_854_775_808));
    ///
    /// let dt = NaiveDate::from_ymd_opt(2262, 4, 11).unwrap().and_hms_nano_opt(23, 47, 16, 854_775_807).unwrap().and_local_timezone(Utc).unwrap();
    /// assert_eq!(dt.timestamp_nanos_opt(), Some(9_223_372_036_854_775_807));
    ///
    /// let dt = NaiveDate::from_ymd_opt(1677, 9, 21).unwrap().and_hms_nano_opt(0, 12, 43, 145_224_191).unwrap().and_local_timezone(Utc).unwrap();
    /// assert_eq!(dt.timestamp_nanos_opt(), None);
    ///
    /// let dt = NaiveDate::from_ymd_opt(2262, 4, 11).unwrap().and_hms_nano_opt(23, 47, 16, 854_775_808).unwrap().and_local_timezone(Utc).unwrap();
    /// assert_eq!(dt.timestamp_nanos_opt(), None);
    /// ```
    #[inline]
    #[must_use]
    pub fn timestamp_nanos_opt(&self) -> Option<i64> {
        self.datetime.timestamp_nanos_opt()
    }

    /// Returns the number of milliseconds since the last second boundary.
    ///
    /// In event of a leap second this may exceed 999.
    #[inline]
    #[must_use]
    pub fn timestamp_subsec_millis(&self) -> u32 {
        self.datetime.timestamp_subsec_millis()
    }

    /// Returns the number of microseconds since the last second boundary.
    ///
    /// In event of a leap second this may exceed 999,999.
    #[inline]
    #[must_use]
    pub fn timestamp_subsec_micros(&self) -> u32 {
        self.datetime.timestamp_subsec_micros()
    }

    /// Returns the number of nanoseconds since the last second boundary
    ///
    /// In event of a leap second this may exceed 999,999,999.
    #[inline]
    #[must_use]
    pub fn timestamp_subsec_nanos(&self) -> u32 {
        self.datetime.timestamp_subsec_nanos()
    }

    /// Retrieves an associated offset from UTC.
    #[inline]
    #[must_use]
    pub fn offset(&self) -> &Tz::Offset {
        &self.offset
    }

    /// Retrieves an associated time zone.
    #[inline]
    #[must_use]
    pub fn timezone(&self) -> Tz {
        TimeZone::from_offset(&self.offset)
    }

    /// Changes the associated time zone.
    /// The returned `DateTime` references the same instant of time from the perspective of the
    /// provided time zone.
    #[inline]
    #[must_use]
    pub fn with_timezone<Tz2: TimeZone>(&self, tz: &Tz2) -> DateTime<Tz2> {
        tz.from_utc_datetime(&self.datetime)
    }

    /// Fix the offset from UTC to its current value, dropping the associated timezone information.
    /// This it useful for converting a generic `DateTime<Tz: Timezone>` to `DateTime<FixedOffset>`.
    #[inline]
    #[must_use]
    pub fn fixed_offset(&self) -> DateTime<FixedOffset> {
        self.with_timezone(&self.offset().fix())
    }

    /// Adds given `Duration` to the current date and time.
    ///
    /// # Errors
    ///
    /// Returns `None` if the resulting date would be out of range.
    #[inline]
    #[must_use]
    pub fn checked_add_signed(self, rhs: TimeDelta) -> Option<DateTime<Tz>> {
        let datetime = self.datetime.checked_add_signed(rhs)?;
        let tz = self.timezone();
        Some(tz.from_utc_datetime(&datetime))
    }

    /// Adds given `Months` to the current date and time.
    ///
    /// Uses the last day of the month if the day does not exist in the resulting month.
    ///
    /// See [`NaiveDate::checked_add_months`] for more details on behavior.
    ///
    /// # Errors
    ///
    /// Returns `None` if:
    /// - The resulting date would be out of range.
    /// - The local time at the resulting date does not exist or is ambiguous, for example during a
    ///   daylight saving time transition.
    #[must_use]
    pub fn checked_add_months(self, rhs: Months) -> Option<DateTime<Tz>> {
        self.naive_local()
            .checked_add_months(rhs)?
            .and_local_timezone(Tz::from_offset(&self.offset))
            .single()
    }

    /// Subtracts given `Duration` from the current date and time.
    ///
    /// # Errors
    ///
    /// Returns `None` if the resulting date would be out of range.
    #[inline]
    #[must_use]
    pub fn checked_sub_signed(self, rhs: TimeDelta) -> Option<DateTime<Tz>> {
        let datetime = self.datetime.checked_sub_signed(rhs)?;
        let tz = self.timezone();
        Some(tz.from_utc_datetime(&datetime))
    }

    /// Subtracts given `Months` from the current date and time.
    ///
    /// Uses the last day of the month if the day does not exist in the resulting month.
    ///
    /// See [`NaiveDate::checked_sub_months`] for more details on behavior.
    ///
    /// # Errors
    ///
    /// Returns `None` if:
    /// - The resulting date would be out of range.
    /// - The local time at the resulting date does not exist or is ambiguous, for example during a
    ///   daylight saving time transition.
    #[must_use]
    pub fn checked_sub_months(self, rhs: Months) -> Option<DateTime<Tz>> {
        self.naive_local()
            .checked_sub_months(rhs)?
            .and_local_timezone(Tz::from_offset(&self.offset))
            .single()
    }

    /// Add a duration in [`Days`] to the date part of the `DateTime`.
    ///
    /// # Errors
    ///
    /// Returns `None` if:
    /// - The resulting date would be out of range.
    /// - The local time at the resulting date does not exist or is ambiguous, for example during a
    ///   daylight saving time transition.
    #[must_use]
    pub fn checked_add_days(self, days: Days) -> Option<Self> {
        self.naive_local()
            .checked_add_days(days)?
            .and_local_timezone(TimeZone::from_offset(&self.offset))
            .single()
    }

    /// Subtract a duration in [`Days`] from the date part of the `DateTime`.
    ///
    /// # Errors
    ///
    /// Returns `None` if:
    /// - The resulting date would be out of range.
    /// - The local time at the resulting date does not exist or is ambiguous, for example during a
    ///   daylight saving time transition.
    #[must_use]
    pub fn checked_sub_days(self, days: Days) -> Option<Self> {
        self.naive_local()
            .checked_sub_days(days)?
            .and_local_timezone(TimeZone::from_offset(&self.offset))
            .single()
    }

    /// Subtracts another `DateTime` from the current date and time.
    /// This does not overflow or underflow at all.
    #[inline]
    #[must_use]
    pub fn signed_duration_since<Tz2: TimeZone>(
        self,
        rhs: impl Borrow<DateTime<Tz2>>,
    ) -> TimeDelta {
        self.datetime.signed_duration_since(rhs.borrow().datetime)
    }

    /// Returns a view to the naive UTC datetime.
    #[inline]
    #[must_use]
    pub fn naive_utc(&self) -> NaiveDateTime {
        self.datetime
    }

    /// Returns a view to the naive local datetime.
    ///
    /// # Panics
    ///
    /// [`DateTime`] internally stores the date and time in UTC with a [`NaiveDateTime`]. This
    /// method will panic if the offset from UTC would push the local datetime outside of the
    /// representable range of a [`NaiveDateTime`].
    #[inline]
    #[must_use]
    pub fn naive_local(&self) -> NaiveDateTime {
        self.datetime + self.offset.fix()
    }

    /// Retrieve the elapsed years from now to the given [`DateTime`].
    ///
    /// # Errors
    ///
    /// Returns `None` if `base < self`.
    #[must_use]
    pub fn years_since(&self, base: Self) -> Option<u32> {
        let mut years = self.year() - base.year();
        let earlier_time =
            (self.month(), self.day(), self.time()) < (base.month(), base.day(), base.time());

        years -= match earlier_time {
            true => 1,
            false => 0,
        };

        match years >= 0 {
            true => Some(years as u32),
            false => None,
        }
    }

    /// Returns an RFC 2822 date and time string such as `Tue, 1 Jul 2003 10:52:37 +0200`.
    ///
    /// # Panics
    ///
    /// Panics if the date can not be represented in this format: the year may not be negative and
    /// can not have more than 4 digits.
    #[cfg(feature = "alloc")]
    #[must_use]
    pub fn to_rfc2822(&self) -> String {
        let mut result = String::with_capacity(32);
        crate::format::write_rfc2822(&mut result, self.naive_local(), self.offset.fix())
            .expect("writing rfc2822 datetime to string should never fail");
        result
    }

    /// Returns an RFC 3339 and ISO 8601 date and time string such as `1996-12-19T16:39:57-08:00`.
    #[cfg(feature = "alloc")]
    #[must_use]
    pub fn to_rfc3339(&self) -> String {
        // For some reason a string with a capacity less than 32 is ca 20% slower when benchmarking.
        let mut result = String::with_capacity(32);
        let naive = self.naive_local();
        let offset = self.offset.fix();
        write_rfc3339(&mut result, naive, offset, SecondsFormat::AutoSi, false)
            .expect("writing rfc3339 datetime to string should never fail");
        result
    }

    /// Return an RFC 3339 and ISO 8601 date and time string with subseconds
    /// formatted as per `SecondsFormat`.
    ///
    /// If `use_z` is true and the timezone is UTC (offset 0), uses `Z` as
    /// per [`Fixed::TimezoneOffsetColonZ`]. If `use_z` is false, uses
    /// [`Fixed::TimezoneOffsetColon`]
    ///
    /// # Examples
    ///
    /// ```rust
    /// # use chrono::{FixedOffset, SecondsFormat, TimeZone, Utc, NaiveDate};
    /// let dt = NaiveDate::from_ymd_opt(2018, 1, 26).unwrap().and_hms_micro_opt(18, 30, 9, 453_829).unwrap().and_local_timezone(Utc).unwrap();
    /// assert_eq!(dt.to_rfc3339_opts(SecondsFormat::Millis, false),
    ///            "2018-01-26T18:30:09.453+00:00");
    /// assert_eq!(dt.to_rfc3339_opts(SecondsFormat::Millis, true),
    ///            "2018-01-26T18:30:09.453Z");
    /// assert_eq!(dt.to_rfc3339_opts(SecondsFormat::Secs, true),
    ///            "2018-01-26T18:30:09Z");
    ///
    /// let pst = FixedOffset::east_opt(8 * 60 * 60).unwrap();
    /// let dt = pst.from_local_datetime(&NaiveDate::from_ymd_opt(2018, 1, 26).unwrap().and_hms_micro_opt(10, 30, 9, 453_829).unwrap()).unwrap();
    /// assert_eq!(dt.to_rfc3339_opts(SecondsFormat::Secs, true),
    ///            "2018-01-26T10:30:09+08:00");
    /// ```
    #[cfg(feature = "alloc")]
    #[must_use]
    pub fn to_rfc3339_opts(&self, secform: SecondsFormat, use_z: bool) -> String {
        let mut result = String::with_capacity(38);
        write_rfc3339(&mut result, self.naive_local(), self.offset.fix(), secform, use_z)
            .expect("writing rfc3339 datetime to string should never fail");
        result
    }
}

impl DateTime<Utc> {
    /// Makes a new [`DateTime<Utc>`] from the number of non-leap seconds
    /// since January 1, 1970 0:00:00 UTC (aka "UNIX timestamp")
    /// and the number of nanoseconds since the last whole non-leap second.
    ///
    /// This is guaranteed to round-trip with regard to [`timestamp`](DateTime::timestamp) and
    /// [`timestamp_subsec_nanos`](DateTime::timestamp_subsec_nanos).
    ///
    /// If you need to create a `DateTime` with a [`TimeZone`] different from [`Utc`], use
    /// [`TimeZone::timestamp_opt`] or [`DateTime::with_timezone`].
    ///
    /// The nanosecond part can exceed 1,000,000,000 in order to represent a
    /// [leap second](NaiveTime#leap-second-handling), but only when `secs % 60 == 59`.
    /// (The true "UNIX timestamp" cannot represent a leap second unambiguously.)
    ///
    /// # Errors
    ///
    /// Returns `None` on out-of-range number of seconds and/or
    /// invalid nanosecond, otherwise returns `Some(DateTime {...})`.
    ///
    /// # Example
    ///
    /// ```
    /// use chrono::{DateTime, Utc};
    ///
    /// let dt: DateTime<Utc> = DateTime::<Utc>::from_timestamp(1431648000, 0).expect("invalid timestamp");
    ///
    /// assert_eq!(dt.to_string(), "2015-05-15 00:00:00 UTC");
    /// assert_eq!(DateTime::from_timestamp(dt.timestamp(), dt.timestamp_subsec_nanos()).unwrap(), dt);
    /// ```
    #[inline]
    #[must_use]
    pub fn from_timestamp(secs: i64, nsecs: u32) -> Option<Self> {
        NaiveDateTime::from_timestamp_opt(secs, nsecs).as_ref().map(NaiveDateTime::and_utc)
    }

    /// The Unix Epoch, 1970-01-01 00:00:00 UTC.
    pub const UNIX_EPOCH: Self = Self { datetime: NaiveDateTime::UNIX_EPOCH, offset: Utc };
}

impl Default for DateTime<Utc> {
    fn default() -> Self {
        Utc.from_utc_datetime(&NaiveDateTime::default())
    }
}

#[cfg(feature = "clock")]
impl Default for DateTime<Local> {
    fn default() -> Self {
        Local.from_utc_datetime(&NaiveDateTime::default())
    }
}

impl Default for DateTime<FixedOffset> {
    fn default() -> Self {
        FixedOffset::west_opt(0).unwrap().from_utc_datetime(&NaiveDateTime::default())
    }
}

/// Convert a `DateTime<Utc>` instance into a `DateTime<FixedOffset>` instance.
impl From<DateTime<Utc>> for DateTime<FixedOffset> {
    /// Convert this `DateTime<Utc>` instance into a `DateTime<FixedOffset>` instance.
    ///
    /// Conversion is done via [`DateTime::with_timezone`]. Note that the converted value returned by
    /// this will be created with a fixed timezone offset of 0.
    fn from(src: DateTime<Utc>) -> Self {
        src.with_timezone(&FixedOffset::east_opt(0).unwrap())
    }
}

/// Convert a `DateTime<Utc>` instance into a `DateTime<Local>` instance.
#[cfg(feature = "clock")]
impl From<DateTime<Utc>> for DateTime<Local> {
    /// Convert this `DateTime<Utc>` instance into a `DateTime<Local>` instance.
    ///
    /// Conversion is performed via [`DateTime::with_timezone`], accounting for the difference in timezones.
    fn from(src: DateTime<Utc>) -> Self {
        src.with_timezone(&Local)
    }
}

/// Convert a `DateTime<FixedOffset>` instance into a `DateTime<Utc>` instance.
impl From<DateTime<FixedOffset>> for DateTime<Utc> {
    /// Convert this `DateTime<FixedOffset>` instance into a `DateTime<Utc>` instance.
    ///
    /// Conversion is performed via [`DateTime::with_timezone`], accounting for the timezone
    /// difference.
    fn from(src: DateTime<FixedOffset>) -> Self {
        src.with_timezone(&Utc)
    }
}

/// Convert a `DateTime<FixedOffset>` instance into a `DateTime<Local>` instance.
#[cfg(feature = "clock")]
impl From<DateTime<FixedOffset>> for DateTime<Local> {
    /// Convert this `DateTime<FixedOffset>` instance into a `DateTime<Local>` instance.
    ///
    /// Conversion is performed via [`DateTime::with_timezone`]. Returns the equivalent value in local
    /// time.
    fn from(src: DateTime<FixedOffset>) -> Self {
        src.with_timezone(&Local)
    }
}

/// Convert a `DateTime<Local>` instance into a `DateTime<Utc>` instance.
#[cfg(feature = "clock")]
impl From<DateTime<Local>> for DateTime<Utc> {
    /// Convert this `DateTime<Local>` instance into a `DateTime<Utc>` instance.
    ///
    /// Conversion is performed via [`DateTime::with_timezone`], accounting for the difference in
    /// timezones.
    fn from(src: DateTime<Local>) -> Self {
        src.with_timezone(&Utc)
    }
}

/// Convert a `DateTime<Local>` instance into a `DateTime<FixedOffset>` instance.
#[cfg(feature = "clock")]
impl From<DateTime<Local>> for DateTime<FixedOffset> {
    /// Convert this `DateTime<Local>` instance into a `DateTime<FixedOffset>` instance.
    ///
    /// Conversion is performed via [`DateTime::with_timezone`].
    fn from(src: DateTime<Local>) -> Self {
        src.with_timezone(&src.offset().fix())
    }
}

/// Maps the local datetime to other datetime with given conversion function.
fn map_local<Tz: TimeZone, F>(dt: &DateTime<Tz>, mut f: F) -> Option<DateTime<Tz>>
where
    F: FnMut(NaiveDateTime) -> Option<NaiveDateTime>,
{
    f(dt.naive_local()).and_then(|datetime| dt.timezone().from_local_datetime(&datetime).single())
}

impl DateTime<FixedOffset> {
    /// Parses an RFC 2822 date and time string such as `Tue, 1 Jul 2003 10:52:37 +0200`,
    /// then returns a new [`DateTime`] with a parsed [`FixedOffset`].
    ///
    /// This parses valid RFC 2822 datetime strings (such as `Tue, 1 Jul 2003 10:52:37 +0200`)
    /// and returns a new [`DateTime`] instance with the parsed timezone as the [`FixedOffset`].
    ///
    /// RFC 2822 is the internet message standard that specifies the representation of times in HTTP
    /// and email headers. It is the 2001 revision of RFC 822, and is itself revised as RFC 5322 in
    /// 2008.
    ///
    /// # Support for the obsolete date format
    ///
    /// - A 2-digit year is interpreted to be a year in 1950-2049.
    /// - The standard allows comments and whitespace between many of the tokens. See [4.3] and
    ///   [Appendix A.5]
    /// - Single letter 'military' time zone names are parsed as a `-0000` offset.
    ///   They were defined with the wrong sign in RFC 822 and corrected in RFC 2822. But because
    ///   the meaning is now ambiguous, the standard says they should be be considered as `-0000`
    ///   unless there is out-of-band information confirming their meaning.
    ///   The exception is `Z`, which remains identical to `+0000`.
    ///
    /// [4.3]: https://www.rfc-editor.org/rfc/rfc2822#section-4.3
    /// [Appendix A.5]: https://www.rfc-editor.org/rfc/rfc2822#appendix-A.5
    ///
    /// # Example
    ///
    /// ```
    /// # use chrono::{DateTime, FixedOffset, TimeZone};
    /// assert_eq!(
    ///     DateTime::parse_from_rfc2822("Wed, 18 Feb 2015 23:16:09 GMT").unwrap(),
    ///     FixedOffset::east_opt(0).unwrap().with_ymd_and_hms(2015, 2, 18, 23, 16, 9).unwrap()
    /// );
    /// ```
    pub fn parse_from_rfc2822(s: &str) -> ParseResult<DateTime<FixedOffset>> {
        const ITEMS: &[Item<'static>] = &[Item::Fixed(Fixed::RFC2822)];
        let mut parsed = Parsed::new();
        parse(&mut parsed, s, ITEMS.iter())?;
        parsed.to_datetime()
    }

    /// Parses an RFC 3339 and ISO 8601 date and time string such as `1996-12-19T16:39:57-08:00`,
    /// then returns a new [`DateTime`] with a parsed [`FixedOffset`].
    ///
    /// Parses all valid RFC 3339 values (as well as the subset of valid ISO 8601 values that are
    /// also valid RFC 3339 date-and-time values) and returns a new [`DateTime`] with a
    /// [`FixedOffset`] corresponding to the parsed timezone. While RFC 3339 values come in a wide
    /// variety of shapes and sizes, `1996-12-19T16:39:57-08:00` is an example of the most commonly
    /// encountered variety of RFC 3339 formats.
    ///
    /// Why isn't this named `parse_from_iso8601`? That's because ISO 8601 allows representing
    /// values in a wide range of formats, only some of which represent actual date-and-time
    /// instances (rather than periods, ranges, dates, or times). Some valid ISO 8601 values are
    /// also simultaneously valid RFC 3339 values, but not all RFC 3339 values are valid ISO 8601
    /// values (or the other way around).
    pub fn parse_from_rfc3339(s: &str) -> ParseResult<DateTime<FixedOffset>> {
        let mut parsed = Parsed::new();
        let (s, _) = parse_rfc3339(&mut parsed, s)?;
        if !s.is_empty() {
            return Err(TOO_LONG);
        }
        parsed.to_datetime()
    }

    /// Parses a string with the specified format string and returns a new
    /// [`DateTime`] with a parsed [`FixedOffset`].
    ///
    /// Note that this method *requires a timezone* in the input string. See
    /// [`NaiveDateTime::parse_from_str`](./naive/struct.NaiveDateTime.html#method.parse_from_str)
    /// for a version that does not require a timezone in the to-be-parsed str. The returned
    /// [`DateTime`] value will have a [`FixedOffset`] reflecting the parsed timezone.
    ///
    /// See the [`format::strftime` module](./format/strftime/index.html) for supported format
    /// sequences.
    ///
    /// # Example
    ///
    /// ```rust
    /// use chrono::{DateTime, FixedOffset, TimeZone, NaiveDate};
    ///
    /// let dt = DateTime::parse_from_str(
    ///     "1983 Apr 13 12:09:14.274 +0000", "%Y %b %d %H:%M:%S%.3f %z");
    /// assert_eq!(dt, Ok(FixedOffset::east_opt(0).unwrap().from_local_datetime(&NaiveDate::from_ymd_opt(1983, 4, 13).unwrap().and_hms_milli_opt(12, 9, 14, 274).unwrap()).unwrap()));
    /// ```
    pub fn parse_from_str(s: &str, fmt: &str) -> ParseResult<DateTime<FixedOffset>> {
        let mut parsed = Parsed::new();
        parse(&mut parsed, s, StrftimeItems::new(fmt))?;
        parsed.to_datetime()
    }

    /// Parses a string from a user-specified format into a `DateTime<FixedOffset>` value, and a
    /// slice with the remaining portion of the string.
    ///
    /// Note that this method *requires a timezone* in the input string. See
    /// [`NaiveDateTime::parse_and_remainder`] for a version that does not
    /// require a timezone in `s`. The returned [`DateTime`] value will have a [`FixedOffset`]
    /// reflecting the parsed timezone.
    ///
    /// See the [`format::strftime` module](./format/strftime/index.html) for supported format
    /// sequences.
    ///
    /// Similar to [`parse_from_str`](#method.parse_from_str).
    ///
    /// # Example
    ///
    /// ```rust
    /// # use chrono::{DateTime, FixedOffset, TimeZone};
    /// let (datetime, remainder) = DateTime::parse_and_remainder(
    ///     "2015-02-18 23:16:09 +0200 trailing text", "%Y-%m-%d %H:%M:%S %z").unwrap();
    /// assert_eq!(
    ///     datetime,
    ///     FixedOffset::east_opt(2*3600).unwrap().with_ymd_and_hms(2015, 2, 18, 23, 16, 9).unwrap()
    /// );
    /// assert_eq!(remainder, " trailing text");
    /// ```
    pub fn parse_and_remainder<'a>(
        s: &'a str,
        fmt: &str,
    ) -> ParseResult<(DateTime<FixedOffset>, &'a str)> {
        let mut parsed = Parsed::new();
        let remainder = parse_and_remainder(&mut parsed, s, StrftimeItems::new(fmt))?;
        parsed.to_datetime().map(|d| (d, remainder))
    }
}

impl DateTime<Utc> {
    /// The minimum possible `DateTime<Utc>`.
    pub const MIN_UTC: Self = DateTime { datetime: NaiveDateTime::MIN, offset: Utc };
    /// The maximum possible `DateTime<Utc>`.
    pub const MAX_UTC: Self = DateTime { datetime: NaiveDateTime::MAX, offset: Utc };
}

impl<Tz: TimeZone> DateTime<Tz>
where
    Tz::Offset: fmt::Display,
{
    /// Formats the combined date and time with the specified formatting items.
    #[cfg(feature = "alloc")]
    #[inline]
    #[must_use]
    pub fn format_with_items<'a, I, B>(&self, items: I) -> DelayedFormat<I>
    where
        I: Iterator<Item = B> + Clone,
        B: Borrow<Item<'a>>,
    {
        let local = self.naive_local();
        DelayedFormat::new_with_offset(Some(local.date()), Some(local.time()), &self.offset, items)
    }

    /// Formats the combined date and time per the specified format string.
    ///
    /// See the [`crate::format::strftime`] module for the supported escape sequences.
    ///
    /// # Example
    /// ```rust
    /// use chrono::prelude::*;
    ///
    /// let date_time: DateTime<Utc> = Utc.with_ymd_and_hms(2017, 04, 02, 12, 50, 32).unwrap();
    /// let formatted = format!("{}", date_time.format("%d/%m/%Y %H:%M"));
    /// assert_eq!(formatted, "02/04/2017 12:50");
    /// ```
    #[cfg(feature = "alloc")]
    #[inline]
    #[must_use]
    pub fn format<'a>(&self, fmt: &'a str) -> DelayedFormat<StrftimeItems<'a>> {
        self.format_with_items(StrftimeItems::new(fmt))
    }

    /// Formats the combined date and time with the specified formatting items and locale.
    #[cfg(all(feature = "unstable-locales", feature = "alloc"))]
    #[inline]
    #[must_use]
    pub fn format_localized_with_items<'a, I, B>(
        &self,
        items: I,
        locale: Locale,
    ) -> DelayedFormat<I>
    where
        I: Iterator<Item = B> + Clone,
        B: Borrow<Item<'a>>,
    {
        let local = self.naive_local();
        DelayedFormat::new_with_offset_and_locale(
            Some(local.date()),
            Some(local.time()),
            &self.offset,
            items,
            locale,
        )
    }

    /// Formats the combined date and time per the specified format string and
    /// locale.
    ///
    /// See the [`crate::format::strftime`] module on the supported escape
    /// sequences.
    #[cfg(all(feature = "unstable-locales", feature = "alloc"))]
    #[inline]
    #[must_use]
    pub fn format_localized<'a>(
        &self,
        fmt: &'a str,
        locale: Locale,
    ) -> DelayedFormat<StrftimeItems<'a>> {
        self.format_localized_with_items(StrftimeItems::new_with_locale(fmt, locale), locale)
    }
}

impl<Tz: TimeZone> Datelike for DateTime<Tz> {
    #[inline]
    fn year(&self) -> i32 {
        self.naive_local().year()
    }
    #[inline]
    fn month(&self) -> u32 {
        self.naive_local().month()
    }
    #[inline]
    fn month0(&self) -> u32 {
        self.naive_local().month0()
    }
    #[inline]
    fn day(&self) -> u32 {
        self.naive_local().day()
    }
    #[inline]
    fn day0(&self) -> u32 {
        self.naive_local().day0()
    }
    #[inline]
    fn ordinal(&self) -> u32 {
        self.naive_local().ordinal()
    }
    #[inline]
    fn ordinal0(&self) -> u32 {
        self.naive_local().ordinal0()
    }
    #[inline]
    fn weekday(&self) -> Weekday {
        self.naive_local().weekday()
    }
    #[inline]
    fn iso_week(&self) -> IsoWeek {
        self.naive_local().iso_week()
    }

    #[inline]
    /// Makes a new `DateTime` with the year number changed, while keeping the same month and day.
    ///
    /// See also the [`NaiveDate::with_year`] method.
    ///
    /// # Errors
    ///
    /// Returns `None` if:
    /// - The resulting date does not exist.
    /// - When the `NaiveDateTime` would be out of range.
    /// - The local time at the resulting date does not exist or is ambiguous, for example during a
    ///   daylight saving time transition.
    fn with_year(&self, year: i32) -> Option<DateTime<Tz>> {
        map_local(self, |datetime| datetime.with_year(year))
    }

    /// Makes a new `DateTime` with the month number (starting from 1) changed.
    ///
    /// See also the [`NaiveDate::with_month`] method.
    ///
    /// # Errors
    ///
    /// Returns `None` if:
    /// - The resulting date does not exist.
    /// - The value for `month` is invalid.
    /// - The local time at the resulting date does not exist or is ambiguous, for example during a
    ///   daylight saving time transition.
    #[inline]
    fn with_month(&self, month: u32) -> Option<DateTime<Tz>> {
        map_local(self, |datetime| datetime.with_month(month))
    }

    /// Makes a new `DateTime` with the month number (starting from 0) changed.
    ///
    /// See also the [`NaiveDate::with_month0`] method.
    ///
    /// # Errors
    ///
    /// Returns `None` if:
    /// - The resulting date does not exist.
    /// - The value for `month0` is invalid.
    /// - The local time at the resulting date does not exist or is ambiguous, for example during a
    ///   daylight saving time transition.
    #[inline]
    fn with_month0(&self, month0: u32) -> Option<DateTime<Tz>> {
        map_local(self, |datetime| datetime.with_month0(month0))
    }

    /// Makes a new `DateTime` with the month number (starting from 0) changed.
    ///
    /// See also the [`NaiveDate::with_day`] method.
    ///
    /// # Errors
    ///
    /// Returns `None` if:
    /// - The resulting date does not exist.
    /// - The value for `day` is invalid.
    /// - The local time at the resulting date does not exist or is ambiguous, for example during a
    ///   daylight saving time transition.
    #[inline]
    fn with_day(&self, day: u32) -> Option<DateTime<Tz>> {
        map_local(self, |datetime| datetime.with_day(day))
    }

    /// Makes a new `DateTime` with the month number (starting from 0) changed.
    ///
    /// See also the [`NaiveDate::with_day0`] method.
    ///
    /// # Errors
    ///
    /// Returns `None` if:
    /// - The resulting date does not exist.
    /// - The value for `day0` is invalid.
    /// - The local time at the resulting date does not exist or is ambiguous, for example during a
    ///   daylight saving time transition.
    #[inline]
    fn with_day0(&self, day0: u32) -> Option<DateTime<Tz>> {
        map_local(self, |datetime| datetime.with_day0(day0))
    }

    /// Makes a new `DateTime` with the month number (starting from 0) changed.
    ///
    /// See also the [`NaiveDate::with_ordinal`] method.
    ///
    /// # Errors
    ///
    /// Returns `None` if:
    /// - The resulting date does not exist.
    /// - The value for `ordinal` is invalid.
    /// - The local time at the resulting date does not exist or is ambiguous, for example during a
    ///   daylight saving time transition.
    #[inline]
    fn with_ordinal(&self, ordinal: u32) -> Option<DateTime<Tz>> {
        map_local(self, |datetime| datetime.with_ordinal(ordinal))
    }

    /// Makes a new `DateTime` with the month number (starting from 0) changed.
    ///
    /// See also the [`NaiveDate::with_ordinal0`] method.
    ///
    /// # Errors
    ///
    /// Returns `None` if:
    /// - The resulting date does not exist.
    /// - The value for `ordinal0` is invalid.
    /// - The local time at the resulting date does not exist or is ambiguous, for example during a
    ///   daylight saving time transition.
    #[inline]
    fn with_ordinal0(&self, ordinal0: u32) -> Option<DateTime<Tz>> {
        map_local(self, |datetime| datetime.with_ordinal0(ordinal0))
    }
}

impl<Tz: TimeZone> Timelike for DateTime<Tz> {
    #[inline]
    fn hour(&self) -> u32 {
        self.naive_local().hour()
    }
    #[inline]
    fn minute(&self) -> u32 {
        self.naive_local().minute()
    }
    #[inline]
    fn second(&self) -> u32 {
        self.naive_local().second()
    }
    #[inline]
    fn nanosecond(&self) -> u32 {
        self.naive_local().nanosecond()
    }

    /// Makes a new `DateTime` with the hour number changed.
    ///
    /// See also the [`NaiveTime::with_hour`] method.
    ///
    /// # Errors
    ///
    /// Returns `None` if:
    /// - The value for `hour` is invalid.
    /// - The local time at the resulting date does not exist or is ambiguous, for example during a
    ///   daylight saving time transition.
    #[inline]
    fn with_hour(&self, hour: u32) -> Option<DateTime<Tz>> {
        map_local(self, |datetime| datetime.with_hour(hour))
    }

    /// Makes a new `DateTime` with the minute number changed.
    ///
    /// See also the [`NaiveTime::with_minute`] method.
    ///
    /// # Errors
    ///
    /// - The value for `minute` is invalid.
    /// - The local time at the resulting date does not exist or is ambiguous, for example during a
    ///   daylight saving time transition.
    #[inline]
    fn with_minute(&self, min: u32) -> Option<DateTime<Tz>> {
        map_local(self, |datetime| datetime.with_minute(min))
    }

    /// Makes a new `DateTime` with the second number changed.
    ///
    /// As with the [`second`](#method.second) method,
    /// the input range is restricted to 0 through 59.
    ///
    /// See also the [`NaiveTime::with_second`] method.
    ///
    /// # Errors
    ///
    /// Returns `None` if:
    /// - The value for `second` is invalid.
    /// - The local time at the resulting date does not exist or is ambiguous, for example during a
    ///   daylight saving time transition.
    #[inline]
    fn with_second(&self, sec: u32) -> Option<DateTime<Tz>> {
        map_local(self, |datetime| datetime.with_second(sec))
    }

    /// Makes a new `DateTime` with nanoseconds since the whole non-leap second changed.
    ///
    /// Returns `None` when the resulting `NaiveDateTime` would be invalid.
    /// As with the [`NaiveDateTime::nanosecond`] method,
    /// the input range can exceed 1,000,000,000 for leap seconds.
    ///
    /// See also the [`NaiveTime::with_nanosecond`] method.
    ///
    /// # Errors
    ///
    /// Returns `None` if `nanosecond >= 2,000,000,000`.
    #[inline]
    fn with_nanosecond(&self, nano: u32) -> Option<DateTime<Tz>> {
        map_local(self, |datetime| datetime.with_nanosecond(nano))
    }
}

// we need them as automatic impls cannot handle associated types
impl<Tz: TimeZone> Copy for DateTime<Tz> where <Tz as TimeZone>::Offset: Copy {}
unsafe impl<Tz: TimeZone> Send for DateTime<Tz> where <Tz as TimeZone>::Offset: Send {}

impl<Tz: TimeZone, Tz2: TimeZone> PartialEq<DateTime<Tz2>> for DateTime<Tz> {
    fn eq(&self, other: &DateTime<Tz2>) -> bool {
        self.datetime == other.datetime
    }
}

impl<Tz: TimeZone> Eq for DateTime<Tz> {}

impl<Tz: TimeZone, Tz2: TimeZone> PartialOrd<DateTime<Tz2>> for DateTime<Tz> {
    /// Compare two DateTimes based on their true time, ignoring time zones
    ///
    /// # Example
    ///
    /// ```
    /// use chrono::prelude::*;
    ///
    /// let earlier = Utc.with_ymd_and_hms(2015, 5, 15, 2, 0, 0).unwrap().with_timezone(&FixedOffset::west_opt(1 * 3600).unwrap());
    /// let later   = Utc.with_ymd_and_hms(2015, 5, 15, 3, 0, 0).unwrap().with_timezone(&FixedOffset::west_opt(5 * 3600).unwrap());
    ///
    /// assert_eq!(earlier.to_string(), "2015-05-15 01:00:00 -01:00");
    /// assert_eq!(later.to_string(), "2015-05-14 22:00:00 -05:00");
    ///
    /// assert!(later > earlier);
    /// ```
    fn partial_cmp(&self, other: &DateTime<Tz2>) -> Option<Ordering> {
        self.datetime.partial_cmp(&other.datetime)
    }
}

impl<Tz: TimeZone> Ord for DateTime<Tz> {
    fn cmp(&self, other: &DateTime<Tz>) -> Ordering {
        self.datetime.cmp(&other.datetime)
    }
}

impl<Tz: TimeZone> hash::Hash for DateTime<Tz> {
    fn hash<H: hash::Hasher>(&self, state: &mut H) {
        self.datetime.hash(state)
    }
}

impl<Tz: TimeZone> Add<TimeDelta> for DateTime<Tz> {
    type Output = DateTime<Tz>;

    #[inline]
    fn add(self, rhs: TimeDelta) -> DateTime<Tz> {
        self.checked_add_signed(rhs).expect("`DateTime + Duration` overflowed")
    }
}

impl<Tz: TimeZone> Add<Duration> for DateTime<Tz> {
    type Output = DateTime<Tz>;

    #[inline]
    fn add(self, rhs: Duration) -> DateTime<Tz> {
        let rhs = TimeDelta::from_std(rhs)
            .expect("overflow converting from core::time::Duration to chrono::Duration");
        self.checked_add_signed(rhs).expect("`DateTime + Duration` overflowed")
    }
}

impl<Tz: TimeZone> AddAssign<TimeDelta> for DateTime<Tz> {
    #[inline]
    fn add_assign(&mut self, rhs: TimeDelta) {
        let datetime =
            self.datetime.checked_add_signed(rhs).expect("`DateTime + Duration` overflowed");
        let tz = self.timezone();
        *self = tz.from_utc_datetime(&datetime);
    }
}

impl<Tz: TimeZone> AddAssign<Duration> for DateTime<Tz> {
    #[inline]
    fn add_assign(&mut self, rhs: Duration) {
        let rhs = TimeDelta::from_std(rhs)
            .expect("overflow converting from core::time::Duration to chrono::Duration");
        *self += rhs;
    }
}

impl<Tz: TimeZone> Add<FixedOffset> for DateTime<Tz> {
    type Output = DateTime<Tz>;

    #[inline]
    fn add(mut self, rhs: FixedOffset) -> DateTime<Tz> {
        self.datetime = self.naive_utc().checked_add_offset(rhs).unwrap();
        self
    }
}

impl<Tz: TimeZone> Add<Months> for DateTime<Tz> {
    type Output = DateTime<Tz>;

    fn add(self, rhs: Months) -> Self::Output {
        self.checked_add_months(rhs).unwrap()
    }
}

impl<Tz: TimeZone> Sub<TimeDelta> for DateTime<Tz> {
    type Output = DateTime<Tz>;

    #[inline]
    fn sub(self, rhs: TimeDelta) -> DateTime<Tz> {
        self.checked_sub_signed(rhs).expect("`DateTime - Duration` overflowed")
    }
}

impl<Tz: TimeZone> Sub<Duration> for DateTime<Tz> {
    type Output = DateTime<Tz>;

    #[inline]
    fn sub(self, rhs: Duration) -> DateTime<Tz> {
        let rhs = TimeDelta::from_std(rhs)
            .expect("overflow converting from core::time::Duration to chrono::Duration");
        self.checked_sub_signed(rhs).expect("`DateTime - Duration` overflowed")
    }
}

impl<Tz: TimeZone> SubAssign<TimeDelta> for DateTime<Tz> {
    #[inline]
    fn sub_assign(&mut self, rhs: TimeDelta) {
        let datetime =
            self.datetime.checked_sub_signed(rhs).expect("`DateTime - Duration` overflowed");
        let tz = self.timezone();
        *self = tz.from_utc_datetime(&datetime)
    }
}

impl<Tz: TimeZone> SubAssign<Duration> for DateTime<Tz> {
    #[inline]
    fn sub_assign(&mut self, rhs: Duration) {
        let rhs = TimeDelta::from_std(rhs)
            .expect("overflow converting from core::time::Duration to chrono::Duration");
        *self -= rhs;
    }
}

impl<Tz: TimeZone> Sub<FixedOffset> for DateTime<Tz> {
    type Output = DateTime<Tz>;

    #[inline]
    fn sub(mut self, rhs: FixedOffset) -> DateTime<Tz> {
        self.datetime = self.naive_utc().checked_sub_offset(rhs).unwrap();
        self
    }
}

impl<Tz: TimeZone> Sub<Months> for DateTime<Tz> {
    type Output = DateTime<Tz>;

    fn sub(self, rhs: Months) -> Self::Output {
        self.checked_sub_months(rhs).unwrap()
    }
}

impl<Tz: TimeZone> Sub<DateTime<Tz>> for DateTime<Tz> {
    type Output = TimeDelta;

    #[inline]
    fn sub(self, rhs: DateTime<Tz>) -> TimeDelta {
        self.signed_duration_since(rhs)
    }
}

impl<Tz: TimeZone> Sub<&DateTime<Tz>> for DateTime<Tz> {
    type Output = TimeDelta;

    #[inline]
    fn sub(self, rhs: &DateTime<Tz>) -> TimeDelta {
        self.signed_duration_since(rhs)
    }
}

impl<Tz: TimeZone> Add<Days> for DateTime<Tz> {
    type Output = DateTime<Tz>;

    fn add(self, days: Days) -> Self::Output {
        self.checked_add_days(days).unwrap()
    }
}

impl<Tz: TimeZone> Sub<Days> for DateTime<Tz> {
    type Output = DateTime<Tz>;

    fn sub(self, days: Days) -> Self::Output {
        self.checked_sub_days(days).unwrap()
    }
}

impl<Tz: TimeZone> fmt::Debug for DateTime<Tz> {
    fn fmt(&self, f: &mut fmt::Formatter) -> fmt::Result {
        self.naive_local().fmt(f)?;
        self.offset.fmt(f)
    }
}

impl<Tz: TimeZone> fmt::Display for DateTime<Tz>
where
    Tz::Offset: fmt::Display,
{
    fn fmt(&self, f: &mut fmt::Formatter) -> fmt::Result {
        self.naive_local().fmt(f)?;
        f.write_char(' ')?;
        self.offset.fmt(f)
    }
}

/// Accepts a relaxed form of RFC3339.
/// A space or a 'T' are accepted as the separator between the date and time
/// parts.
///
/// All of these examples are equivalent:
/// ```
/// # use chrono::{DateTime, Utc};
/// "2012-12-12T12:12:12Z".parse::<DateTime<Utc>>()?;
/// "2012-12-12 12:12:12Z".parse::<DateTime<Utc>>()?;
/// "2012-12-12 12:12:12+0000".parse::<DateTime<Utc>>()?;
/// "2012-12-12 12:12:12+00:00".parse::<DateTime<Utc>>()?;
/// # Ok::<(), chrono::ParseError>(())
/// ```
impl str::FromStr for DateTime<Utc> {
    type Err = ParseError;

    fn from_str(s: &str) -> ParseResult<DateTime<Utc>> {
        s.parse::<DateTime<FixedOffset>>().map(|dt| dt.with_timezone(&Utc))
    }
}

/// Accepts a relaxed form of RFC3339.
/// A space or a 'T' are accepted as the separator between the date and time
/// parts.
///
/// All of these examples are equivalent:
/// ```
/// # use chrono::{DateTime, Local};
/// "2012-12-12T12:12:12Z".parse::<DateTime<Local>>()?;
/// "2012-12-12 12:12:12Z".parse::<DateTime<Local>>()?;
/// "2012-12-12 12:12:12+0000".parse::<DateTime<Local>>()?;
/// "2012-12-12 12:12:12+00:00".parse::<DateTime<Local>>()?;
/// # Ok::<(), chrono::ParseError>(())
/// ```
#[cfg(feature = "clock")]
impl str::FromStr for DateTime<Local> {
    type Err = ParseError;

    fn from_str(s: &str) -> ParseResult<DateTime<Local>> {
        s.parse::<DateTime<FixedOffset>>().map(|dt| dt.with_timezone(&Local))
    }
}

#[cfg(feature = "std")]
impl From<SystemTime> for DateTime<Utc> {
    fn from(t: SystemTime) -> DateTime<Utc> {
        let (sec, nsec) = match t.duration_since(UNIX_EPOCH) {
            Ok(dur) => (dur.as_secs() as i64, dur.subsec_nanos()),
            Err(e) => {
                // unlikely but should be handled
                let dur = e.duration();
                let (sec, nsec) = (dur.as_secs() as i64, dur.subsec_nanos());
                if nsec == 0 {
                    (-sec, 0)
                } else {
                    (-sec - 1, 1_000_000_000 - nsec)
                }
            }
        };
        Utc.timestamp_opt(sec, nsec).unwrap()
    }
}

#[cfg(feature = "clock")]
impl From<SystemTime> for DateTime<Local> {
    fn from(t: SystemTime) -> DateTime<Local> {
        DateTime::<Utc>::from(t).with_timezone(&Local)
    }
}

#[cfg(feature = "std")]
impl<Tz: TimeZone> From<DateTime<Tz>> for SystemTime {
    fn from(dt: DateTime<Tz>) -> SystemTime {
        let sec = dt.timestamp();
        let nsec = dt.timestamp_subsec_nanos();
        if sec < 0 {
            // unlikely but should be handled
            UNIX_EPOCH - Duration::new(-sec as u64, 0) + Duration::new(0, nsec)
        } else {
            UNIX_EPOCH + Duration::new(sec as u64, nsec)
        }
    }
}

#[cfg(all(
    target_arch = "wasm32",
    feature = "wasmbind",
    not(any(target_os = "emscripten", target_os = "wasi"))
))]
impl From<js_sys::Date> for DateTime<Utc> {
    fn from(date: js_sys::Date) -> DateTime<Utc> {
        DateTime::<Utc>::from(&date)
    }
}

#[cfg(all(
    target_arch = "wasm32",
    feature = "wasmbind",
    not(any(target_os = "emscripten", target_os = "wasi"))
))]
impl From<&js_sys::Date> for DateTime<Utc> {
    fn from(date: &js_sys::Date) -> DateTime<Utc> {
        Utc.timestamp_millis_opt(date.get_time() as i64).unwrap()
    }
}

#[cfg(all(
    target_arch = "wasm32",
    feature = "wasmbind",
    not(any(target_os = "emscripten", target_os = "wasi"))
))]
impl From<DateTime<Utc>> for js_sys::Date {
    /// Converts a `DateTime<Utc>` to a JS `Date`. The resulting value may be lossy,
    /// any values that have a millisecond timestamp value greater/less than ±8,640,000,000,000,000
    /// (April 20, 271821 BCE ~ September 13, 275760 CE) will become invalid dates in JS.
    fn from(date: DateTime<Utc>) -> js_sys::Date {
        let js_millis = wasm_bindgen::JsValue::from_f64(date.timestamp_millis() as f64);
        js_sys::Date::new(&js_millis)
    }
}

// Note that implementation of Arbitrary cannot be simply derived for DateTime<Tz>, due to
// the nontrivial bound <Tz as TimeZone>::Offset: Arbitrary.
#[cfg(feature = "arbitrary")]
impl<'a, Tz> arbitrary::Arbitrary<'a> for DateTime<Tz>
where
    Tz: TimeZone,
    <Tz as TimeZone>::Offset: arbitrary::Arbitrary<'a>,
{
    fn arbitrary(u: &mut arbitrary::Unstructured<'a>) -> arbitrary::Result<DateTime<Tz>> {
        let datetime = NaiveDateTime::arbitrary(u)?;
        let offset = <Tz as TimeZone>::Offset::arbitrary(u)?;
        Ok(DateTime::from_naive_utc_and_offset(datetime, offset))
    }
}

#[cfg(all(test, feature = "serde"))]
fn test_encodable_json<FUtc, FFixed, E>(to_string_utc: FUtc, to_string_fixed: FFixed)
where
    FUtc: Fn(&DateTime<Utc>) -> Result<String, E>,
    FFixed: Fn(&DateTime<FixedOffset>) -> Result<String, E>,
    E: ::core::fmt::Debug,
{
    assert_eq!(
        to_string_utc(&Utc.with_ymd_and_hms(2014, 7, 24, 12, 34, 6).unwrap()).ok(),
        Some(r#""2014-07-24T12:34:06Z""#.into())
    );

    assert_eq!(
        to_string_fixed(
            &FixedOffset::east_opt(3660).unwrap().with_ymd_and_hms(2014, 7, 24, 12, 34, 6).unwrap()
        )
        .ok(),
        Some(r#""2014-07-24T12:34:06+01:01""#.into())
    );
    assert_eq!(
        to_string_fixed(
            &FixedOffset::east_opt(3650).unwrap().with_ymd_and_hms(2014, 7, 24, 12, 34, 6).unwrap()
        )
        .ok(),
        // An offset with seconds is not allowed by RFC 3339, so we round it to the nearest minute.
        // In this case `+01:00:50` becomes `+01:01`
        Some(r#""2014-07-24T12:34:06+01:01""#.into())
    );
}

#[cfg(all(test, feature = "clock", feature = "serde"))]
fn test_decodable_json<FUtc, FFixed, FLocal, E>(
    utc_from_str: FUtc,
    fixed_from_str: FFixed,
    local_from_str: FLocal,
) where
    FUtc: Fn(&str) -> Result<DateTime<Utc>, E>,
    FFixed: Fn(&str) -> Result<DateTime<FixedOffset>, E>,
    FLocal: Fn(&str) -> Result<DateTime<Local>, E>,
    E: ::core::fmt::Debug,
{
    // should check against the offset as well (the normal DateTime comparison will ignore them)
    fn norm<Tz: TimeZone>(dt: &Option<DateTime<Tz>>) -> Option<(&DateTime<Tz>, &Tz::Offset)> {
        dt.as_ref().map(|dt| (dt, dt.offset()))
    }

    assert_eq!(
        norm(&utc_from_str(r#""2014-07-24T12:34:06Z""#).ok()),
        norm(&Some(Utc.with_ymd_and_hms(2014, 7, 24, 12, 34, 6).unwrap()))
    );
    assert_eq!(
        norm(&utc_from_str(r#""2014-07-24T13:57:06+01:23""#).ok()),
        norm(&Some(Utc.with_ymd_and_hms(2014, 7, 24, 12, 34, 6).unwrap()))
    );

    assert_eq!(
        norm(&fixed_from_str(r#""2014-07-24T12:34:06Z""#).ok()),
        norm(&Some(
            FixedOffset::east_opt(0).unwrap().with_ymd_and_hms(2014, 7, 24, 12, 34, 6).unwrap()
        ))
    );
    assert_eq!(
        norm(&fixed_from_str(r#""2014-07-24T13:57:06+01:23""#).ok()),
        norm(&Some(
            FixedOffset::east_opt(60 * 60 + 23 * 60)
                .unwrap()
                .with_ymd_and_hms(2014, 7, 24, 13, 57, 6)
                .unwrap()
        ))
    );

    // we don't know the exact local offset but we can check that
    // the conversion didn't change the instant itself
    assert_eq!(
        local_from_str(r#""2014-07-24T12:34:06Z""#).expect("local should parse"),
        Utc.with_ymd_and_hms(2014, 7, 24, 12, 34, 6).unwrap()
    );
    assert_eq!(
        local_from_str(r#""2014-07-24T13:57:06+01:23""#).expect("local should parse with offset"),
        Utc.with_ymd_and_hms(2014, 7, 24, 12, 34, 6).unwrap()
    );

    assert!(utc_from_str(r#""2014-07-32T12:34:06Z""#).is_err());
    assert!(fixed_from_str(r#""2014-07-32T12:34:06Z""#).is_err());
}<|MERGE_RESOLUTION|>--- conflicted
+++ resolved
@@ -14,12 +14,7 @@
 #[cfg(feature = "std")]
 use std::time::{SystemTime, UNIX_EPOCH};
 
-<<<<<<< HEAD
-#[cfg(feature = "unstable-locales")]
-=======
-use crate::duration::Duration as OldDuration;
 #[cfg(all(feature = "unstable-locales", feature = "alloc"))]
->>>>>>> be8f2fd3
 use crate::format::Locale;
 use crate::format::{
     parse, parse_and_remainder, parse_rfc3339, Fixed, Item, ParseError, ParseResult, Parsed,
