use super::DateTime;
use crate::naive::{NaiveDate, NaiveTime};
use crate::offset::{FixedOffset, TimeZone, Utc};
#[cfg(feature = "clock")]
use crate::offset::{Local, Offset};
use crate::{Datelike, Days, LocalResult, Months, NaiveDateTime, TimeDelta};

#[derive(Clone)]
struct DstTester;

impl DstTester {
    fn winter_offset() -> FixedOffset {
        FixedOffset::east_opt(8 * 60 * 60).unwrap()
    }
    fn summer_offset() -> FixedOffset {
        FixedOffset::east_opt(9 * 60 * 60).unwrap()
    }

    const TO_WINTER_MONTH_DAY: (u32, u32) = (4, 15);
    const TO_SUMMER_MONTH_DAY: (u32, u32) = (9, 15);

    fn transition_start_local() -> NaiveTime {
        NaiveTime::from_hms_opt(2, 0, 0).unwrap()
    }
}

impl TimeZone for DstTester {
    type Offset = FixedOffset;

    fn from_offset(_: &Self::Offset) -> Self {
        DstTester
    }

    fn offset_from_local_date(&self, _: &NaiveDate) -> crate::LocalResult<Self::Offset> {
        unimplemented!()
    }

    fn offset_from_local_datetime(
        &self,
        local: &NaiveDateTime,
    ) -> crate::LocalResult<Self::Offset> {
        let local_to_winter_transition_start = NaiveDate::from_ymd_opt(
            local.year(),
            DstTester::TO_WINTER_MONTH_DAY.0,
            DstTester::TO_WINTER_MONTH_DAY.1,
        )
        .unwrap()
        .and_time(DstTester::transition_start_local());

        let local_to_winter_transition_end = NaiveDate::from_ymd_opt(
            local.year(),
            DstTester::TO_WINTER_MONTH_DAY.0,
            DstTester::TO_WINTER_MONTH_DAY.1,
        )
        .unwrap()
        .and_time(DstTester::transition_start_local() - TimeDelta::hours(1));

        let local_to_summer_transition_start = NaiveDate::from_ymd_opt(
            local.year(),
            DstTester::TO_SUMMER_MONTH_DAY.0,
            DstTester::TO_SUMMER_MONTH_DAY.1,
        )
        .unwrap()
        .and_time(DstTester::transition_start_local());

        let local_to_summer_transition_end = NaiveDate::from_ymd_opt(
            local.year(),
            DstTester::TO_SUMMER_MONTH_DAY.0,
            DstTester::TO_SUMMER_MONTH_DAY.1,
        )
        .unwrap()
        .and_time(DstTester::transition_start_local() + TimeDelta::hours(1));

        if *local < local_to_winter_transition_end || *local >= local_to_summer_transition_end {
            LocalResult::Single(DstTester::summer_offset())
        } else if *local >= local_to_winter_transition_start
            && *local < local_to_summer_transition_start
        {
            LocalResult::Single(DstTester::winter_offset())
        } else if *local >= local_to_winter_transition_end
            && *local < local_to_winter_transition_start
        {
            LocalResult::Ambiguous(DstTester::winter_offset(), DstTester::summer_offset())
        } else if *local >= local_to_summer_transition_start
            && *local < local_to_summer_transition_end
        {
            LocalResult::None
        } else {
            panic!("Unexpected local time {}", local)
        }
    }

    fn offset_from_utc_date(&self, _: &NaiveDate) -> Self::Offset {
        unimplemented!()
    }

    fn offset_from_utc_datetime(&self, utc: &NaiveDateTime) -> Self::Offset {
        let utc_to_winter_transition = NaiveDate::from_ymd_opt(
            utc.year(),
            DstTester::TO_WINTER_MONTH_DAY.0,
            DstTester::TO_WINTER_MONTH_DAY.1,
        )
        .unwrap()
        .and_time(DstTester::transition_start_local())
            - DstTester::summer_offset();

        let utc_to_summer_transition = NaiveDate::from_ymd_opt(
            utc.year(),
            DstTester::TO_SUMMER_MONTH_DAY.0,
            DstTester::TO_SUMMER_MONTH_DAY.1,
        )
        .unwrap()
        .and_time(DstTester::transition_start_local())
            - DstTester::winter_offset();

        if *utc < utc_to_winter_transition || *utc >= utc_to_summer_transition {
            DstTester::summer_offset()
        } else if *utc >= utc_to_winter_transition && *utc < utc_to_summer_transition {
            DstTester::winter_offset()
        } else {
            panic!("Unexpected utc time {}", utc)
        }
    }
}

#[test]
fn test_datetime_add_days() {
    let est = FixedOffset::west_opt(5 * 60 * 60).unwrap();
    let kst = FixedOffset::east_opt(9 * 60 * 60).unwrap();

    assert_eq!(
        format!("{}", est.with_ymd_and_hms(2014, 5, 6, 7, 8, 9).unwrap() + Days::new(5)),
        "2014-05-11 07:08:09 -05:00"
    );
    assert_eq!(
        format!("{}", kst.with_ymd_and_hms(2014, 5, 6, 7, 8, 9).unwrap() + Days::new(5)),
        "2014-05-11 07:08:09 +09:00"
    );

    assert_eq!(
        format!("{}", est.with_ymd_and_hms(2014, 5, 6, 7, 8, 9).unwrap() + Days::new(35)),
        "2014-06-10 07:08:09 -05:00"
    );
    assert_eq!(
        format!("{}", kst.with_ymd_and_hms(2014, 5, 6, 7, 8, 9).unwrap() + Days::new(35)),
        "2014-06-10 07:08:09 +09:00"
    );

    assert_eq!(
        format!("{}", DstTester.with_ymd_and_hms(2014, 4, 6, 7, 8, 9).unwrap() + Days::new(5)),
        "2014-04-11 07:08:09 +09:00"
    );
    assert_eq!(
        format!("{}", DstTester.with_ymd_and_hms(2014, 4, 6, 7, 8, 9).unwrap() + Days::new(10)),
        "2014-04-16 07:08:09 +08:00"
    );

    assert_eq!(
        format!("{}", DstTester.with_ymd_and_hms(2014, 9, 6, 7, 8, 9).unwrap() + Days::new(5)),
        "2014-09-11 07:08:09 +08:00"
    );
    assert_eq!(
        format!("{}", DstTester.with_ymd_and_hms(2014, 9, 6, 7, 8, 9).unwrap() + Days::new(10)),
        "2014-09-16 07:08:09 +09:00"
    );
}

#[test]
fn test_datetime_sub_days() {
    let est = FixedOffset::west_opt(5 * 60 * 60).unwrap();
    let kst = FixedOffset::east_opt(9 * 60 * 60).unwrap();

    assert_eq!(
        format!("{}", est.with_ymd_and_hms(2014, 5, 6, 7, 8, 9).unwrap() - Days::new(5)),
        "2014-05-01 07:08:09 -05:00"
    );
    assert_eq!(
        format!("{}", kst.with_ymd_and_hms(2014, 5, 6, 7, 8, 9).unwrap() - Days::new(5)),
        "2014-05-01 07:08:09 +09:00"
    );

    assert_eq!(
        format!("{}", est.with_ymd_and_hms(2014, 5, 6, 7, 8, 9).unwrap() - Days::new(35)),
        "2014-04-01 07:08:09 -05:00"
    );
    assert_eq!(
        format!("{}", kst.with_ymd_and_hms(2014, 5, 6, 7, 8, 9).unwrap() - Days::new(35)),
        "2014-04-01 07:08:09 +09:00"
    );
}

#[test]
fn test_datetime_add_months() {
    let est = FixedOffset::west_opt(5 * 60 * 60).unwrap();
    let kst = FixedOffset::east_opt(9 * 60 * 60).unwrap();

    assert_eq!(
        format!("{}", est.with_ymd_and_hms(2014, 5, 6, 7, 8, 9).unwrap() + Months::new(1)),
        "2014-06-06 07:08:09 -05:00"
    );
    assert_eq!(
        format!("{}", kst.with_ymd_and_hms(2014, 5, 6, 7, 8, 9).unwrap() + Months::new(1)),
        "2014-06-06 07:08:09 +09:00"
    );

    assert_eq!(
        format!("{}", est.with_ymd_and_hms(2014, 5, 6, 7, 8, 9).unwrap() + Months::new(5)),
        "2014-10-06 07:08:09 -05:00"
    );
    assert_eq!(
        format!("{}", kst.with_ymd_and_hms(2014, 5, 6, 7, 8, 9).unwrap() + Months::new(5)),
        "2014-10-06 07:08:09 +09:00"
    );
}

#[test]
fn test_datetime_sub_months() {
    let est = FixedOffset::west_opt(5 * 60 * 60).unwrap();
    let kst = FixedOffset::east_opt(9 * 60 * 60).unwrap();

    assert_eq!(
        format!("{}", est.with_ymd_and_hms(2014, 5, 6, 7, 8, 9).unwrap() - Months::new(1)),
        "2014-04-06 07:08:09 -05:00"
    );
    assert_eq!(
        format!("{}", kst.with_ymd_and_hms(2014, 5, 6, 7, 8, 9).unwrap() - Months::new(1)),
        "2014-04-06 07:08:09 +09:00"
    );

    assert_eq!(
        format!("{}", est.with_ymd_and_hms(2014, 5, 6, 7, 8, 9).unwrap() - Months::new(5)),
        "2013-12-06 07:08:09 -05:00"
    );
    assert_eq!(
        format!("{}", kst.with_ymd_and_hms(2014, 5, 6, 7, 8, 9).unwrap() - Months::new(5)),
        "2013-12-06 07:08:09 +09:00"
    );
}

// local helper function to easily create a DateTime<FixedOffset>
#[allow(clippy::too_many_arguments)]
fn ymdhms(
    fixedoffset: &FixedOffset,
    year: i32,
    month: u32,
    day: u32,
    hour: u32,
    min: u32,
    sec: u32,
) -> DateTime<FixedOffset> {
    fixedoffset.with_ymd_and_hms(year, month, day, hour, min, sec).unwrap()
}

// local helper function to easily create a DateTime<FixedOffset>
#[allow(clippy::too_many_arguments)]
fn ymdhms_milli(
    fixedoffset: &FixedOffset,
    year: i32,
    month: u32,
    day: u32,
    hour: u32,
    min: u32,
    sec: u32,
    milli: i64,
) -> DateTime<FixedOffset> {
    fixedoffset
        .with_ymd_and_hms(year, month, day, hour, min, sec)
        .unwrap()
        .checked_add_signed(TimeDelta::milliseconds(milli))
        .unwrap()
}

// local helper function to easily create a DateTime<FixedOffset>
#[allow(clippy::too_many_arguments)]
fn ymdhms_micro(
    fixedoffset: &FixedOffset,
    year: i32,
    month: u32,
    day: u32,
    hour: u32,
    min: u32,
    sec: u32,
    micro: i64,
) -> DateTime<FixedOffset> {
    fixedoffset
        .with_ymd_and_hms(year, month, day, hour, min, sec)
        .unwrap()
        .checked_add_signed(TimeDelta::microseconds(micro))
        .unwrap()
}

// local helper function to easily create a DateTime<FixedOffset>
#[allow(clippy::too_many_arguments)]
fn ymdhms_nano(
    fixedoffset: &FixedOffset,
    year: i32,
    month: u32,
    day: u32,
    hour: u32,
    min: u32,
    sec: u32,
    nano: i64,
) -> DateTime<FixedOffset> {
    fixedoffset
        .with_ymd_and_hms(year, month, day, hour, min, sec)
        .unwrap()
        .checked_add_signed(TimeDelta::nanoseconds(nano))
        .unwrap()
}

// local helper function to easily create a DateTime<Utc>
fn ymdhms_utc(year: i32, month: u32, day: u32, hour: u32, min: u32, sec: u32) -> DateTime<Utc> {
    Utc.with_ymd_and_hms(year, month, day, hour, min, sec).unwrap()
}

// local helper function to easily create a DateTime<Utc>
fn ymdhms_milli_utc(
    year: i32,
    month: u32,
    day: u32,
    hour: u32,
    min: u32,
    sec: u32,
    milli: i64,
) -> DateTime<Utc> {
    Utc.with_ymd_and_hms(year, month, day, hour, min, sec)
        .unwrap()
        .checked_add_signed(TimeDelta::milliseconds(milli))
        .unwrap()
}

#[test]
fn test_datetime_offset() {
    let est = FixedOffset::west_opt(5 * 60 * 60).unwrap();
    let edt = FixedOffset::west_opt(4 * 60 * 60).unwrap();
    let kst = FixedOffset::east_opt(9 * 60 * 60).unwrap();

    assert_eq!(
        format!("{}", Utc.with_ymd_and_hms(2014, 5, 6, 7, 8, 9).unwrap()),
        "2014-05-06 07:08:09 UTC"
    );
    assert_eq!(
        format!("{}", edt.with_ymd_and_hms(2014, 5, 6, 7, 8, 9).unwrap()),
        "2014-05-06 07:08:09 -04:00"
    );
    assert_eq!(
        format!("{}", kst.with_ymd_and_hms(2014, 5, 6, 7, 8, 9).unwrap()),
        "2014-05-06 07:08:09 +09:00"
    );
    assert_eq!(
        format!("{:?}", Utc.with_ymd_and_hms(2014, 5, 6, 7, 8, 9).unwrap()),
        "2014-05-06T07:08:09Z"
    );
    assert_eq!(
        format!("{:?}", edt.with_ymd_and_hms(2014, 5, 6, 7, 8, 9).unwrap()),
        "2014-05-06T07:08:09-04:00"
    );
    assert_eq!(
        format!("{:?}", kst.with_ymd_and_hms(2014, 5, 6, 7, 8, 9).unwrap()),
        "2014-05-06T07:08:09+09:00"
    );

    // edge cases
    assert_eq!(
        format!("{:?}", Utc.with_ymd_and_hms(2014, 5, 6, 0, 0, 0).unwrap()),
        "2014-05-06T00:00:00Z"
    );
    assert_eq!(
        format!("{:?}", edt.with_ymd_and_hms(2014, 5, 6, 0, 0, 0).unwrap()),
        "2014-05-06T00:00:00-04:00"
    );
    assert_eq!(
        format!("{:?}", kst.with_ymd_and_hms(2014, 5, 6, 0, 0, 0).unwrap()),
        "2014-05-06T00:00:00+09:00"
    );
    assert_eq!(
        format!("{:?}", Utc.with_ymd_and_hms(2014, 5, 6, 23, 59, 59).unwrap()),
        "2014-05-06T23:59:59Z"
    );
    assert_eq!(
        format!("{:?}", edt.with_ymd_and_hms(2014, 5, 6, 23, 59, 59).unwrap()),
        "2014-05-06T23:59:59-04:00"
    );
    assert_eq!(
        format!("{:?}", kst.with_ymd_and_hms(2014, 5, 6, 23, 59, 59).unwrap()),
        "2014-05-06T23:59:59+09:00"
    );

    let dt = Utc.with_ymd_and_hms(2014, 5, 6, 7, 8, 9).unwrap();
    assert_eq!(dt, edt.with_ymd_and_hms(2014, 5, 6, 3, 8, 9).unwrap());
    assert_eq!(
        dt + TimeDelta::seconds(3600 + 60 + 1),
        Utc.with_ymd_and_hms(2014, 5, 6, 8, 9, 10).unwrap()
    );
    assert_eq!(
        dt.signed_duration_since(edt.with_ymd_and_hms(2014, 5, 6, 10, 11, 12).unwrap()),
        TimeDelta::seconds(-7 * 3600 - 3 * 60 - 3)
    );

    assert_eq!(*Utc.with_ymd_and_hms(2014, 5, 6, 7, 8, 9).unwrap().offset(), Utc);
    assert_eq!(*edt.with_ymd_and_hms(2014, 5, 6, 7, 8, 9).unwrap().offset(), edt);
    assert!(*edt.with_ymd_and_hms(2014, 5, 6, 7, 8, 9).unwrap().offset() != est);
}

#[test]
#[allow(clippy::needless_borrow, clippy::op_ref)]
fn signed_duration_since_autoref() {
    let dt1 = Utc.with_ymd_and_hms(2014, 5, 6, 7, 8, 9).unwrap();
    let dt2 = Utc.with_ymd_and_hms(2014, 3, 4, 5, 6, 7).unwrap();
    let diff1 = dt1.signed_duration_since(dt2); // Copy/consume
    let diff2 = dt2.signed_duration_since(&dt1); // Take by reference
    assert_eq!(diff1, -diff2);

    let diff1 = dt1 - &dt2; // We can choose to substract rhs by reference
    let diff2 = dt2 - dt1; // Or consume rhs
    assert_eq!(diff1, -diff2);
}

#[test]
fn test_datetime_date_and_time() {
    let tz = FixedOffset::east_opt(5 * 60 * 60).unwrap();
    let d = tz.with_ymd_and_hms(2014, 5, 6, 7, 8, 9).unwrap();
    assert_eq!(d.time(), NaiveTime::from_hms_opt(7, 8, 9).unwrap());
    assert_eq!(d.date_naive(), NaiveDate::from_ymd_opt(2014, 5, 6).unwrap());

    let tz = FixedOffset::east_opt(4 * 60 * 60).unwrap();
    let d = tz.with_ymd_and_hms(2016, 5, 4, 3, 2, 1).unwrap();
    assert_eq!(d.time(), NaiveTime::from_hms_opt(3, 2, 1).unwrap());
    assert_eq!(d.date_naive(), NaiveDate::from_ymd_opt(2016, 5, 4).unwrap());

    let tz = FixedOffset::west_opt(13 * 60 * 60).unwrap();
    let d = tz.with_ymd_and_hms(2017, 8, 9, 12, 34, 56).unwrap();
    assert_eq!(d.time(), NaiveTime::from_hms_opt(12, 34, 56).unwrap());
    assert_eq!(d.date_naive(), NaiveDate::from_ymd_opt(2017, 8, 9).unwrap());

    let utc_d = Utc.with_ymd_and_hms(2017, 8, 9, 12, 34, 56).unwrap();
    assert!(utc_d < d);
}

#[test]
#[cfg(feature = "clock")]
fn test_datetime_with_timezone() {
    let local_now = Local::now();
    let utc_now = local_now.with_timezone(&Utc);
    let local_now2 = utc_now.with_timezone(&Local);
    assert_eq!(local_now, local_now2);
}

#[test]
<<<<<<< HEAD
fn test_datetime_rfc2822() {
=======
#[cfg(any(feature = "alloc", feature = "std"))]
fn test_datetime_rfc2822_and_rfc3339() {
>>>>>>> dfd3cf5e
    let edt = FixedOffset::east_opt(5 * 60 * 60).unwrap();

    // timezone 0
    assert_eq!(
        Utc.with_ymd_and_hms(2015, 2, 18, 23, 16, 9).unwrap().to_rfc2822(),
        "Wed, 18 Feb 2015 23:16:09 +0000"
    );
    // timezone +05
    assert_eq!(
        edt.from_local_datetime(
            &NaiveDate::from_ymd_opt(2015, 2, 18)
                .unwrap()
                .and_hms_milli_opt(23, 16, 9, 150)
                .unwrap()
        )
        .unwrap()
        .to_rfc2822(),
        "Wed, 18 Feb 2015 23:16:09 +0500"
    );
    // seconds 60
    assert_eq!(
        edt.from_local_datetime(
            &NaiveDate::from_ymd_opt(2015, 2, 18)
                .unwrap()
                .and_hms_micro_opt(23, 59, 59, 1_234_567)
                .unwrap()
        )
        .unwrap()
        .to_rfc2822(),
        "Wed, 18 Feb 2015 23:59:60 +0500"
    );

    assert_eq!(
        DateTime::<FixedOffset>::parse_from_rfc2822("Wed, 18 Feb 2015 23:16:09 +0000"),
        Ok(FixedOffset::east_opt(0).unwrap().with_ymd_and_hms(2015, 2, 18, 23, 16, 9).unwrap())
    );
    assert_eq!(
        DateTime::<FixedOffset>::parse_from_rfc2822("Wed, 18 Feb 2015 23:16:09 -0000"),
        Ok(FixedOffset::east_opt(0).unwrap().with_ymd_and_hms(2015, 2, 18, 23, 16, 9).unwrap())
    );
    assert_eq!(
        ymdhms_milli(&edt, 2015, 2, 18, 23, 59, 58, 1_234_567).to_rfc2822(),
        "Thu, 19 Feb 2015 00:20:32 +0500"
    );
    assert_eq!(
        DateTime::<FixedOffset>::parse_from_rfc2822("Wed, 18 Feb 2015 23:59:58 +0500"),
        Ok(ymdhms(&edt, 2015, 2, 18, 23, 59, 58))
    );
    assert_ne!(
        DateTime::<FixedOffset>::parse_from_rfc2822("Wed, 18 Feb 2015 23:59:58 +0500"),
        Ok(ymdhms_milli(&edt, 2015, 2, 18, 23, 59, 58, 500))
    );

    // many varying whitespace intermixed
    assert_eq!(
        DateTime::<FixedOffset>::parse_from_rfc2822(
            "\t\t\tWed,\n\t\t18 \r\n\t\tFeb \u{3000} 2015\r\n\t\t\t23:59:58    \t+0500"
        ),
        Ok(ymdhms(&edt, 2015, 2, 18, 23, 59, 58))
    );
    // example from RFC 2822 Appendix A.5.
    assert_eq!(
        DateTime::<FixedOffset>::parse_from_rfc2822(
            "Thu,\n\t13\n      Feb\n        1969\n    23:32\n             -0330 (Newfoundland Time)"
        ),
        Ok(
            ymdhms(
                &FixedOffset::east_opt(-3 * 60 * 60 - 30 * 60).unwrap(),
                1969, 2, 13, 23, 32, 0,
            )
        )
    );
    // example from RFC 2822 Appendix A.5. without trailing " (Newfoundland Time)"
    assert_eq!(
        DateTime::<FixedOffset>::parse_from_rfc2822(
            "Thu,\n\t13\n      Feb\n        1969\n    23:32\n             -0330"
        ),
        Ok(
            ymdhms(&FixedOffset::east_opt(-3 * 60 * 60 - 30 * 60).unwrap(), 1969, 2, 13, 23, 32, 0,)
        )
    );

    // bad year
    assert!(DateTime::<FixedOffset>::parse_from_rfc2822("31 DEC 262143 23:59 -2359").is_err());
    // wrong format
    assert!(
        DateTime::<FixedOffset>::parse_from_rfc2822("Wed, 18 Feb 2015 23:16:09 +00:00").is_err()
    );
    // full name day of week
    assert!(DateTime::<FixedOffset>::parse_from_rfc2822("Wednesday, 18 Feb 2015 23:16:09 +0000")
        .is_err());
    // full name day of week
    assert!(DateTime::<FixedOffset>::parse_from_rfc2822("Wednesday 18 Feb 2015 23:16:09 +0000")
        .is_err());
    // wrong day of week separator '.'
    assert!(DateTime::<FixedOffset>::parse_from_rfc2822("Wed. 18 Feb 2015 23:16:09 +0000").is_err());
    // *trailing* space causes failure
    assert!(
        DateTime::<FixedOffset>::parse_from_rfc2822("Wed, 18 Feb 2015 23:16:09 +0000   ").is_err()
    );
}

#[test]
fn test_datetime_rfc3339() {
    let edt5 = FixedOffset::east_opt(5 * 60 * 60).unwrap();
    let edt0 = FixedOffset::east_opt(0).unwrap();

    // timezone 0
    assert_eq!(
        Utc.with_ymd_and_hms(2015, 2, 18, 23, 16, 9).unwrap().to_rfc3339(),
        "2015-02-18T23:16:09+00:00"
    );
    // timezone +05
    assert_eq!(
        edt5.from_local_datetime(
            &NaiveDate::from_ymd_opt(2015, 2, 18)
                .unwrap()
                .and_hms_milli_opt(23, 16, 9, 150)
                .unwrap()
        )
        .unwrap()
        .to_rfc3339(),
        "2015-02-18T23:16:09.150+05:00"
    );

    assert_eq!(ymdhms_utc(2015, 2, 18, 23, 16, 9).to_rfc3339(), "2015-02-18T23:16:09+00:00");
    assert_eq!(
        ymdhms_milli(&edt5, 2015, 2, 18, 23, 16, 9, 150).to_rfc3339(),
        "2015-02-18T23:16:09.150+05:00"
    );
    assert_eq!(
        ymdhms_micro(&edt5, 2015, 2, 18, 23, 59, 59, 1_234_567).to_rfc3339(),
        "2015-02-19T00:00:00.234567+05:00"
    );
    assert_eq!(
        DateTime::<FixedOffset>::parse_from_rfc3339("2015-02-18T23:59:59.123+05:00"),
        Ok(ymdhms_micro(&edt5, 2015, 2, 18, 23, 59, 59, 123_000))
    );
    assert_eq!(
        DateTime::<FixedOffset>::parse_from_rfc3339("2015-02-18T23:59:59.123456+05:00"),
        Ok(ymdhms_micro(&edt5, 2015, 2, 18, 23, 59, 59, 123_456))
    );
    assert_eq!(
        DateTime::<FixedOffset>::parse_from_rfc3339("2015-02-18T23:59:59.123456789+05:00"),
        Ok(ymdhms_nano(&edt5, 2015, 2, 18, 23, 59, 59, 123_456_789))
    );
    assert_eq!(
        DateTime::<FixedOffset>::parse_from_rfc3339("2015-02-18T23:16:09Z"),
        Ok(ymdhms(&edt0, 2015, 2, 18, 23, 16, 9))
    );

    assert_eq!(
        ymdhms_micro(&edt5, 2015, 2, 18, 23, 59, 59, 1_234_567).to_rfc3339(),
        "2015-02-19T00:00:00.234567+05:00"
    );
    assert_eq!(
        ymdhms_milli(&edt5, 2015, 2, 18, 23, 16, 9, 150).to_rfc3339(),
        "2015-02-18T23:16:09.150+05:00"
    );
    assert_eq!(
        DateTime::<FixedOffset>::parse_from_rfc3339("2015-02-18T00:00:00.234567+05:00"),
        Ok(ymdhms_micro(&edt5, 2015, 2, 18, 0, 0, 0, 234_567))
    );
    assert_eq!(
        DateTime::<FixedOffset>::parse_from_rfc3339("2015-02-18T23:16:09Z"),
        Ok(ymdhms(&edt0, 2015, 2, 18, 23, 16, 9))
    );
    assert_eq!(
        DateTime::<FixedOffset>::parse_from_rfc2822("Wed, 18 Feb 2015 23:59:60 +0500"),
        Ok(edt5
            .from_local_datetime(
                &NaiveDate::from_ymd_opt(2015, 2, 18)
                    .unwrap()
                    .and_hms_milli_opt(23, 59, 59, 1_000)
                    .unwrap()
            )
            .unwrap())
    );
    assert!(DateTime::<FixedOffset>::parse_from_rfc2822("31 DEC 262143 23:59 -2359").is_err());
    assert_eq!(
        DateTime::<FixedOffset>::parse_from_rfc3339("2015-02-18T23:59:60.234567+05:00"),
        Ok(edt5
            .from_local_datetime(
                &NaiveDate::from_ymd_opt(2015, 2, 18)
                    .unwrap()
                    .and_hms_micro_opt(23, 59, 59, 1_234_567)
                    .unwrap()
            )
            .unwrap())
    );
    assert_eq!(ymdhms_utc(2015, 2, 18, 23, 16, 9).to_rfc3339(), "2015-02-18T23:16:09+00:00");

    assert!(
        DateTime::<FixedOffset>::parse_from_rfc3339("2015-02-18T23:59:60.234567 +05:00").is_err()
    );
    assert!(
        DateTime::<FixedOffset>::parse_from_rfc3339("2015-02-18T23:059:60.234567+05:00").is_err()
    );
    assert!(
        DateTime::<FixedOffset>::parse_from_rfc3339("2015-02-18T23:59:60.234567+05:00PST").is_err()
    );
    assert!(DateTime::<FixedOffset>::parse_from_rfc3339("2015-02-18T23:59:60.234567+PST").is_err());
    assert!(DateTime::<FixedOffset>::parse_from_rfc3339("2015-02-18T23:59:60.234567PST").is_err());
    assert!(DateTime::<FixedOffset>::parse_from_rfc3339("2015-02-18T23:59:60.234567+0500").is_err());
    assert!(
        DateTime::<FixedOffset>::parse_from_rfc3339("2015-02-18T23:59:60.234567+05:00:00").is_err()
    );
    assert!(
        DateTime::<FixedOffset>::parse_from_rfc3339("2015-02-18 23:59:60.234567+05:00").is_err()
    );
    assert!(
        DateTime::<FixedOffset>::parse_from_rfc3339("2015-02-18T23:59:60.234567:+05:00").is_err()
    );
    assert!(
        DateTime::<FixedOffset>::parse_from_rfc3339("2015-02-18T23:59:60.234567+05:00 ").is_err()
    );
    assert!(
        DateTime::<FixedOffset>::parse_from_rfc3339(" 2015-02-18T23:59:60.234567+05:00").is_err()
    );
    assert!(
        DateTime::<FixedOffset>::parse_from_rfc3339("2015- 02-18T23:59:60.234567+05:00").is_err()
    );
    assert!(
        DateTime::<FixedOffset>::parse_from_rfc3339("2015-02-18T23:59:60.234567A+05:00").is_err()
    );
}

#[test]
#[cfg(any(feature = "alloc", feature = "std"))]
fn test_rfc3339_opts() {
    use crate::SecondsFormat::*;
    let pst = FixedOffset::east_opt(8 * 60 * 60).unwrap();
    let dt = pst
        .from_local_datetime(
            &NaiveDate::from_ymd_opt(2018, 1, 11)
                .unwrap()
                .and_hms_nano_opt(10, 5, 13, 84_660_000)
                .unwrap(),
        )
        .unwrap();
    assert_eq!(dt.to_rfc3339_opts(Secs, false), "2018-01-11T10:05:13+08:00");
    assert_eq!(dt.to_rfc3339_opts(Secs, true), "2018-01-11T10:05:13+08:00");
    assert_eq!(dt.to_rfc3339_opts(Millis, false), "2018-01-11T10:05:13.084+08:00");
    assert_eq!(dt.to_rfc3339_opts(Micros, false), "2018-01-11T10:05:13.084660+08:00");
    assert_eq!(dt.to_rfc3339_opts(Nanos, false), "2018-01-11T10:05:13.084660000+08:00");
    assert_eq!(dt.to_rfc3339_opts(AutoSi, false), "2018-01-11T10:05:13.084660+08:00");

    let ut = DateTime::<Utc>::from_utc(dt.naive_utc(), Utc);
    assert_eq!(ut.to_rfc3339_opts(Secs, false), "2018-01-11T02:05:13+00:00");
    assert_eq!(ut.to_rfc3339_opts(Secs, true), "2018-01-11T02:05:13Z");
    assert_eq!(ut.to_rfc3339_opts(Millis, false), "2018-01-11T02:05:13.084+00:00");
    assert_eq!(ut.to_rfc3339_opts(Millis, true), "2018-01-11T02:05:13.084Z");
    assert_eq!(ut.to_rfc3339_opts(Micros, true), "2018-01-11T02:05:13.084660Z");
    assert_eq!(ut.to_rfc3339_opts(Nanos, true), "2018-01-11T02:05:13.084660000Z");
    assert_eq!(ut.to_rfc3339_opts(AutoSi, true), "2018-01-11T02:05:13.084660Z");
}

#[test]
<<<<<<< HEAD
=======
#[should_panic]
#[cfg(any(feature = "alloc", feature = "std"))]
fn test_rfc3339_opts_nonexhaustive() {
    use crate::SecondsFormat;
    let dt = Utc.with_ymd_and_hms(1999, 10, 9, 1, 2, 3).unwrap();
    let _ = dt.to_rfc3339_opts(SecondsFormat::__NonExhaustive, true);
}

#[test]
>>>>>>> dfd3cf5e
fn test_datetime_from_str() {
    assert_eq!(
        "2015-02-18T23:16:9.15Z".parse::<DateTime<FixedOffset>>(),
        Ok(FixedOffset::east_opt(0)
            .unwrap()
            .from_local_datetime(
                &NaiveDate::from_ymd_opt(2015, 2, 18)
                    .unwrap()
                    .and_hms_milli_opt(23, 16, 9, 150)
                    .unwrap()
            )
            .unwrap())
    );
    assert_eq!(
        "2015-02-18T23:16:9.15Z".parse::<DateTime<Utc>>(),
        Ok(Utc
            .from_local_datetime(
                &NaiveDate::from_ymd_opt(2015, 2, 18)
                    .unwrap()
                    .and_hms_milli_opt(23, 16, 9, 150)
                    .unwrap()
            )
            .unwrap())
    );
    assert_eq!(
        "2015-02-18T23:16:9.15 UTC".parse::<DateTime<Utc>>(),
        Ok(Utc
            .from_local_datetime(
                &NaiveDate::from_ymd_opt(2015, 2, 18)
                    .unwrap()
                    .and_hms_milli_opt(23, 16, 9, 150)
                    .unwrap()
            )
            .unwrap())
    );
    assert_eq!(
        "2015-02-18T23:16:9.15UTC".parse::<DateTime<Utc>>(),
        Ok(Utc
            .from_local_datetime(
                &NaiveDate::from_ymd_opt(2015, 2, 18)
                    .unwrap()
                    .and_hms_milli_opt(23, 16, 9, 150)
                    .unwrap()
            )
            .unwrap())
    );

    assert_eq!(
        "2015-2-18T23:16:9.15Z".parse::<DateTime<FixedOffset>>(),
        Ok(FixedOffset::east_opt(0)
            .unwrap()
            .from_local_datetime(
                &NaiveDate::from_ymd_opt(2015, 2, 18)
                    .unwrap()
                    .and_hms_milli_opt(23, 16, 9, 150)
                    .unwrap()
            )
            .unwrap())
    );
    assert_eq!(
        "2015-2-18T13:16:9.15-10:00".parse::<DateTime<FixedOffset>>(),
        Ok(FixedOffset::west_opt(10 * 3600)
            .unwrap()
            .from_local_datetime(
                &NaiveDate::from_ymd_opt(2015, 2, 18)
                    .unwrap()
                    .and_hms_milli_opt(13, 16, 9, 150)
                    .unwrap()
            )
            .unwrap())
    );
    assert!("2015-2-18T23:16:9.15".parse::<DateTime<FixedOffset>>().is_err());

    assert_eq!(
        "2015-2-18T23:16:9.15Z".parse::<DateTime<Utc>>(),
        Ok(Utc
            .from_local_datetime(
                &NaiveDate::from_ymd_opt(2015, 2, 18)
                    .unwrap()
                    .and_hms_milli_opt(23, 16, 9, 150)
                    .unwrap()
            )
            .unwrap())
    );
    assert_eq!(
        "2015-2-18T13:16:9.15-10:00".parse::<DateTime<Utc>>(),
        Ok(Utc
            .from_local_datetime(
                &NaiveDate::from_ymd_opt(2015, 2, 18)
                    .unwrap()
                    .and_hms_milli_opt(23, 16, 9, 150)
                    .unwrap()
            )
            .unwrap())
    );
    assert!("2015-2-18T23:16:9.15".parse::<DateTime<Utc>>().is_err());

    // no test for `DateTime<Local>`, we cannot verify that much.
}

#[test]
fn test_parse_datetime_utc() {
    // valid cases
    let valid = [
        "2001-02-03T04:05:06Z",
        "2001-02-03T04:05:06+0000",
        "2001-02-03T04:05:06-00:00",
        "2001-02-03T04:05:06-01:00",
        "2012-12-12T12:12:12Z",
        "2015-02-18T23:16:09.153Z",
        "2015-2-18T23:16:09.153Z",
        "+2015-2-18T23:16:09.153Z",
        "-77-02-18T23:16:09Z",
        "+82701-05-6T15:9:60.898989898989Z",
    ];
    for &s in &valid {
        eprintln!("test_parse_datetime_utc valid {:?}", s);
        let d = match s.parse::<DateTime<Utc>>() {
            Ok(d) => d,
            Err(e) => panic!("parsing `{}` has failed: {}", s, e),
        };
        let s_ = format!("{:?}", d);
        // `s` and `s_` may differ, but `s.parse()` and `s_.parse()` must be same
        let d_ = match s_.parse::<DateTime<Utc>>() {
            Ok(d) => d,
            Err(e) => {
                panic!("`{}` is parsed into `{:?}`, but reparsing that has failed: {}", s, d, e)
            }
        };
        assert!(
            d == d_,
            "`{}` is parsed into `{:?}`, but reparsed result \
                              `{:?}` does not match",
            s,
            d,
            d_
        );
    }

    // some invalid cases
    // since `ParseErrorKind` is private, all we can do is to check if there was an error
    let invalid = [
        "",                                                          // empty
        "Z",                                                         // missing data
        "15Z",                                                       // missing data
        "15:8:9Z",                                                   // missing date
        "15-8-9Z",                                                   // missing time or date
        "Fri, 09 Aug 2013 23:54:35 GMT",                             // valid datetime, wrong format
        "Sat Jun 30 23:59:60 2012",                                  // valid datetime, wrong format
        "1441497364.649",                                            // valid datetime, wrong format
        "+1441497364.649",                                           // valid datetime, wrong format
        "+1441497364",                                               // valid datetime, wrong format
        "+1441497364Z",                                              // valid datetime, wrong format
        "2014/02/03 04:05:06Z",                                      // valid datetime, wrong format
        "2001-02-03T04:05:0600:00",   // valid datetime, timezone too close
        "2015-15-15T15:15:15Z",       // invalid datetime
        "2012-12-12T12:12:12x",       // invalid timezone
        "2012-123-12T12:12:12Z",      // invalid month
        "2012-12-77T12:12:12Z",       // invalid day
        "2012-12-12T26:12:12Z",       // invalid hour
        "2012-12-12T12:61:12Z",       // invalid minute
        "2012-12-12T12:12:62Z",       // invalid second
        "2012-12-12 T12:12:12Z",      // space after date
        "2012-12-12t12:12:12Z",       // wrong divider 't'
        "2012-12-12T12:12:12ZZ",      // trailing literal 'Z'
        "+802701-12-12T12:12:12Z",    // invalid year (out of bounds)
        "+ 2012-12-12T12:12:12Z",     // invalid space before year
        "2012 -12-12T12:12:12Z",      // space after year
        "2012  -12-12T12:12:12Z",     // multi space after year
        "2012- 12-12T12:12:12Z",      // space after year divider
        "2012-  12-12T12:12:12Z",     // multi space after year divider
        "2012-12-12T 12:12:12Z",      // space after date-time divider
        "2012-12-12T12 :12:12Z",      // space after hour
        "2012-12-12T12  :12:12Z",     // multi space after hour
        "2012-12-12T12: 12:12Z",      // space before minute
        "2012-12-12T12:  12:12Z",     // multi space before minute
        "2012-12-12T12 : 12:12Z",     // space space before and after hour-minute divider
        "2012-12-12T12:12:12Z ",      // trailing space
        " 2012-12-12T12:12:12Z",      // leading space
        "2001-02-03T04:05:06-00 00",  // invalid timezone spacing
        "2001-02-03T04:05:06-01: 00", // invalid timezone spacing
        "2001-02-03T04:05:06-01 :00", // invalid timezone spacing
        "2001-02-03T04:05:06-01 : 00", // invalid timezone spacing
        "2001-02-03T04:05:06-01 :     00", // invalid timezone spacing
        "2001-02-03T04:05:06-01 :    :00", // invalid timezone spacing
        "  +82701  -  05  -  6  T  15  :  9  : 60.898989898989   Z", // valid datetime, wrong format
    ];
    for &s in invalid.iter() {
        eprintln!("test_parse_datetime_utc invalid {:?}", s);
        assert!(s.parse::<DateTime<Utc>>().is_err());
    }
}

#[test]
fn test_utc_datetime_from_str() {
    let edt = FixedOffset::east_opt(570 * 60).unwrap();
    let edt0 = FixedOffset::east_opt(0).unwrap();
    let wdt = FixedOffset::west_opt(10 * 3600).unwrap();
    assert_eq!(
        DateTime::<FixedOffset>::parse_from_str("2014-5-7T12:34:56+09:30", "%Y-%m-%dT%H:%M:%S%z"),
        Ok(ymdhms(&edt, 2014, 5, 7, 12, 34, 56))
    ); // ignore offset
    assert!(DateTime::<FixedOffset>::parse_from_str("20140507000000", "%Y%m%d%H%M%S").is_err()); // no offset
    assert!(DateTime::<FixedOffset>::parse_from_str(
        "Fri, 09 Aug 2013 23:54:35 GMT",
        "%a, %d %b %Y %H:%M:%S GMT"
    )
    .is_err());
    assert_eq!(
        Utc.datetime_from_str("Fri, 09 Aug 2013 23:54:35 GMT", "%a, %d %b %Y %H:%M:%S GMT"),
        Ok(Utc.with_ymd_and_hms(2013, 8, 9, 23, 54, 35).unwrap())
    );
    assert_eq!(
        DateTime::<FixedOffset>::parse_from_str("0", "%s").unwrap(),
        NaiveDateTime::from_timestamp_opt(0, 0).unwrap().and_utc().fixed_offset()
    );

    assert_eq!(
        "2015-02-18T23:16:9.15Z".parse::<DateTime<FixedOffset>>(),
        Ok(ymdhms_milli(&edt0, 2015, 2, 18, 23, 16, 9, 150))
    );
    assert_eq!(
        "2015-02-18T23:16:9.15Z".parse::<DateTime<Utc>>(),
        Ok(ymdhms_milli_utc(2015, 2, 18, 23, 16, 9, 150)),
    );
    assert_eq!(
        "2015-02-18T23:16:9.15 UTC".parse::<DateTime<Utc>>(),
        Ok(ymdhms_milli_utc(2015, 2, 18, 23, 16, 9, 150))
    );
    assert_eq!(
        "2015-02-18T23:16:9.15UTC".parse::<DateTime<Utc>>(),
        Ok(ymdhms_milli_utc(2015, 2, 18, 23, 16, 9, 150))
    );

    assert_eq!(
        "2015-2-18T23:16:9.15Z".parse::<DateTime<FixedOffset>>(),
        Ok(ymdhms_milli(&edt0, 2015, 2, 18, 23, 16, 9, 150))
    );
    assert_eq!(
        "2015-2-18T13:16:9.15-10:00".parse::<DateTime<FixedOffset>>(),
        Ok(ymdhms_milli(&wdt, 2015, 2, 18, 13, 16, 9, 150))
    );
    assert!("2015-2-18T23:16:9.15".parse::<DateTime<FixedOffset>>().is_err());

    assert_eq!(
        "2015-2-18T23:16:9.15Z".parse::<DateTime<Utc>>(),
        Ok(ymdhms_milli_utc(2015, 2, 18, 23, 16, 9, 150))
    );
    assert_eq!(
        "2015-2-18T13:16:9.15-10:00".parse::<DateTime<Utc>>(),
        Ok(ymdhms_milli_utc(2015, 2, 18, 23, 16, 9, 150))
    );
    assert!("2015-2-18T23:16:9.15".parse::<DateTime<Utc>>().is_err());

    // no test for `DateTime<Local>`, we cannot verify that much.
}

#[test]
fn test_utc_datetime_from_str_with_spaces() {
    let dt = ymdhms_utc(2013, 8, 9, 23, 54, 35);
    // with varying spaces - should succeed
    assert_eq!(Utc.datetime_from_str(" Aug 09 2013 23:54:35", " %b %d %Y %H:%M:%S"), Ok(dt),);
    assert_eq!(Utc.datetime_from_str("Aug 09 2013 23:54:35 ", "%b %d %Y %H:%M:%S "), Ok(dt),);
    assert_eq!(Utc.datetime_from_str(" Aug 09 2013  23:54:35 ", " %b %d %Y  %H:%M:%S "), Ok(dt),);
    assert_eq!(Utc.datetime_from_str("  Aug 09 2013 23:54:35", "  %b %d %Y %H:%M:%S"), Ok(dt),);
    assert_eq!(Utc.datetime_from_str("   Aug 09 2013 23:54:35", "   %b %d %Y %H:%M:%S"), Ok(dt),);
    assert_eq!(
        Utc.datetime_from_str("\n\tAug 09 2013 23:54:35  ", "\n\t%b %d %Y %H:%M:%S  "),
        Ok(dt),
    );
    assert_eq!(Utc.datetime_from_str("\tAug 09 2013 23:54:35\t", "\t%b %d %Y %H:%M:%S\t"), Ok(dt),);
    assert_eq!(Utc.datetime_from_str("Aug  09 2013 23:54:35", "%b  %d %Y %H:%M:%S"), Ok(dt),);
    assert_eq!(Utc.datetime_from_str("Aug    09 2013 23:54:35", "%b    %d %Y %H:%M:%S"), Ok(dt),);
    assert_eq!(Utc.datetime_from_str("Aug  09 2013\t23:54:35", "%b  %d %Y\t%H:%M:%S"), Ok(dt),);
    assert_eq!(Utc.datetime_from_str("Aug  09 2013\t\t23:54:35", "%b  %d %Y\t\t%H:%M:%S"), Ok(dt),);
    // with varying spaces - should fail
    // leading whitespace in format
    assert!(Utc.datetime_from_str("Aug 09 2013 23:54:35", " %b %d %Y %H:%M:%S").is_err());
    // trailing whitespace in format
    assert!(Utc.datetime_from_str("Aug 09 2013 23:54:35", "%b %d %Y %H:%M:%S ").is_err());
    // extra mid-string whitespace in format
    assert!(Utc.datetime_from_str("Aug 09 2013 23:54:35", "%b %d %Y  %H:%M:%S").is_err());
    // mismatched leading whitespace
    assert!(Utc.datetime_from_str("\tAug 09 2013 23:54:35", "\n%b %d %Y %H:%M:%S").is_err());
    // mismatched trailing whitespace
    assert!(Utc.datetime_from_str("Aug 09 2013 23:54:35 ", "%b %d %Y %H:%M:%S\n").is_err());
    // mismatched mid-string whitespace
    assert!(Utc.datetime_from_str("Aug 09 2013 23:54:35", "%b %d %Y\t%H:%M:%S").is_err());
    // trailing whitespace in format
    assert!(Utc.datetime_from_str("Aug 09 2013 23:54:35", "%b %d %Y %H:%M:%S ").is_err());
    // trailing whitespace (newline) in format
    assert!(Utc.datetime_from_str("Aug 09 2013 23:54:35", "%b %d %Y %H:%M:%S\n").is_err());
    // leading space in data
    assert!(Utc.datetime_from_str(" Aug 09 2013 23:54:35", "%b %d %Y %H:%M:%S").is_err());
    // trailing space in data
    assert!(Utc.datetime_from_str("Aug 09 2013 23:54:35 ", "%b %d %Y %H:%M:%S").is_err());
    // trailing tab in data
    assert!(Utc.datetime_from_str("Aug 09 2013 23:54:35\t", "%b %d %Y %H:%M:%S").is_err());
    // mismatched newlines
    assert!(Utc.datetime_from_str("\nAug 09 2013 23:54:35", "%b %d %Y %H:%M:%S\n").is_err());
    // trailing literal in data
    assert!(Utc.datetime_from_str("Aug 09 2013 23:54:35 !!!", "%b %d %Y %H:%M:%S ").is_err());
}

#[test]
fn test_datetime_parse_from_str() {
    let dt = ymdhms(&FixedOffset::east_opt(-9 * 60 * 60).unwrap(), 2013, 8, 9, 23, 54, 35);
    let parse = DateTime::<FixedOffset>::parse_from_str;

    // timezone variations

    //
    // %Z
    //
    // wrong timezone format
    assert!(parse("Aug 09 2013 23:54:35 -0900", "%b %d %Y %H:%M:%S %Z").is_err());
    // bad timezone data?
    assert!(parse("Aug 09 2013 23:54:35 PST", "%b %d %Y %H:%M:%S %Z").is_err());
    // bad timezone data
    assert!(parse("Aug 09 2013 23:54:35 XXXXX", "%b %d %Y %H:%M:%S %Z").is_err());

    //
    // %z
    //
    assert_eq!(parse("Aug 09 2013 23:54:35 -0900", "%b %d %Y %H:%M:%S %z"), Ok(dt));
    assert!(parse("Aug 09 2013 23:54:35 -09 00", "%b %d %Y %H:%M:%S %z").is_err());
    assert_eq!(parse("Aug 09 2013 23:54:35 -09:00", "%b %d %Y %H:%M:%S %z"), Ok(dt));
    assert!(parse("Aug 09 2013 23:54:35 -09 : 00", "%b %d %Y %H:%M:%S %z").is_err());
    assert_eq!(parse("Aug 09 2013 23:54:35 --0900", "%b %d %Y %H:%M:%S -%z"), Ok(dt));
    assert_eq!(parse("Aug 09 2013 23:54:35 +-0900", "%b %d %Y %H:%M:%S +%z"), Ok(dt));
    assert_eq!(parse("Aug 09 2013 23:54:35 -09:00 ", "%b %d %Y %H:%M:%S %z "), Ok(dt));
    // trailing newline after timezone
    assert!(parse("Aug 09 2013 23:54:35 -09:00\n", "%b %d %Y %H:%M:%S %z").is_err());
    assert!(parse("Aug 09 2013 23:54:35 -09:00\n", "%b %d %Y %H:%M:%S %z ").is_err());
    // trailing colon
    assert!(parse("Aug 09 2013 23:54:35 -09:00:", "%b %d %Y %H:%M:%S %z").is_err());
    // trailing colon with space
    assert!(parse("Aug 09 2013 23:54:35 -09:00: ", "%b %d %Y %H:%M:%S %z ").is_err());
    // trailing colon, mismatch space
    assert!(parse("Aug 09 2013 23:54:35 -09:00:", "%b %d %Y %H:%M:%S %z ").is_err());
    // wrong timezone data
    assert!(parse("Aug 09 2013 23:54:35 -09", "%b %d %Y %H:%M:%S %z").is_err());
    assert!(parse("Aug 09 2013 23:54:35 -09::00", "%b %d %Y %H:%M:%S %z").is_err());
    assert_eq!(parse("Aug 09 2013 23:54:35 -0900::", "%b %d %Y %H:%M:%S %z::"), Ok(dt));
    assert_eq!(parse("Aug 09 2013 23:54:35 -09:00:00", "%b %d %Y %H:%M:%S %z:00"), Ok(dt));
    assert_eq!(parse("Aug 09 2013 23:54:35 -09:00:00 ", "%b %d %Y %H:%M:%S %z:00 "), Ok(dt));

    //
    // %:z
    //
    assert_eq!(parse("Aug 09 2013 23:54:35  -09:00", "%b %d %Y %H:%M:%S  %:z"), Ok(dt));
    assert_eq!(parse("Aug 09 2013 23:54:35 -0900", "%b %d %Y %H:%M:%S %:z"), Ok(dt));
    assert!(parse("Aug 09 2013 23:54:35 -09 00", "%b %d %Y %H:%M:%S %:z").is_err());
    assert!(parse("Aug 09 2013 23:54:35 -09 : 00", "%b %d %Y %H:%M:%S %:z").is_err());
    assert!(parse("Aug 09 2013 23:54:35 -09 : 00:", "%b %d %Y %H:%M:%S %:z:").is_err());
    // wrong timezone data
    assert!(parse("Aug 09 2013 23:54:35 -09", "%b %d %Y %H:%M:%S %:z").is_err());
    assert!(parse("Aug 09 2013 23:54:35 -09::00", "%b %d %Y %H:%M:%S %:z").is_err());
    // timezone data hs too many colons
    assert!(parse("Aug 09 2013 23:54:35 -09:00:", "%b %d %Y %H:%M:%S %:z").is_err());
    // timezone data hs too many colons
    assert!(parse("Aug 09 2013 23:54:35 -09:00::", "%b %d %Y %H:%M:%S %:z").is_err());
    assert_eq!(parse("Aug 09 2013 23:54:35 -09:00::", "%b %d %Y %H:%M:%S %:z::"), Ok(dt));

    //
    // %::z
    //
    assert_eq!(parse("Aug 09 2013 23:54:35 -0900", "%b %d %Y %H:%M:%S %::z"), Ok(dt));
    assert_eq!(parse("Aug 09 2013 23:54:35 -09:00", "%b %d %Y %H:%M:%S %::z"), Ok(dt));
    assert!(parse("Aug 09 2013 23:54:35 -09 : 00", "%b %d %Y %H:%M:%S %::z").is_err());
    // mismatching colon expectations
    assert!(parse("Aug 09 2013 23:54:35 -09:00:00", "%b %d %Y %H:%M:%S %::z").is_err());
    assert!(parse("Aug 09 2013 23:54:35 -09::00", "%b %d %Y %H:%M:%S %::z").is_err());
    assert!(parse("Aug 09 2013 23:54:35 -09::00", "%b %d %Y %H:%M:%S %:z").is_err());
    // wrong timezone data
    assert!(parse("Aug 09 2013 23:54:35 -09", "%b %d %Y %H:%M:%S %::z").is_err());
    assert_eq!(parse("Aug 09 2013 23:54:35 -09001234", "%b %d %Y %H:%M:%S %::z1234"), Ok(dt));
    assert_eq!(parse("Aug 09 2013 23:54:35 -09:001234", "%b %d %Y %H:%M:%S %::z1234"), Ok(dt));
    assert_eq!(parse("Aug 09 2013 23:54:35 -0900 ", "%b %d %Y %H:%M:%S %::z "), Ok(dt));
    assert_eq!(parse("Aug 09 2013 23:54:35 -0900\t\n", "%b %d %Y %H:%M:%S %::z\t\n"), Ok(dt));
    assert_eq!(parse("Aug 09 2013 23:54:35 -0900:", "%b %d %Y %H:%M:%S %::z:"), Ok(dt));
    assert_eq!(parse("Aug 09 2013 23:54:35 :-0900:0", "%b %d %Y %H:%M:%S :%::z:0"), Ok(dt));
    // mismatching colons and spaces
    assert!(parse("Aug 09 2013 23:54:35 :-0900: ", "%b %d %Y %H:%M:%S :%::z::").is_err());
    // mismatching colons expectations
    assert!(parse("Aug 09 2013 23:54:35 -09:00:00", "%b %d %Y %H:%M:%S %::z").is_err());
    assert_eq!(parse("Aug 09 2013 -0900: 23:54:35", "%b %d %Y %::z: %H:%M:%S"), Ok(dt));
    assert_eq!(parse("Aug 09 2013 :-0900:0 23:54:35", "%b %d %Y :%::z:0 %H:%M:%S"), Ok(dt));
    // mismatching colons expectations mid-string
    assert!(parse("Aug 09 2013 :-0900: 23:54:35", "%b %d %Y :%::z  %H:%M:%S").is_err());
    // mismatching colons expectations, before end
    assert!(parse("Aug 09 2013 23:54:35 -09:00:00 ", "%b %d %Y %H:%M:%S %::z ").is_err());

    //
    // %:::z
    //
    assert_eq!(parse("Aug 09 2013 23:54:35 -09:00", "%b %d %Y %H:%M:%S %:::z"), Ok(dt));
    assert_eq!(parse("Aug 09 2013 23:54:35 -0900", "%b %d %Y %H:%M:%S %:::z"), Ok(dt));
    assert_eq!(parse("Aug 09 2013 23:54:35 -0900  ", "%b %d %Y %H:%M:%S %:::z  "), Ok(dt));
    // wrong timezone data
    assert!(parse("Aug 09 2013 23:54:35 -09", "%b %d %Y %H:%M:%S %:::z").is_err());

    //
    // %::::z
    //
    // too many colons
    assert!(parse("Aug 09 2013 23:54:35 -0900", "%b %d %Y %H:%M:%S %::::z").is_err());
    // too many colons
    assert!(parse("Aug 09 2013 23:54:35 -09:00", "%b %d %Y %H:%M:%S %::::z").is_err());
    // too many colons
    assert!(parse("Aug 09 2013 23:54:35 -09:00:", "%b %d %Y %H:%M:%S %::::z").is_err());
    // too many colons
    assert!(parse("Aug 09 2013 23:54:35 -09:00:00", "%b %d %Y %H:%M:%S %::::z").is_err());

    //
    // %#z
    //
    assert_eq!(parse("Aug 09 2013 23:54:35 -09:00", "%b %d %Y %H:%M:%S %#z"), Ok(dt));
    assert_eq!(parse("Aug 09 2013 23:54:35 -0900", "%b %d %Y %H:%M:%S %#z"), Ok(dt));
    assert_eq!(parse("Aug 09 2013 23:54:35  -09:00  ", "%b %d %Y %H:%M:%S  %#z  "), Ok(dt));
    assert_eq!(parse("Aug 09 2013 23:54:35  -0900  ", "%b %d %Y %H:%M:%S  %#z  "), Ok(dt));
    assert_eq!(parse("Aug 09 2013 23:54:35 -09", "%b %d %Y %H:%M:%S %#z"), Ok(dt));
    assert_eq!(parse("Aug 09 2013 23:54:35 -0900", "%b %d %Y %H:%M:%S %#z"), Ok(dt));
    assert_eq!(parse("Aug 09 2013 23:54:35 -09:", "%b %d %Y %H:%M:%S %#z"), Ok(dt));
    assert!(parse("Aug 09 2013 23:54:35 -09: ", "%b %d %Y %H:%M:%S %#z ").is_err());
    assert_eq!(parse("Aug 09 2013 23:54:35+-09", "%b %d %Y %H:%M:%S+%#z"), Ok(dt));
    assert_eq!(parse("Aug 09 2013 23:54:35--09", "%b %d %Y %H:%M:%S-%#z"), Ok(dt));
    assert!(parse("Aug 09 2013 -09:00 23:54:35", "%b %d %Y %#z%H:%M:%S").is_err());
    assert!(parse("Aug 09 2013 -0900 23:54:35", "%b %d %Y %#z%H:%M:%S").is_err());
    assert_eq!(parse("Aug 09 2013 -090023:54:35", "%b %d %Y %#z%H:%M:%S"), Ok(dt));
    assert_eq!(parse("Aug 09 2013 -09:0023:54:35", "%b %d %Y %#z%H:%M:%S"), Ok(dt));
    // timezone with partial minutes adjacent hours
    assert_ne!(parse("Aug 09 2013 -09023:54:35", "%b %d %Y %#z%H:%M:%S"), Ok(dt));
    // bad timezone data
    assert!(parse("Aug 09 2013 23:54:35 -09:00:00", "%b %d %Y %H:%M:%S %#z").is_err());
    // bad timezone data (partial minutes)
    assert!(parse("Aug 09 2013 23:54:35 -090", "%b %d %Y %H:%M:%S %#z").is_err());
    // bad timezone data (partial minutes) with trailing space
    assert!(parse("Aug 09 2013 23:54:35 -090 ", "%b %d %Y %H:%M:%S %#z ").is_err());
    // bad timezone data (partial minutes) mid-string
    assert!(parse("Aug 09 2013 -090 23:54:35", "%b %d %Y %#z %H:%M:%S").is_err());
    // bad timezone data
    assert!(parse("Aug 09 2013 -09:00:00 23:54:35", "%b %d %Y %#z %H:%M:%S").is_err());
    // timezone data ambiguous with hours
    assert!(parse("Aug 09 2013 -09:00:23:54:35", "%b %d %Y %#z%H:%M:%S").is_err());
}

#[test]
fn test_to_string_round_trip() {
    let dt = Utc.with_ymd_and_hms(2000, 1, 1, 0, 0, 0).unwrap();
    let _dt: DateTime<Utc> = dt.to_string().parse().unwrap();

    let ndt_fixed = dt.with_timezone(&FixedOffset::east_opt(3600).unwrap());
    let _dt: DateTime<FixedOffset> = ndt_fixed.to_string().parse().unwrap();

    let ndt_fixed = dt.with_timezone(&FixedOffset::east_opt(0).unwrap());
    let _dt: DateTime<FixedOffset> = ndt_fixed.to_string().parse().unwrap();
}

#[test]
#[cfg(feature = "clock")]
fn test_to_string_round_trip_with_local() {
    let ndt = Local::now();
    let _dt: DateTime<FixedOffset> = ndt.to_string().parse().unwrap();
}

#[test]
#[cfg(feature = "clock")]
fn test_datetime_format_with_local() {
    // if we are not around the year boundary, local and UTC date should have the same year
    let dt = Local::now().with_month(5).unwrap();
    assert_eq!(dt.format("%Y").to_string(), dt.with_timezone(&Utc).format("%Y").to_string());
}

#[test]
#[cfg(feature = "clock")]
fn test_datetime_is_copy() {
    // UTC is known to be `Copy`.
    let a = Utc::now();
    let b = a;
    assert_eq!(a, b);
}

#[test]
#[cfg(feature = "clock")]
fn test_datetime_is_send() {
    use std::thread;

    // UTC is known to be `Send`.
    let a = Utc::now();
    thread::spawn(move || {
        let _ = a;
    })
    .join()
    .unwrap();
}

#[test]
fn test_subsecond_part() {
    let datetime = Utc
        .from_local_datetime(
            &NaiveDate::from_ymd_opt(2014, 7, 8)
                .unwrap()
                .and_hms_nano_opt(9, 10, 11, 1234567)
                .unwrap(),
        )
        .unwrap();

    assert_eq!(1, datetime.timestamp_subsec_millis());
    assert_eq!(1234, datetime.timestamp_subsec_micros());
    assert_eq!(1234567, datetime.timestamp_subsec_nanos());
}

#[test]
#[cfg(feature = "std")]
fn test_from_system_time() {
    use std::time::{Duration, SystemTime, UNIX_EPOCH};

    let nanos = 999_999_000;

    let epoch = Utc.with_ymd_and_hms(1970, 1, 1, 0, 0, 0).unwrap();

    // SystemTime -> DateTime<Utc>
    assert_eq!(DateTime::<Utc>::from(UNIX_EPOCH), epoch);
    assert_eq!(
        DateTime::<Utc>::from(UNIX_EPOCH + Duration::new(999_999_999, nanos)),
        Utc.from_local_datetime(
            &NaiveDate::from_ymd_opt(2001, 9, 9)
                .unwrap()
                .and_hms_nano_opt(1, 46, 39, nanos)
                .unwrap()
        )
        .unwrap()
    );
    assert_eq!(
        DateTime::<Utc>::from(UNIX_EPOCH - Duration::new(999_999_999, nanos)),
        Utc.from_local_datetime(
            &NaiveDate::from_ymd_opt(1938, 4, 24)
                .unwrap()
                .and_hms_nano_opt(22, 13, 20, 1_000)
                .unwrap()
        )
        .unwrap()
    );

    // DateTime<Utc> -> SystemTime
    assert_eq!(SystemTime::from(epoch), UNIX_EPOCH);
    assert_eq!(
        SystemTime::from(
            Utc.from_local_datetime(
                &NaiveDate::from_ymd_opt(2001, 9, 9)
                    .unwrap()
                    .and_hms_nano_opt(1, 46, 39, nanos)
                    .unwrap()
            )
            .unwrap()
        ),
        UNIX_EPOCH + Duration::new(999_999_999, nanos)
    );
    assert_eq!(
        SystemTime::from(
            Utc.from_local_datetime(
                &NaiveDate::from_ymd_opt(1938, 4, 24)
                    .unwrap()
                    .and_hms_nano_opt(22, 13, 20, 1_000)
                    .unwrap()
            )
            .unwrap()
        ),
        UNIX_EPOCH - Duration::new(999_999_999, nanos)
    );

    // DateTime<any tz> -> SystemTime (via `with_timezone`)
    #[cfg(feature = "clock")]
    {
        assert_eq!(SystemTime::from(epoch.with_timezone(&Local)), UNIX_EPOCH);
    }
    assert_eq!(
        SystemTime::from(epoch.with_timezone(&FixedOffset::east_opt(32400).unwrap())),
        UNIX_EPOCH
    );
    assert_eq!(
        SystemTime::from(epoch.with_timezone(&FixedOffset::west_opt(28800).unwrap())),
        UNIX_EPOCH
    );
}

#[test]
#[cfg(any(feature = "alloc", feature = "std"))]
fn test_datetime_format_alignment() {
    let datetime = Utc.with_ymd_and_hms(2007, 1, 2, 0, 0, 0).unwrap();

    // Item::Literal
    let percent = datetime.format("%%");
    assert_eq!("  %", format!("{:>3}", percent));
    assert_eq!("%  ", format!("{:<3}", percent));
    assert_eq!(" % ", format!("{:^3}", percent));

    // Item::Numeric
    let year = datetime.format("%Y");
    assert_eq!("  2007", format!("{:>6}", year));
    assert_eq!("2007  ", format!("{:<6}", year));
    assert_eq!(" 2007 ", format!("{:^6}", year));

    // Item::Fixed
    let tz = datetime.format("%Z");
    assert_eq!("  UTC", format!("{:>5}", tz));
    assert_eq!("UTC  ", format!("{:<5}", tz));
    assert_eq!(" UTC ", format!("{:^5}", tz));

    // [Item::Numeric, Item::Space, Item::Literal, Item::Space, Item::Numeric]
    let ymd = datetime.format("%Y %B %d");
    let ymd_formatted = "2007 January 02";
    assert_eq!(format!("  {}", ymd_formatted), format!("{:>17}", ymd));
    assert_eq!(format!("{}  ", ymd_formatted), format!("{:<17}", ymd));
    assert_eq!(format!(" {} ", ymd_formatted), format!("{:^17}", ymd));
}

#[test]
fn test_datetime_from_local() {
    // 2000-01-12T02:00:00Z
    let naivedatetime_utc =
        NaiveDate::from_ymd_opt(2000, 1, 12).unwrap().and_hms_opt(2, 0, 0).unwrap();
    let datetime_utc = DateTime::<Utc>::from_utc(naivedatetime_utc, Utc);

    // 2000-01-12T10:00:00+8:00:00
    let timezone_east = FixedOffset::east_opt(8 * 60 * 60).unwrap();
    let naivedatetime_east =
        NaiveDate::from_ymd_opt(2000, 1, 12).unwrap().and_hms_opt(10, 0, 0).unwrap();
    let datetime_east = DateTime::<FixedOffset>::from_local(naivedatetime_east, timezone_east);

    // 2000-01-11T19:00:00-7:00:00
    let timezone_west = FixedOffset::west_opt(7 * 60 * 60).unwrap();
    let naivedatetime_west =
        NaiveDate::from_ymd_opt(2000, 1, 11).unwrap().and_hms_opt(19, 0, 0).unwrap();
    let datetime_west = DateTime::<FixedOffset>::from_local(naivedatetime_west, timezone_west);

    assert_eq!(datetime_east, datetime_utc.with_timezone(&timezone_east));
    assert_eq!(datetime_west, datetime_utc.with_timezone(&timezone_west));
}

#[test]
#[cfg(feature = "clock")]
fn test_years_elapsed() {
    const WEEKS_PER_YEAR: f32 = 52.1775;

    // This is always at least one year because 1 year = 52.1775 weeks.
    let one_year_ago =
        Utc::now().date_naive() - TimeDelta::weeks((WEEKS_PER_YEAR * 1.5).ceil() as i64);
    // A bit more than 2 years.
    let two_year_ago =
        Utc::now().date_naive() - TimeDelta::weeks((WEEKS_PER_YEAR * 2.5).ceil() as i64);

    assert_eq!(Utc::now().date_naive().years_since(one_year_ago), Some(1));
    assert_eq!(Utc::now().date_naive().years_since(two_year_ago), Some(2));

    // If the given DateTime is later than now, the function will always return 0.
    let future = Utc::now().date_naive() + TimeDelta::weeks(12);
    assert_eq!(Utc::now().date_naive().years_since(future), None);
}

#[test]
fn test_datetime_add_assign() {
    let naivedatetime = NaiveDate::from_ymd_opt(2000, 1, 1).unwrap().and_hms_opt(0, 0, 0).unwrap();
    let datetime = DateTime::<Utc>::from_utc(naivedatetime, Utc);
    let mut datetime_add = datetime;

    datetime_add += TimeDelta::seconds(60);
    assert_eq!(datetime_add, datetime + TimeDelta::seconds(60));

    let timezone = FixedOffset::east_opt(60 * 60).unwrap();
    let datetime = datetime.with_timezone(&timezone);
    let datetime_add = datetime_add.with_timezone(&timezone);

    assert_eq!(datetime_add, datetime + TimeDelta::seconds(60));

    let timezone = FixedOffset::west_opt(2 * 60 * 60).unwrap();
    let datetime = datetime.with_timezone(&timezone);
    let datetime_add = datetime_add.with_timezone(&timezone);

    assert_eq!(datetime_add, datetime + TimeDelta::seconds(60));
}

#[test]
#[cfg(feature = "clock")]
fn test_datetime_add_assign_local() {
    let naivedatetime = NaiveDate::from_ymd_opt(2022, 1, 1).unwrap().and_hms_opt(0, 0, 0).unwrap();

    let datetime = Local.from_utc_datetime(&naivedatetime);
    let mut datetime_add = Local.from_utc_datetime(&naivedatetime);

    // ensure we cross a DST transition
    for i in 1..=365 {
        datetime_add += TimeDelta::days(1);
        assert_eq!(datetime_add, datetime + TimeDelta::days(i))
    }
}

#[test]
fn test_datetime_sub_assign() {
    let naivedatetime = NaiveDate::from_ymd_opt(2000, 1, 1).unwrap().and_hms_opt(12, 0, 0).unwrap();
    let datetime = DateTime::<Utc>::from_utc(naivedatetime, Utc);
    let mut datetime_sub = datetime;

    datetime_sub -= TimeDelta::minutes(90);
    assert_eq!(datetime_sub, datetime - TimeDelta::minutes(90));

    let timezone = FixedOffset::east_opt(60 * 60).unwrap();
    let datetime = datetime.with_timezone(&timezone);
    let datetime_sub = datetime_sub.with_timezone(&timezone);

    assert_eq!(datetime_sub, datetime - TimeDelta::minutes(90));

    let timezone = FixedOffset::west_opt(2 * 60 * 60).unwrap();
    let datetime = datetime.with_timezone(&timezone);
    let datetime_sub = datetime_sub.with_timezone(&timezone);

    assert_eq!(datetime_sub, datetime - TimeDelta::minutes(90));
}

#[test]
#[cfg(feature = "clock")]
fn test_datetime_sub_assign_local() {
    let naivedatetime = NaiveDate::from_ymd_opt(2022, 1, 1).unwrap().and_hms_opt(0, 0, 0).unwrap();

    let datetime = Local.from_utc_datetime(&naivedatetime);
    let mut datetime_sub = Local.from_utc_datetime(&naivedatetime);

    // ensure we cross a DST transition
    for i in 1..=365 {
        datetime_sub -= TimeDelta::days(1);
        assert_eq!(datetime_sub, datetime - TimeDelta::days(i))
    }
}

#[test]
#[cfg(all(target_os = "windows", feature = "clock"))]
fn test_from_naive_date_time_windows() {
    let min_year = NaiveDate::from_ymd_opt(1601, 1, 3).unwrap().and_hms_opt(0, 0, 0).unwrap();

    let max_year = NaiveDate::from_ymd_opt(30827, 12, 29).unwrap().and_hms_opt(23, 59, 59).unwrap();

    let too_low_year =
        NaiveDate::from_ymd_opt(1600, 12, 29).unwrap().and_hms_opt(23, 59, 59).unwrap();

    let too_high_year = NaiveDate::from_ymd_opt(30829, 1, 3).unwrap().and_hms_opt(0, 0, 0).unwrap();

    let _ = Local.from_utc_datetime(&min_year);
    let _ = Local.from_utc_datetime(&max_year);

    let _ = Local.from_local_datetime(&min_year);
    let _ = Local.from_local_datetime(&max_year);

    let local_too_low = Local.from_local_datetime(&too_low_year);
    let local_too_high = Local.from_local_datetime(&too_high_year);

    assert_eq!(local_too_low, LocalResult::None);
    assert_eq!(local_too_high, LocalResult::None);

    let err = std::panic::catch_unwind(|| {
        Local.from_utc_datetime(&too_low_year);
    });
    assert!(err.is_err());

    let err = std::panic::catch_unwind(|| {
        Local.from_utc_datetime(&too_high_year);
    });
    assert!(err.is_err());
}

#[test]
#[cfg(feature = "clock")]
fn test_datetime_local_from_preserves_offset() {
    let naivedatetime = NaiveDate::from_ymd_opt(2023, 1, 1).unwrap().and_hms_opt(0, 0, 0).unwrap();

    let datetime = Local.from_utc_datetime(&naivedatetime);
    let offset = datetime.offset().fix();

    let datetime_fixed: DateTime<FixedOffset> = datetime.into();
    assert_eq!(&offset, datetime_fixed.offset());
    assert_eq!(datetime.fixed_offset(), datetime_fixed);
}

#[test]
fn test_datetime_fixed_offset() {
    let naivedatetime = NaiveDate::from_ymd_opt(2023, 1, 1).unwrap().and_hms_opt(0, 0, 0).unwrap();

    let datetime = Utc.from_utc_datetime(&naivedatetime);
    let fixed_utc = FixedOffset::east_opt(0).unwrap();
    assert_eq!(datetime.fixed_offset(), fixed_utc.from_local_datetime(&naivedatetime).unwrap());

    let fixed_offset = FixedOffset::east_opt(3600).unwrap();
    let datetime_fixed = fixed_offset.from_local_datetime(&naivedatetime).unwrap();
    assert_eq!(datetime_fixed.fixed_offset(), datetime_fixed);
}

#[test]
fn test_add_sub_months() {
    let utc_dt = Utc.with_ymd_and_hms(2018, 9, 5, 23, 58, 0).unwrap();
    assert_eq!(utc_dt + Months::new(15), Utc.with_ymd_and_hms(2019, 12, 5, 23, 58, 0).unwrap());

    let utc_dt = Utc.with_ymd_and_hms(2020, 1, 31, 23, 58, 0).unwrap();
    assert_eq!(utc_dt + Months::new(1), Utc.with_ymd_and_hms(2020, 2, 29, 23, 58, 0).unwrap());
    assert_eq!(utc_dt + Months::new(2), Utc.with_ymd_and_hms(2020, 3, 31, 23, 58, 0).unwrap());

    let utc_dt = Utc.with_ymd_and_hms(2018, 9, 5, 23, 58, 0).unwrap();
    assert_eq!(utc_dt - Months::new(15), Utc.with_ymd_and_hms(2017, 6, 5, 23, 58, 0).unwrap());

    let utc_dt = Utc.with_ymd_and_hms(2020, 3, 31, 23, 58, 0).unwrap();
    assert_eq!(utc_dt - Months::new(1), Utc.with_ymd_and_hms(2020, 2, 29, 23, 58, 0).unwrap());
    assert_eq!(utc_dt - Months::new(2), Utc.with_ymd_and_hms(2020, 1, 31, 23, 58, 0).unwrap());
}

#[test]
fn test_auto_conversion() {
    let utc_dt = Utc.with_ymd_and_hms(2018, 9, 5, 23, 58, 0).unwrap();
    let cdt_dt = FixedOffset::west_opt(5 * 60 * 60)
        .unwrap()
        .with_ymd_and_hms(2018, 9, 5, 18, 58, 0)
        .unwrap();
    let utc_dt2: DateTime<Utc> = cdt_dt.into();
    assert_eq!(utc_dt, utc_dt2);
}<|MERGE_RESOLUTION|>--- conflicted
+++ resolved
@@ -447,12 +447,8 @@
 }
 
 #[test]
-<<<<<<< HEAD
+#[cfg(any(feature = "alloc", feature = "std"))]
 fn test_datetime_rfc2822() {
-=======
-#[cfg(any(feature = "alloc", feature = "std"))]
-fn test_datetime_rfc2822_and_rfc3339() {
->>>>>>> dfd3cf5e
     let edt = FixedOffset::east_opt(5 * 60 * 60).unwrap();
 
     // timezone 0
@@ -556,6 +552,7 @@
 }
 
 #[test]
+#[cfg(any(feature = "alloc", feature = "std"))]
 fn test_datetime_rfc3339() {
     let edt5 = FixedOffset::east_opt(5 * 60 * 60).unwrap();
     let edt0 = FixedOffset::east_opt(0).unwrap();
@@ -711,18 +708,6 @@
 }
 
 #[test]
-<<<<<<< HEAD
-=======
-#[should_panic]
-#[cfg(any(feature = "alloc", feature = "std"))]
-fn test_rfc3339_opts_nonexhaustive() {
-    use crate::SecondsFormat;
-    let dt = Utc.with_ymd_and_hms(1999, 10, 9, 1, 2, 3).unwrap();
-    let _ = dt.to_rfc3339_opts(SecondsFormat::__NonExhaustive, true);
-}
-
-#[test]
->>>>>>> dfd3cf5e
 fn test_datetime_from_str() {
     assert_eq!(
         "2015-02-18T23:16:9.15Z".parse::<DateTime<FixedOffset>>(),
