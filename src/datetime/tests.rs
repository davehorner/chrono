use std::time::{SystemTime, UNIX_EPOCH};

use super::DateTime;
use crate::naive::{NaiveDate, NaiveTime};
use crate::offset::{FixedOffset, TimeZone, Utc};
#[cfg(feature = "clock")]
use crate::offset::{Local, Offset};
use crate::{Datelike, Days, LocalResult, Months, NaiveDateTime, TimeDelta};

#[derive(Clone)]
struct DstTester;

impl DstTester {
    fn winter_offset() -> FixedOffset {
        FixedOffset::east_opt(8 * 60 * 60).unwrap()
    }
    fn summer_offset() -> FixedOffset {
        FixedOffset::east_opt(9 * 60 * 60).unwrap()
    }

    const TO_WINTER_MONTH_DAY: (u32, u32) = (4, 15);
    const TO_SUMMER_MONTH_DAY: (u32, u32) = (9, 15);

    fn transition_start_local() -> NaiveTime {
        NaiveTime::from_hms_opt(2, 0, 0).unwrap()
    }
}

impl TimeZone for DstTester {
    type Offset = FixedOffset;

    fn from_offset(_: &Self::Offset) -> Self {
        DstTester
    }

    fn offset_from_local_date(&self, _: &NaiveDate) -> crate::LocalResult<Self::Offset> {
        unimplemented!()
    }

    fn offset_from_local_datetime(
        &self,
        local: &NaiveDateTime,
    ) -> crate::LocalResult<Self::Offset> {
        let local_to_winter_transition_start = NaiveDate::from_ymd_opt(
            local.year(),
            DstTester::TO_WINTER_MONTH_DAY.0,
            DstTester::TO_WINTER_MONTH_DAY.1,
        )
        .unwrap()
        .and_time(DstTester::transition_start_local());

        let local_to_winter_transition_end = NaiveDate::from_ymd_opt(
            local.year(),
            DstTester::TO_WINTER_MONTH_DAY.0,
            DstTester::TO_WINTER_MONTH_DAY.1,
        )
        .unwrap()
        .and_time(DstTester::transition_start_local() - TimeDelta::hours(1));

        let local_to_summer_transition_start = NaiveDate::from_ymd_opt(
            local.year(),
            DstTester::TO_SUMMER_MONTH_DAY.0,
            DstTester::TO_SUMMER_MONTH_DAY.1,
        )
        .unwrap()
        .and_time(DstTester::transition_start_local());

        let local_to_summer_transition_end = NaiveDate::from_ymd_opt(
            local.year(),
            DstTester::TO_SUMMER_MONTH_DAY.0,
            DstTester::TO_SUMMER_MONTH_DAY.1,
        )
        .unwrap()
        .and_time(DstTester::transition_start_local() + TimeDelta::hours(1));

        if *local < local_to_winter_transition_end || *local >= local_to_summer_transition_end {
            LocalResult::Single(DstTester::summer_offset())
        } else if *local >= local_to_winter_transition_start
            && *local < local_to_summer_transition_start
        {
            LocalResult::Single(DstTester::winter_offset())
        } else if *local >= local_to_winter_transition_end
            && *local < local_to_winter_transition_start
        {
            LocalResult::Ambiguous(DstTester::winter_offset(), DstTester::summer_offset())
        } else if *local >= local_to_summer_transition_start
            && *local < local_to_summer_transition_end
        {
            LocalResult::None
        } else {
            panic!("Unexpected local time {}", local)
        }
    }

    fn offset_from_utc_date(&self, _: &NaiveDate) -> Self::Offset {
        unimplemented!()
    }

    fn offset_from_utc_datetime(&self, utc: &NaiveDateTime) -> Self::Offset {
        let utc_to_winter_transition = NaiveDate::from_ymd_opt(
            utc.year(),
            DstTester::TO_WINTER_MONTH_DAY.0,
            DstTester::TO_WINTER_MONTH_DAY.1,
        )
        .unwrap()
        .and_time(DstTester::transition_start_local())
            - DstTester::summer_offset();

        let utc_to_summer_transition = NaiveDate::from_ymd_opt(
            utc.year(),
            DstTester::TO_SUMMER_MONTH_DAY.0,
            DstTester::TO_SUMMER_MONTH_DAY.1,
        )
        .unwrap()
        .and_time(DstTester::transition_start_local())
            - DstTester::winter_offset();

        if *utc < utc_to_winter_transition || *utc >= utc_to_summer_transition {
            DstTester::summer_offset()
        } else if *utc >= utc_to_winter_transition && *utc < utc_to_summer_transition {
            DstTester::winter_offset()
        } else {
            panic!("Unexpected utc time {}", utc)
        }
    }
}

#[test]
fn test_datetime_add_days() {
    let est = FixedOffset::west_opt(5 * 60 * 60).unwrap();
    let kst = FixedOffset::east_opt(9 * 60 * 60).unwrap();

    assert_eq!(
        format!("{}", est.with_ymd_and_hms(2014, 5, 6, 7, 8, 9).unwrap() + Days::new(5)),
        "2014-05-11 07:08:09 -05:00"
    );
    assert_eq!(
        format!("{}", kst.with_ymd_and_hms(2014, 5, 6, 7, 8, 9).unwrap() + Days::new(5)),
        "2014-05-11 07:08:09 +09:00"
    );

    assert_eq!(
        format!("{}", est.with_ymd_and_hms(2014, 5, 6, 7, 8, 9).unwrap() + Days::new(35)),
        "2014-06-10 07:08:09 -05:00"
    );
    assert_eq!(
        format!("{}", kst.with_ymd_and_hms(2014, 5, 6, 7, 8, 9).unwrap() + Days::new(35)),
        "2014-06-10 07:08:09 +09:00"
    );

    assert_eq!(
        format!("{}", DstTester.with_ymd_and_hms(2014, 4, 6, 7, 8, 9).unwrap() + Days::new(5)),
        "2014-04-11 07:08:09 +09:00"
    );
    assert_eq!(
        format!("{}", DstTester.with_ymd_and_hms(2014, 4, 6, 7, 8, 9).unwrap() + Days::new(10)),
        "2014-04-16 07:08:09 +08:00"
    );

    assert_eq!(
        format!("{}", DstTester.with_ymd_and_hms(2014, 9, 6, 7, 8, 9).unwrap() + Days::new(5)),
        "2014-09-11 07:08:09 +08:00"
    );
    assert_eq!(
        format!("{}", DstTester.with_ymd_and_hms(2014, 9, 6, 7, 8, 9).unwrap() + Days::new(10)),
        "2014-09-16 07:08:09 +09:00"
    );
}

#[test]
fn test_datetime_sub_days() {
    let est = FixedOffset::west_opt(5 * 60 * 60).unwrap();
    let kst = FixedOffset::east_opt(9 * 60 * 60).unwrap();

    assert_eq!(
        format!("{}", est.with_ymd_and_hms(2014, 5, 6, 7, 8, 9).unwrap() - Days::new(5)),
        "2014-05-01 07:08:09 -05:00"
    );
    assert_eq!(
        format!("{}", kst.with_ymd_and_hms(2014, 5, 6, 7, 8, 9).unwrap() - Days::new(5)),
        "2014-05-01 07:08:09 +09:00"
    );

    assert_eq!(
        format!("{}", est.with_ymd_and_hms(2014, 5, 6, 7, 8, 9).unwrap() - Days::new(35)),
        "2014-04-01 07:08:09 -05:00"
    );
    assert_eq!(
        format!("{}", kst.with_ymd_and_hms(2014, 5, 6, 7, 8, 9).unwrap() - Days::new(35)),
        "2014-04-01 07:08:09 +09:00"
    );
}

#[test]
fn test_datetime_add_months() {
    let est = FixedOffset::west_opt(5 * 60 * 60).unwrap();
    let kst = FixedOffset::east_opt(9 * 60 * 60).unwrap();

    assert_eq!(
        format!("{}", est.with_ymd_and_hms(2014, 5, 6, 7, 8, 9).unwrap() + Months::new(1)),
        "2014-06-06 07:08:09 -05:00"
    );
    assert_eq!(
        format!("{}", kst.with_ymd_and_hms(2014, 5, 6, 7, 8, 9).unwrap() + Months::new(1)),
        "2014-06-06 07:08:09 +09:00"
    );

    assert_eq!(
        format!("{}", est.with_ymd_and_hms(2014, 5, 6, 7, 8, 9).unwrap() + Months::new(5)),
        "2014-10-06 07:08:09 -05:00"
    );
    assert_eq!(
        format!("{}", kst.with_ymd_and_hms(2014, 5, 6, 7, 8, 9).unwrap() + Months::new(5)),
        "2014-10-06 07:08:09 +09:00"
    );
}

#[test]
fn test_datetime_sub_months() {
    let est = FixedOffset::west_opt(5 * 60 * 60).unwrap();
    let kst = FixedOffset::east_opt(9 * 60 * 60).unwrap();

    assert_eq!(
        format!("{}", est.with_ymd_and_hms(2014, 5, 6, 7, 8, 9).unwrap() - Months::new(1)),
        "2014-04-06 07:08:09 -05:00"
    );
    assert_eq!(
        format!("{}", kst.with_ymd_and_hms(2014, 5, 6, 7, 8, 9).unwrap() - Months::new(1)),
        "2014-04-06 07:08:09 +09:00"
    );

    assert_eq!(
        format!("{}", est.with_ymd_and_hms(2014, 5, 6, 7, 8, 9).unwrap() - Months::new(5)),
        "2013-12-06 07:08:09 -05:00"
    );
    assert_eq!(
        format!("{}", kst.with_ymd_and_hms(2014, 5, 6, 7, 8, 9).unwrap() - Months::new(5)),
        "2013-12-06 07:08:09 +09:00"
    );
}

// local helper function to easily create a DateTime<FixedOffset>
fn ymdhms(
    fixedoffset: &FixedOffset,
    year: i32,
    month: u32,
    day: u32,
    hour: u32,
    min: u32,
    sec: u32,
) -> DateTime<FixedOffset> {
    fixedoffset.with_ymd_and_hms(year, month, day, hour, min, sec).unwrap()
}

// local helper function to easily create a DateTime<FixedOffset>
fn ymdhms_milli(
    fixedoffset: &FixedOffset,
    year: i32,
    month: u32,
    day: u32,
    hour: u32,
    min: u32,
    sec: u32,
    milli: i64,
) -> DateTime<FixedOffset> {
    fixedoffset
        .with_ymd_and_hms(year, month, day, hour, min, sec)
        .unwrap()
        .checked_add_signed(TimeDelta::milliseconds(milli))
        .unwrap()
}

// local helper function to easily create a DateTime<FixedOffset>
fn ymdhms_micro(
    fixedoffset: &FixedOffset,
    year: i32,
    month: u32,
    day: u32,
    hour: u32,
    min: u32,
    sec: u32,
    micro: i64,
) -> DateTime<FixedOffset> {
    fixedoffset
        .with_ymd_and_hms(year, month, day, hour, min, sec)
        .unwrap()
        .checked_add_signed(TimeDelta::microseconds(micro))
        .unwrap()
}

// local helper function to easily create a DateTime<FixedOffset>
fn ymdhms_nano(
    fixedoffset: &FixedOffset,
    year: i32,
    month: u32,
    day: u32,
    hour: u32,
    min: u32,
    sec: u32,
    nano: i64,
) -> DateTime<FixedOffset> {
    fixedoffset
        .with_ymd_and_hms(year, month, day, hour, min, sec)
        .unwrap()
        .checked_add_signed(TimeDelta::nanoseconds(nano))
        .unwrap()
}

// local helper function to easily create a DateTime<Utc>
fn ymdhms_utc(year: i32, month: u32, day: u32, hour: u32, min: u32, sec: u32) -> DateTime<Utc> {
    Utc.with_ymd_and_hms(year, month, day, hour, min, sec).unwrap()
}

// local helper function to easily create a DateTime<Utc>
fn ymdhms_milli_utc(
    year: i32,
    month: u32,
    day: u32,
    hour: u32,
    min: u32,
    sec: u32,
    milli: i64,
) -> DateTime<Utc> {
    Utc.with_ymd_and_hms(year, month, day, hour, min, sec)
        .unwrap()
        .checked_add_signed(TimeDelta::milliseconds(milli))
        .unwrap()
}

#[test]
fn test_datetime_offset() {
    let est = FixedOffset::west_opt(5 * 60 * 60).unwrap();
    let edt = FixedOffset::west_opt(4 * 60 * 60).unwrap();
    let kst = FixedOffset::east_opt(9 * 60 * 60).unwrap();

    assert_eq!(
        format!("{}", Utc.with_ymd_and_hms(2014, 5, 6, 7, 8, 9).unwrap()),
        "2014-05-06 07:08:09 UTC"
    );
    assert_eq!(
        format!("{}", edt.with_ymd_and_hms(2014, 5, 6, 7, 8, 9).unwrap()),
        "2014-05-06 07:08:09 -04:00"
    );
    assert_eq!(
        format!("{}", kst.with_ymd_and_hms(2014, 5, 6, 7, 8, 9).unwrap()),
        "2014-05-06 07:08:09 +09:00"
    );
    assert_eq!(
        format!("{:?}", Utc.with_ymd_and_hms(2014, 5, 6, 7, 8, 9).unwrap()),
        "2014-05-06T07:08:09Z"
    );
    assert_eq!(
        format!("{:?}", edt.with_ymd_and_hms(2014, 5, 6, 7, 8, 9).unwrap()),
        "2014-05-06T07:08:09-04:00"
    );
    assert_eq!(
        format!("{:?}", kst.with_ymd_and_hms(2014, 5, 6, 7, 8, 9).unwrap()),
        "2014-05-06T07:08:09+09:00"
    );

    // edge cases
    assert_eq!(
        format!("{:?}", Utc.with_ymd_and_hms(2014, 5, 6, 0, 0, 0).unwrap()),
        "2014-05-06T00:00:00Z"
    );
    assert_eq!(
        format!("{:?}", edt.with_ymd_and_hms(2014, 5, 6, 0, 0, 0).unwrap()),
        "2014-05-06T00:00:00-04:00"
    );
    assert_eq!(
        format!("{:?}", kst.with_ymd_and_hms(2014, 5, 6, 0, 0, 0).unwrap()),
        "2014-05-06T00:00:00+09:00"
    );
    assert_eq!(
        format!("{:?}", Utc.with_ymd_and_hms(2014, 5, 6, 23, 59, 59).unwrap()),
        "2014-05-06T23:59:59Z"
    );
    assert_eq!(
        format!("{:?}", edt.with_ymd_and_hms(2014, 5, 6, 23, 59, 59).unwrap()),
        "2014-05-06T23:59:59-04:00"
    );
    assert_eq!(
        format!("{:?}", kst.with_ymd_and_hms(2014, 5, 6, 23, 59, 59).unwrap()),
        "2014-05-06T23:59:59+09:00"
    );

    let dt = Utc.with_ymd_and_hms(2014, 5, 6, 7, 8, 9).unwrap();
    assert_eq!(dt, edt.with_ymd_and_hms(2014, 5, 6, 3, 8, 9).unwrap());
    assert_eq!(
        dt + TimeDelta::seconds(3600 + 60 + 1),
        Utc.with_ymd_and_hms(2014, 5, 6, 8, 9, 10).unwrap()
    );
    assert_eq!(
        dt.signed_duration_since(edt.with_ymd_and_hms(2014, 5, 6, 10, 11, 12).unwrap()),
        TimeDelta::seconds(-7 * 3600 - 3 * 60 - 3)
    );

    assert_eq!(*Utc.with_ymd_and_hms(2014, 5, 6, 7, 8, 9).unwrap().offset(), Utc);
    assert_eq!(*edt.with_ymd_and_hms(2014, 5, 6, 7, 8, 9).unwrap().offset(), edt);
    assert!(*edt.with_ymd_and_hms(2014, 5, 6, 7, 8, 9).unwrap().offset() != est);
}

#[test]
#[allow(clippy::needless_borrow, clippy::op_ref)]
fn signed_duration_since_autoref() {
    let dt1 = Utc.with_ymd_and_hms(2014, 5, 6, 7, 8, 9).unwrap();
    let dt2 = Utc.with_ymd_and_hms(2014, 3, 4, 5, 6, 7).unwrap();
    let diff1 = dt1.signed_duration_since(dt2); // Copy/consume
    let diff2 = dt2.signed_duration_since(&dt1); // Take by reference
    assert_eq!(diff1, -diff2);

    let diff1 = dt1 - &dt2; // We can choose to substract rhs by reference
    let diff2 = dt2 - dt1; // Or consume rhs
    assert_eq!(diff1, -diff2);
}

#[test]
fn test_datetime_date_and_time() {
    let tz = FixedOffset::east_opt(5 * 60 * 60).unwrap();
    let d = tz.with_ymd_and_hms(2014, 5, 6, 7, 8, 9).unwrap();
    assert_eq!(d.time(), NaiveTime::from_hms_opt(7, 8, 9).unwrap());
    assert_eq!(d.date_naive(), NaiveDate::from_ymd_opt(2014, 5, 6).unwrap());

    let tz = FixedOffset::east_opt(4 * 60 * 60).unwrap();
    let d = tz.with_ymd_and_hms(2016, 5, 4, 3, 2, 1).unwrap();
    assert_eq!(d.time(), NaiveTime::from_hms_opt(3, 2, 1).unwrap());
    assert_eq!(d.date_naive(), NaiveDate::from_ymd_opt(2016, 5, 4).unwrap());

    let tz = FixedOffset::west_opt(13 * 60 * 60).unwrap();
    let d = tz.with_ymd_and_hms(2017, 8, 9, 12, 34, 56).unwrap();
    assert_eq!(d.time(), NaiveTime::from_hms_opt(12, 34, 56).unwrap());
    assert_eq!(d.date_naive(), NaiveDate::from_ymd_opt(2017, 8, 9).unwrap());

    let utc_d = Utc.with_ymd_and_hms(2017, 8, 9, 12, 34, 56).unwrap();
    assert!(utc_d < d);
}

#[test]
#[cfg(feature = "clock")]
fn test_datetime_with_timezone() {
    let local_now = Local::now();
    let utc_now = local_now.with_timezone(&Utc);
    let local_now2 = utc_now.with_timezone(&Local);
    assert_eq!(local_now, local_now2);
}

#[test]
fn test_datetime_rfc2822() {
    let edt = FixedOffset::east_opt(5 * 60 * 60).unwrap();

    // timezone 0
    assert_eq!(
        Utc.with_ymd_and_hms(2015, 2, 18, 23, 16, 9).unwrap().to_rfc2822(),
        "Wed, 18 Feb 2015 23:16:09 +0000"
    );
    // timezone +05
    assert_eq!(
        edt.from_local_datetime(
            &NaiveDate::from_ymd_opt(2015, 2, 18)
                .unwrap()
                .and_hms_milli_opt(23, 16, 9, 150)
                .unwrap()
        )
        .unwrap()
        .to_rfc2822(),
        "Wed, 18 Feb 2015 23:16:09 +0500"
    );
    // seconds 60
    assert_eq!(
        edt.from_local_datetime(
            &NaiveDate::from_ymd_opt(2015, 2, 18)
                .unwrap()
                .and_hms_micro_opt(23, 59, 59, 1_234_567)
                .unwrap()
        )
        .unwrap()
        .to_rfc2822(),
        "Wed, 18 Feb 2015 23:59:60 +0500"
    );

    assert_eq!(
        DateTime::<FixedOffset>::parse_from_rfc2822("Wed, 18 Feb 2015 23:16:09 +0000"),
        Ok(FixedOffset::east_opt(0).unwrap().with_ymd_and_hms(2015, 2, 18, 23, 16, 9).unwrap())
    );
    assert_eq!(
        DateTime::<FixedOffset>::parse_from_rfc2822("Wed, 18 Feb 2015 23:16:09 -0000"),
        Ok(FixedOffset::east_opt(0).unwrap().with_ymd_and_hms(2015, 2, 18, 23, 16, 9).unwrap())
    );
    assert_eq!(
        ymdhms_milli(&edt, 2015, 2, 18, 23, 59, 58, 1_234_567).to_rfc2822(),
        "Thu, 19 Feb 2015 00:20:32 +0500"
    );
    assert_eq!(
        DateTime::<FixedOffset>::parse_from_rfc2822("Wed, 18 Feb 2015 23:59:58 +0500"),
        Ok(ymdhms(&edt, 2015, 2, 18, 23, 59, 58))
    );
    assert_ne!(
        DateTime::<FixedOffset>::parse_from_rfc2822("Wed, 18 Feb 2015 23:59:58 +0500"),
        Ok(ymdhms_milli(&edt, 2015, 2, 18, 23, 59, 58, 500))
    );

    // many varying whitespace intermixed
    assert_eq!(
        DateTime::<FixedOffset>::parse_from_rfc2822(
            "\t\t\tWed,\n\t\t18 \r\n\t\tFeb \u{3000} 2015\r\n\t\t\t23:59:58    \t+0500"
        ),
        Ok(ymdhms(&edt, 2015, 2, 18, 23, 59, 58))
    );
    // example from RFC 2822 Appendix A.5.
    assert_eq!(
        DateTime::<FixedOffset>::parse_from_rfc2822(
            "Thu,\n\t13\n      Feb\n        1969\n    23:32\n             -0330 (Newfoundland Time)"
        ),
        Ok(
            ymdhms(
                &FixedOffset::east_opt(-3 * 60 * 60 - 30 * 60).unwrap(),
                1969, 2, 13, 23, 32, 0,
            )
        )
    );
    // example from RFC 2822 Appendix A.5. without trailing " (Newfoundland Time)"
    assert_eq!(
        DateTime::<FixedOffset>::parse_from_rfc2822(
            "Thu,\n\t13\n      Feb\n        1969\n    23:32\n             -0330"
        ),
        Ok(
            ymdhms(&FixedOffset::east_opt(-3 * 60 * 60 - 30 * 60).unwrap(), 1969, 2, 13, 23, 32, 0,)
        )
    );

    // bad year
    assert!(DateTime::<FixedOffset>::parse_from_rfc2822("31 DEC 262143 23:59 -2359").is_err());
    // wrong format
    assert!(
        DateTime::<FixedOffset>::parse_from_rfc2822("Wed, 18 Feb 2015 23:16:09 +00:00").is_err()
    );
    // full name day of week
    assert!(DateTime::<FixedOffset>::parse_from_rfc2822("Wednesday, 18 Feb 2015 23:16:09 +0000")
        .is_err());
    // full name day of week
    assert!(DateTime::<FixedOffset>::parse_from_rfc2822("Wednesday 18 Feb 2015 23:16:09 +0000")
        .is_err());
    // wrong day of week separator '.'
    assert!(DateTime::<FixedOffset>::parse_from_rfc2822("Wed. 18 Feb 2015 23:16:09 +0000").is_err());
    // *trailing* space causes failure
    assert!(
        DateTime::<FixedOffset>::parse_from_rfc2822("Wed, 18 Feb 2015 23:16:09 +0000   ").is_err()
    );
}

#[test]
fn test_datetime_rfc3339() {
    let edt5 = FixedOffset::east_opt(5 * 60 * 60).unwrap();
    let edt0 = FixedOffset::east_opt(0).unwrap();

    // timezone 0
    assert_eq!(
        Utc.with_ymd_and_hms(2015, 2, 18, 23, 16, 9).unwrap().to_rfc3339(),
        "2015-02-18T23:16:09+00:00"
    );
    // timezone +05
    assert_eq!(
        edt5.from_local_datetime(
            &NaiveDate::from_ymd_opt(2015, 2, 18)
                .unwrap()
                .and_hms_milli_opt(23, 16, 9, 150)
                .unwrap()
        )
        .unwrap()
        .to_rfc3339(),
        "2015-02-18T23:16:09.150+05:00"
    );

    assert_eq!(ymdhms_utc(2015, 2, 18, 23, 16, 9).to_rfc3339(), "2015-02-18T23:16:09+00:00");
    assert_eq!(
        ymdhms_milli(&edt5, 2015, 2, 18, 23, 16, 9, 150).to_rfc3339(),
        "2015-02-18T23:16:09.150+05:00"
    );
    assert_eq!(
        ymdhms_micro(&edt5, 2015, 2, 18, 23, 59, 59, 1_234_567).to_rfc3339(),
        "2015-02-19T00:00:00.234567+05:00"
    );
    assert_eq!(
        DateTime::<FixedOffset>::parse_from_rfc3339("2015-02-18T23:59:59.123+05:00"),
        Ok(ymdhms_micro(&edt5, 2015, 2, 18, 23, 59, 59, 123_000))
    );
    assert_eq!(
        DateTime::<FixedOffset>::parse_from_rfc3339("2015-02-18T23:59:59.123456+05:00"),
        Ok(ymdhms_micro(&edt5, 2015, 2, 18, 23, 59, 59, 123_456))
    );
    assert_eq!(
        DateTime::<FixedOffset>::parse_from_rfc3339("2015-02-18T23:59:59.123456789+05:00"),
        Ok(ymdhms_nano(&edt5, 2015, 2, 18, 23, 59, 59, 123_456_789))
    );
    assert_eq!(
        DateTime::<FixedOffset>::parse_from_rfc3339("2015-02-18T23:16:09Z"),
        Ok(ymdhms(&edt0, 2015, 2, 18, 23, 16, 9))
    );

    assert_eq!(
        ymdhms_micro(&edt5, 2015, 2, 18, 23, 59, 59, 1_234_567).to_rfc3339(),
        "2015-02-19T00:00:00.234567+05:00"
    );
    assert_eq!(
        ymdhms_milli(&edt5, 2015, 2, 18, 23, 16, 9, 150).to_rfc3339(),
        "2015-02-18T23:16:09.150+05:00"
    );
    assert_eq!(
        DateTime::<FixedOffset>::parse_from_rfc3339("2015-02-18T00:00:00.234567+05:00"),
        Ok(ymdhms_micro(&edt5, 2015, 2, 18, 0, 0, 0, 234_567))
    );
    assert_eq!(
        DateTime::<FixedOffset>::parse_from_rfc3339("2015-02-18T23:16:09Z"),
        Ok(ymdhms(&edt0, 2015, 2, 18, 23, 16, 9))
    );
    assert_eq!(
        DateTime::<FixedOffset>::parse_from_rfc2822("Wed, 18 Feb 2015 23:59:60 +0500"),
        Ok(edt5
            .from_local_datetime(
                &NaiveDate::from_ymd_opt(2015, 2, 18)
                    .unwrap()
                    .and_hms_milli_opt(23, 59, 59, 1_000)
                    .unwrap()
            )
            .unwrap())
    );
    assert!(DateTime::<FixedOffset>::parse_from_rfc2822("31 DEC 262143 23:59 -2359").is_err());
    assert_eq!(
        DateTime::<FixedOffset>::parse_from_rfc3339("2015-02-18T23:59:60.234567+05:00"),
        Ok(edt5
            .from_local_datetime(
                &NaiveDate::from_ymd_opt(2015, 2, 18)
                    .unwrap()
                    .and_hms_micro_opt(23, 59, 59, 1_234_567)
                    .unwrap()
            )
            .unwrap())
    );
    assert_eq!(ymdhms_utc(2015, 2, 18, 23, 16, 9).to_rfc3339(), "2015-02-18T23:16:09+00:00");

    assert!(
        DateTime::<FixedOffset>::parse_from_rfc3339("2015-02-18T23:59:60.234567 +05:00").is_err()
    );
    assert!(
        DateTime::<FixedOffset>::parse_from_rfc3339("2015-02-18T23:059:60.234567+05:00").is_err()
    );
    assert!(
        DateTime::<FixedOffset>::parse_from_rfc3339("2015-02-18T23:59:60.234567+05:00PST").is_err()
    );
    assert!(DateTime::<FixedOffset>::parse_from_rfc3339("2015-02-18T23:59:60.234567+PST").is_err());
    assert!(DateTime::<FixedOffset>::parse_from_rfc3339("2015-02-18T23:59:60.234567PST").is_err());
    assert!(DateTime::<FixedOffset>::parse_from_rfc3339("2015-02-18T23:59:60.234567+0500").is_err());
    assert!(
        DateTime::<FixedOffset>::parse_from_rfc3339("2015-02-18T23:59:60.234567+05:00:00").is_err()
    );
    assert!(
        DateTime::<FixedOffset>::parse_from_rfc3339("2015-02-18 23:59:60.234567+05:00").is_err()
    );
    assert!(
        DateTime::<FixedOffset>::parse_from_rfc3339("2015-02-18T23:59:60.234567:+05:00").is_err()
    );
    assert!(
        DateTime::<FixedOffset>::parse_from_rfc3339("2015-02-18T23:59:60.234567+05:00 ").is_err()
    );
    assert!(
        DateTime::<FixedOffset>::parse_from_rfc3339(" 2015-02-18T23:59:60.234567+05:00").is_err()
    );
    assert!(
        DateTime::<FixedOffset>::parse_from_rfc3339("2015- 02-18T23:59:60.234567+05:00").is_err()
    );
    assert!(
        DateTime::<FixedOffset>::parse_from_rfc3339("2015-02-18T23:59:60.234567A+05:00").is_err()
    );
}

#[test]
fn test_rfc3339_opts() {
    use crate::SecondsFormat::*;
    let pst = FixedOffset::east_opt(8 * 60 * 60).unwrap();
    let dt = pst
        .from_local_datetime(
            &NaiveDate::from_ymd_opt(2018, 1, 11)
                .unwrap()
                .and_hms_nano_opt(10, 5, 13, 84_660_000)
                .unwrap(),
        )
        .unwrap();
    assert_eq!(dt.to_rfc3339_opts(Secs, false), "2018-01-11T10:05:13+08:00");
    assert_eq!(dt.to_rfc3339_opts(Secs, true), "2018-01-11T10:05:13+08:00");
    assert_eq!(dt.to_rfc3339_opts(Millis, false), "2018-01-11T10:05:13.084+08:00");
    assert_eq!(dt.to_rfc3339_opts(Micros, false), "2018-01-11T10:05:13.084660+08:00");
    assert_eq!(dt.to_rfc3339_opts(Nanos, false), "2018-01-11T10:05:13.084660000+08:00");
    assert_eq!(dt.to_rfc3339_opts(AutoSi, false), "2018-01-11T10:05:13.084660+08:00");

    let ut = DateTime::<Utc>::from_utc(dt.naive_utc(), Utc);
    assert_eq!(ut.to_rfc3339_opts(Secs, false), "2018-01-11T02:05:13+00:00");
    assert_eq!(ut.to_rfc3339_opts(Secs, true), "2018-01-11T02:05:13Z");
    assert_eq!(ut.to_rfc3339_opts(Millis, false), "2018-01-11T02:05:13.084+00:00");
    assert_eq!(ut.to_rfc3339_opts(Millis, true), "2018-01-11T02:05:13.084Z");
    assert_eq!(ut.to_rfc3339_opts(Micros, true), "2018-01-11T02:05:13.084660Z");
    assert_eq!(ut.to_rfc3339_opts(Nanos, true), "2018-01-11T02:05:13.084660000Z");
    assert_eq!(ut.to_rfc3339_opts(AutoSi, true), "2018-01-11T02:05:13.084660Z");
}

#[test]
fn test_datetime_from_str() {
    assert_eq!(
        "2015-02-18T23:16:9.15Z".parse::<DateTime<FixedOffset>>(),
        Ok(FixedOffset::east_opt(0)
            .unwrap()
            .from_local_datetime(
                &NaiveDate::from_ymd_opt(2015, 2, 18)
                    .unwrap()
                    .and_hms_milli_opt(23, 16, 9, 150)
                    .unwrap()
            )
            .unwrap())
    );
    assert_eq!(
        "2015-02-18T23:16:9.15Z".parse::<DateTime<Utc>>(),
        Ok(Utc
            .from_local_datetime(
                &NaiveDate::from_ymd_opt(2015, 2, 18)
                    .unwrap()
                    .and_hms_milli_opt(23, 16, 9, 150)
                    .unwrap()
            )
            .unwrap())
    );
    assert_eq!(
        "2015-02-18T23:16:9.15 UTC".parse::<DateTime<Utc>>(),
        Ok(Utc
            .from_local_datetime(
                &NaiveDate::from_ymd_opt(2015, 2, 18)
                    .unwrap()
                    .and_hms_milli_opt(23, 16, 9, 150)
                    .unwrap()
            )
            .unwrap())
    );
    assert_eq!(
        "2015-02-18T23:16:9.15UTC".parse::<DateTime<Utc>>(),
        Ok(Utc
            .from_local_datetime(
                &NaiveDate::from_ymd_opt(2015, 2, 18)
                    .unwrap()
                    .and_hms_milli_opt(23, 16, 9, 150)
                    .unwrap()
            )
            .unwrap())
    );

    assert_eq!(
        "2015-2-18T23:16:9.15Z".parse::<DateTime<FixedOffset>>(),
        Ok(FixedOffset::east_opt(0)
            .unwrap()
            .from_local_datetime(
                &NaiveDate::from_ymd_opt(2015, 2, 18)
                    .unwrap()
                    .and_hms_milli_opt(23, 16, 9, 150)
                    .unwrap()
            )
            .unwrap())
    );
    assert_eq!(
        "2015-2-18T13:16:9.15-10:00".parse::<DateTime<FixedOffset>>(),
        Ok(FixedOffset::west_opt(10 * 3600)
            .unwrap()
            .from_local_datetime(
                &NaiveDate::from_ymd_opt(2015, 2, 18)
                    .unwrap()
                    .and_hms_milli_opt(13, 16, 9, 150)
                    .unwrap()
            )
            .unwrap())
    );
    assert!("2015-2-18T23:16:9.15".parse::<DateTime<FixedOffset>>().is_err());

    assert_eq!(
        "2015-2-18T23:16:9.15Z".parse::<DateTime<Utc>>(),
        Ok(Utc
            .from_local_datetime(
                &NaiveDate::from_ymd_opt(2015, 2, 18)
                    .unwrap()
                    .and_hms_milli_opt(23, 16, 9, 150)
                    .unwrap()
            )
            .unwrap())
    );
    assert_eq!(
        "2015-2-18T13:16:9.15-10:00".parse::<DateTime<Utc>>(),
        Ok(Utc
            .from_local_datetime(
                &NaiveDate::from_ymd_opt(2015, 2, 18)
                    .unwrap()
                    .and_hms_milli_opt(23, 16, 9, 150)
                    .unwrap()
            )
            .unwrap())
    );
    assert!("2015-2-18T23:16:9.15".parse::<DateTime<Utc>>().is_err());

    // no test for `DateTime<Local>`, we cannot verify that much.
}

#[test]
fn test_parse_datetime_utc() {
    // valid cases
    let valid = [
        "2001-02-03T04:05:06Z",
        "2001-02-03T04:05:06+0000",
        "2001-02-03T04:05:06-00:00",
        "2001-02-03T04:05:06-01:00",
        "2012-12-12T12:12:12Z",
        "2015-02-18T23:16:09.153Z",
        "2015-2-18T23:16:09.153Z",
        "+2015-2-18T23:16:09.153Z",
        "-77-02-18T23:16:09Z",
        "+82701-05-6T15:9:60.898989898989Z",
    ];
    for &s in &valid {
        eprintln!("test_parse_datetime_utc valid {:?}", s);
        let d = match s.parse::<DateTime<Utc>>() {
            Ok(d) => d,
            Err(e) => panic!("parsing `{}` has failed: {}", s, e),
        };
        let s_ = format!("{:?}", d);
        // `s` and `s_` may differ, but `s.parse()` and `s_.parse()` must be same
        let d_ = match s_.parse::<DateTime<Utc>>() {
            Ok(d) => d,
            Err(e) => {
                panic!("`{}` is parsed into `{:?}`, but reparsing that has failed: {}", s, d, e)
            }
        };
        assert!(
            d == d_,
            "`{}` is parsed into `{:?}`, but reparsed result \
                              `{:?}` does not match",
            s,
            d,
            d_
        );
    }

    // some invalid cases
    // since `ParseErrorKind` is private, all we can do is to check if there was an error
    let invalid = [
        "",                                                          // empty
        "Z",                                                         // missing data
        "15Z",                                                       // missing data
        "15:8:9Z",                                                   // missing date
        "15-8-9Z",                                                   // missing time or date
        "Fri, 09 Aug 2013 23:54:35 GMT",                             // valid datetime, wrong format
        "Sat Jun 30 23:59:60 2012",                                  // valid datetime, wrong format
        "1441497364.649",                                            // valid datetime, wrong format
        "+1441497364.649",                                           // valid datetime, wrong format
        "+1441497364",                                               // valid datetime, wrong format
        "+1441497364Z",                                              // valid datetime, wrong format
        "2014/02/03 04:05:06Z",                                      // valid datetime, wrong format
        "2001-02-03T04:05:0600:00",   // valid datetime, timezone too close
        "2015-15-15T15:15:15Z",       // invalid datetime
        "2012-12-12T12:12:12x",       // invalid timezone
        "2012-123-12T12:12:12Z",      // invalid month
        "2012-12-77T12:12:12Z",       // invalid day
        "2012-12-12T26:12:12Z",       // invalid hour
        "2012-12-12T12:61:12Z",       // invalid minute
        "2012-12-12T12:12:62Z",       // invalid second
        "2012-12-12 T12:12:12Z",      // space after date
        "2012-12-12t12:12:12Z",       // wrong divider 't'
        "2012-12-12T12:12:12ZZ",      // trailing literal 'Z'
        "+802701-12-12T12:12:12Z",    // invalid year (out of bounds)
        "+ 2012-12-12T12:12:12Z",     // invalid space before year
        "2012 -12-12T12:12:12Z",      // space after year
        "2012  -12-12T12:12:12Z",     // multi space after year
        "2012- 12-12T12:12:12Z",      // space after year divider
        "2012-  12-12T12:12:12Z",     // multi space after year divider
        "2012-12-12T 12:12:12Z",      // space after date-time divider
        "2012-12-12T12 :12:12Z",      // space after hour
        "2012-12-12T12  :12:12Z",     // multi space after hour
        "2012-12-12T12: 12:12Z",      // space before minute
        "2012-12-12T12:  12:12Z",     // multi space before minute
        "2012-12-12T12 : 12:12Z",     // space space before and after hour-minute divider
        "2012-12-12T12:12:12Z ",      // trailing space
        " 2012-12-12T12:12:12Z",      // leading space
        "2001-02-03T04:05:06-00 00",  // invalid timezone spacing
        "2001-02-03T04:05:06-01: 00", // invalid timezone spacing
        "2001-02-03T04:05:06-01 :00", // invalid timezone spacing
        "2001-02-03T04:05:06-01 : 00", // invalid timezone spacing
        "2001-02-03T04:05:06-01 :     00", // invalid timezone spacing
        "2001-02-03T04:05:06-01 :    :00", // invalid timezone spacing
        "  +82701  -  05  -  6  T  15  :  9  : 60.898989898989   Z", // valid datetime, wrong format
    ];
    for &s in invalid.iter() {
        eprintln!("test_parse_datetime_utc invalid {:?}", s);
        assert!(s.parse::<DateTime<Utc>>().is_err());
    }
}

#[test]
fn test_utc_datetime_from_str() {
    let edt = FixedOffset::east_opt(570 * 60).unwrap();
    let edt0 = FixedOffset::east_opt(0).unwrap();
    let wdt = FixedOffset::west_opt(10 * 3600).unwrap();
    assert_eq!(
        DateTime::<FixedOffset>::parse_from_str("2014-5-7T12:34:56+09:30", "%Y-%m-%dT%H:%M:%S%z"),
        Ok(ymdhms(&edt, 2014, 5, 7, 12, 34, 56))
    ); // ignore offset
    assert!(DateTime::<FixedOffset>::parse_from_str("20140507000000", "%Y%m%d%H%M%S").is_err()); // no offset
    assert!(DateTime::<FixedOffset>::parse_from_str(
        "Fri, 09 Aug 2013 23:54:35 GMT",
        "%a, %d %b %Y %H:%M:%S GMT"
    )
    .is_err());
    assert_eq!(
        Utc.datetime_from_str("Fri, 09 Aug 2013 23:54:35 GMT", "%a, %d %b %Y %H:%M:%S GMT"),
        Ok(Utc.with_ymd_and_hms(2013, 8, 9, 23, 54, 35).unwrap())
    );
<<<<<<< HEAD

    assert_eq!(
        "2015-02-18T23:16:9.15Z".parse::<DateTime<FixedOffset>>(),
        Ok(ymdhms_milli(&edt0, 2015, 2, 18, 23, 16, 9, 150))
    );
    assert_eq!(
        "2015-02-18T23:16:9.15Z".parse::<DateTime<Utc>>(),
        Ok(ymdhms_milli_utc(2015, 2, 18, 23, 16, 9, 150)),
    );
    assert_eq!(
        "2015-02-18T23:16:9.15 UTC".parse::<DateTime<Utc>>(),
        Ok(ymdhms_milli_utc(2015, 2, 18, 23, 16, 9, 150))
    );
    assert_eq!(
        "2015-02-18T23:16:9.15UTC".parse::<DateTime<Utc>>(),
        Ok(ymdhms_milli_utc(2015, 2, 18, 23, 16, 9, 150))
    );

    assert_eq!(
        "2015-2-18T23:16:9.15Z".parse::<DateTime<FixedOffset>>(),
        Ok(ymdhms_milli(&edt0, 2015, 2, 18, 23, 16, 9, 150))
    );
    assert_eq!(
        "2015-2-18T13:16:9.15-10:00".parse::<DateTime<FixedOffset>>(),
        Ok(ymdhms_milli(&wdt, 2015, 2, 18, 13, 16, 9, 150))
    );
    assert!("2015-2-18T23:16:9.15".parse::<DateTime<FixedOffset>>().is_err());

    assert_eq!(
        "2015-2-18T23:16:9.15Z".parse::<DateTime<Utc>>(),
        Ok(ymdhms_milli_utc(2015, 2, 18, 23, 16, 9, 150))
    );
    assert_eq!(
        "2015-2-18T13:16:9.15-10:00".parse::<DateTime<Utc>>(),
        Ok(ymdhms_milli_utc(2015, 2, 18, 23, 16, 9, 150))
    );
    assert!("2015-2-18T23:16:9.15".parse::<DateTime<Utc>>().is_err());

    // no test for `DateTime<Local>`, we cannot verify that much.
}

#[test]
fn test_utc_datetime_from_str_with_spaces() {
    let dt = ymdhms_utc(2013, 8, 9, 23, 54, 35);
    // with varying spaces - should succeed
    assert_eq!(Utc.datetime_from_str(" Aug 09 2013 23:54:35", " %b %d %Y %H:%M:%S"), Ok(dt),);
    assert_eq!(Utc.datetime_from_str("Aug 09 2013 23:54:35 ", "%b %d %Y %H:%M:%S "), Ok(dt),);
    assert_eq!(Utc.datetime_from_str(" Aug 09 2013  23:54:35 ", " %b %d %Y  %H:%M:%S "), Ok(dt),);
    assert_eq!(Utc.datetime_from_str("  Aug 09 2013 23:54:35", "  %b %d %Y %H:%M:%S"), Ok(dt),);
    assert_eq!(Utc.datetime_from_str("   Aug 09 2013 23:54:35", "   %b %d %Y %H:%M:%S"), Ok(dt),);
    assert_eq!(
        Utc.datetime_from_str("\n\tAug 09 2013 23:54:35  ", "\n\t%b %d %Y %H:%M:%S  "),
        Ok(dt),
    );
    assert_eq!(Utc.datetime_from_str("\tAug 09 2013 23:54:35\t", "\t%b %d %Y %H:%M:%S\t"), Ok(dt),);
    assert_eq!(Utc.datetime_from_str("Aug  09 2013 23:54:35", "%b  %d %Y %H:%M:%S"), Ok(dt),);
    assert_eq!(Utc.datetime_from_str("Aug    09 2013 23:54:35", "%b    %d %Y %H:%M:%S"), Ok(dt),);
    assert_eq!(Utc.datetime_from_str("Aug  09 2013\t23:54:35", "%b  %d %Y\t%H:%M:%S"), Ok(dt),);
    assert_eq!(Utc.datetime_from_str("Aug  09 2013\t\t23:54:35", "%b  %d %Y\t\t%H:%M:%S"), Ok(dt),);
    // with varying spaces - should fail
    // leading whitespace in format
    assert!(Utc.datetime_from_str("Aug 09 2013 23:54:35", " %b %d %Y %H:%M:%S").is_err());
    // trailing whitespace in format
    assert!(Utc.datetime_from_str("Aug 09 2013 23:54:35", "%b %d %Y %H:%M:%S ").is_err());
    // extra mid-string whitespace in format
    assert!(Utc.datetime_from_str("Aug 09 2013 23:54:35", "%b %d %Y  %H:%M:%S").is_err());
    // mismatched leading whitespace
    assert!(Utc.datetime_from_str("\tAug 09 2013 23:54:35", "\n%b %d %Y %H:%M:%S").is_err());
    // mismatched trailing whitespace
    assert!(Utc.datetime_from_str("Aug 09 2013 23:54:35 ", "%b %d %Y %H:%M:%S\n").is_err());
    // mismatched mid-string whitespace
    assert!(Utc.datetime_from_str("Aug 09 2013 23:54:35", "%b %d %Y\t%H:%M:%S").is_err());
    // trailing whitespace in format
    assert!(Utc.datetime_from_str("Aug 09 2013 23:54:35", "%b %d %Y %H:%M:%S ").is_err());
    // trailing whitespace (newline) in format
    assert!(Utc.datetime_from_str("Aug 09 2013 23:54:35", "%b %d %Y %H:%M:%S\n").is_err());
    // leading space in data
    assert!(Utc.datetime_from_str(" Aug 09 2013 23:54:35", "%b %d %Y %H:%M:%S").is_err());
    // trailing space in data
    assert!(Utc.datetime_from_str("Aug 09 2013 23:54:35 ", "%b %d %Y %H:%M:%S").is_err());
    // trailing tab in data
    assert!(Utc.datetime_from_str("Aug 09 2013 23:54:35\t", "%b %d %Y %H:%M:%S").is_err());
    // mismatched newlines
    assert!(Utc.datetime_from_str("\nAug 09 2013 23:54:35", "%b %d %Y %H:%M:%S\n").is_err());
    // trailing literal in data
    assert!(Utc.datetime_from_str("Aug 09 2013 23:54:35 !!!", "%b %d %Y %H:%M:%S ").is_err());
}

#[test]
fn test_datetime_parse_from_str() {
    let dt = ymdhms(&FixedOffset::east_opt(-9 * 60 * 60).unwrap(), 2013, 8, 9, 23, 54, 35);
    let parse = DateTime::<FixedOffset>::parse_from_str;

    // timezone variations

    //
    // %Z
    //
    // wrong timezone format
    assert!(parse("Aug 09 2013 23:54:35 -0900", "%b %d %Y %H:%M:%S %Z").is_err());
    // bad timezone data?
    assert!(parse("Aug 09 2013 23:54:35 PST", "%b %d %Y %H:%M:%S %Z").is_err());
    // bad timezone data
    assert!(parse("Aug 09 2013 23:54:35 XXXXX", "%b %d %Y %H:%M:%S %Z").is_err());

    //
    // %z
    //
    assert_eq!(parse("Aug 09 2013 23:54:35 -0900", "%b %d %Y %H:%M:%S %z"), Ok(dt));
    assert!(parse("Aug 09 2013 23:54:35 -09 00", "%b %d %Y %H:%M:%S %z").is_err());
    assert_eq!(parse("Aug 09 2013 23:54:35 -09:00", "%b %d %Y %H:%M:%S %z"), Ok(dt));
    assert!(parse("Aug 09 2013 23:54:35 -09 : 00", "%b %d %Y %H:%M:%S %z").is_err());
    assert_eq!(parse("Aug 09 2013 23:54:35 --0900", "%b %d %Y %H:%M:%S -%z"), Ok(dt));
    assert_eq!(parse("Aug 09 2013 23:54:35 +-0900", "%b %d %Y %H:%M:%S +%z"), Ok(dt));
    assert_eq!(parse("Aug 09 2013 23:54:35 -09:00 ", "%b %d %Y %H:%M:%S %z "), Ok(dt));
    // trailing newline after timezone
    assert!(parse("Aug 09 2013 23:54:35 -09:00\n", "%b %d %Y %H:%M:%S %z").is_err());
    assert!(parse("Aug 09 2013 23:54:35 -09:00\n", "%b %d %Y %H:%M:%S %z ").is_err());
    // trailing colon
    assert!(parse("Aug 09 2013 23:54:35 -09:00:", "%b %d %Y %H:%M:%S %z").is_err());
    // trailing colon with space
    assert!(parse("Aug 09 2013 23:54:35 -09:00: ", "%b %d %Y %H:%M:%S %z ").is_err());
    // trailing colon, mismatch space
    assert!(parse("Aug 09 2013 23:54:35 -09:00:", "%b %d %Y %H:%M:%S %z ").is_err());
    // wrong timezone data
    assert!(parse("Aug 09 2013 23:54:35 -09", "%b %d %Y %H:%M:%S %z").is_err());
    assert!(parse("Aug 09 2013 23:54:35 -09::00", "%b %d %Y %H:%M:%S %z").is_err());
    assert_eq!(parse("Aug 09 2013 23:54:35 -0900::", "%b %d %Y %H:%M:%S %z::"), Ok(dt));
    assert_eq!(parse("Aug 09 2013 23:54:35 -09:00:00", "%b %d %Y %H:%M:%S %z:00"), Ok(dt));
    assert_eq!(parse("Aug 09 2013 23:54:35 -09:00:00 ", "%b %d %Y %H:%M:%S %z:00 "), Ok(dt));

    //
    // %:z
    //
    assert_eq!(parse("Aug 09 2013 23:54:35  -09:00", "%b %d %Y %H:%M:%S  %:z"), Ok(dt));
    assert_eq!(parse("Aug 09 2013 23:54:35 -0900", "%b %d %Y %H:%M:%S %:z"), Ok(dt));
    assert!(parse("Aug 09 2013 23:54:35 -09 00", "%b %d %Y %H:%M:%S %:z").is_err());
    assert!(parse("Aug 09 2013 23:54:35 -09 : 00", "%b %d %Y %H:%M:%S %:z").is_err());
    assert!(parse("Aug 09 2013 23:54:35 -09 : 00:", "%b %d %Y %H:%M:%S %:z:").is_err());
    // wrong timezone data
    assert!(parse("Aug 09 2013 23:54:35 -09", "%b %d %Y %H:%M:%S %:z").is_err());
    assert!(parse("Aug 09 2013 23:54:35 -09::00", "%b %d %Y %H:%M:%S %:z").is_err());
    // timezone data hs too many colons
    assert!(parse("Aug 09 2013 23:54:35 -09:00:", "%b %d %Y %H:%M:%S %:z").is_err());
    // timezone data hs too many colons
    assert!(parse("Aug 09 2013 23:54:35 -09:00::", "%b %d %Y %H:%M:%S %:z").is_err());
    assert_eq!(parse("Aug 09 2013 23:54:35 -09:00::", "%b %d %Y %H:%M:%S %:z::"), Ok(dt));

    //
    // %::z
    //
    assert_eq!(parse("Aug 09 2013 23:54:35 -0900", "%b %d %Y %H:%M:%S %::z"), Ok(dt));
    assert_eq!(parse("Aug 09 2013 23:54:35 -09:00", "%b %d %Y %H:%M:%S %::z"), Ok(dt));
    assert!(parse("Aug 09 2013 23:54:35 -09 : 00", "%b %d %Y %H:%M:%S %::z").is_err());
    // mismatching colon expectations
    assert!(parse("Aug 09 2013 23:54:35 -09:00:00", "%b %d %Y %H:%M:%S %::z").is_err());
    assert!(parse("Aug 09 2013 23:54:35 -09::00", "%b %d %Y %H:%M:%S %::z").is_err());
    assert!(parse("Aug 09 2013 23:54:35 -09::00", "%b %d %Y %H:%M:%S %:z").is_err());
    // wrong timezone data
    assert!(parse("Aug 09 2013 23:54:35 -09", "%b %d %Y %H:%M:%S %::z").is_err());
    assert_eq!(parse("Aug 09 2013 23:54:35 -09001234", "%b %d %Y %H:%M:%S %::z1234"), Ok(dt));
    assert_eq!(parse("Aug 09 2013 23:54:35 -09:001234", "%b %d %Y %H:%M:%S %::z1234"), Ok(dt));
    assert_eq!(parse("Aug 09 2013 23:54:35 -0900 ", "%b %d %Y %H:%M:%S %::z "), Ok(dt));
    assert_eq!(parse("Aug 09 2013 23:54:35 -0900\t\n", "%b %d %Y %H:%M:%S %::z\t\n"), Ok(dt));
    assert_eq!(parse("Aug 09 2013 23:54:35 -0900:", "%b %d %Y %H:%M:%S %::z:"), Ok(dt));
    assert_eq!(parse("Aug 09 2013 23:54:35 :-0900:0", "%b %d %Y %H:%M:%S :%::z:0"), Ok(dt));
    // mismatching colons and spaces
    assert!(parse("Aug 09 2013 23:54:35 :-0900: ", "%b %d %Y %H:%M:%S :%::z::").is_err());
    // mismatching colons expectations
    assert!(parse("Aug 09 2013 23:54:35 -09:00:00", "%b %d %Y %H:%M:%S %::z").is_err());
    assert_eq!(parse("Aug 09 2013 -0900: 23:54:35", "%b %d %Y %::z: %H:%M:%S"), Ok(dt));
    assert_eq!(parse("Aug 09 2013 :-0900:0 23:54:35", "%b %d %Y :%::z:0 %H:%M:%S"), Ok(dt));
    // mismatching colons expectations mid-string
    assert!(parse("Aug 09 2013 :-0900: 23:54:35", "%b %d %Y :%::z  %H:%M:%S").is_err());
    // mismatching colons expectations, before end
    assert!(parse("Aug 09 2013 23:54:35 -09:00:00 ", "%b %d %Y %H:%M:%S %::z ").is_err());

    //
    // %:::z
    //
    assert_eq!(parse("Aug 09 2013 23:54:35 -09:00", "%b %d %Y %H:%M:%S %:::z"), Ok(dt));
    assert_eq!(parse("Aug 09 2013 23:54:35 -0900", "%b %d %Y %H:%M:%S %:::z"), Ok(dt));
    assert_eq!(parse("Aug 09 2013 23:54:35 -0900  ", "%b %d %Y %H:%M:%S %:::z  "), Ok(dt));
    // wrong timezone data
    assert!(parse("Aug 09 2013 23:54:35 -09", "%b %d %Y %H:%M:%S %:::z").is_err());

    //
    // %::::z
    //
    // too many colons
    assert!(parse("Aug 09 2013 23:54:35 -0900", "%b %d %Y %H:%M:%S %::::z").is_err());
    // too many colons
    assert!(parse("Aug 09 2013 23:54:35 -09:00", "%b %d %Y %H:%M:%S %::::z").is_err());
    // too many colons
    assert!(parse("Aug 09 2013 23:54:35 -09:00:", "%b %d %Y %H:%M:%S %::::z").is_err());
    // too many colons
    assert!(parse("Aug 09 2013 23:54:35 -09:00:00", "%b %d %Y %H:%M:%S %::::z").is_err());

    //
    // %#z
    //
    assert_eq!(parse("Aug 09 2013 23:54:35 -09:00", "%b %d %Y %H:%M:%S %#z"), Ok(dt));
    assert_eq!(parse("Aug 09 2013 23:54:35 -0900", "%b %d %Y %H:%M:%S %#z"), Ok(dt));
    assert_eq!(parse("Aug 09 2013 23:54:35  -09:00  ", "%b %d %Y %H:%M:%S  %#z  "), Ok(dt));
    assert_eq!(parse("Aug 09 2013 23:54:35  -0900  ", "%b %d %Y %H:%M:%S  %#z  "), Ok(dt));
    assert_eq!(parse("Aug 09 2013 23:54:35 -09", "%b %d %Y %H:%M:%S %#z"), Ok(dt));
    assert_eq!(parse("Aug 09 2013 23:54:35 -0900", "%b %d %Y %H:%M:%S %#z"), Ok(dt));
    assert_eq!(parse("Aug 09 2013 23:54:35 -09:", "%b %d %Y %H:%M:%S %#z"), Ok(dt));
    assert!(parse("Aug 09 2013 23:54:35 -09: ", "%b %d %Y %H:%M:%S %#z ").is_err());
    assert_eq!(parse("Aug 09 2013 23:54:35+-09", "%b %d %Y %H:%M:%S+%#z"), Ok(dt));
    assert_eq!(parse("Aug 09 2013 23:54:35--09", "%b %d %Y %H:%M:%S-%#z"), Ok(dt));
    assert!(parse("Aug 09 2013 -09:00 23:54:35", "%b %d %Y %#z%H:%M:%S").is_err());
    assert!(parse("Aug 09 2013 -0900 23:54:35", "%b %d %Y %#z%H:%M:%S").is_err());
    assert_eq!(parse("Aug 09 2013 -090023:54:35", "%b %d %Y %#z%H:%M:%S"), Ok(dt));
    assert_eq!(parse("Aug 09 2013 -09:0023:54:35", "%b %d %Y %#z%H:%M:%S"), Ok(dt));
    // timezone with partial minutes adjacent hours
    assert_ne!(parse("Aug 09 2013 -09023:54:35", "%b %d %Y %#z%H:%M:%S"), Ok(dt));
    // bad timezone data
    assert!(parse("Aug 09 2013 23:54:35 -09:00:00", "%b %d %Y %H:%M:%S %#z").is_err());
    // bad timezone data (partial minutes)
    assert!(parse("Aug 09 2013 23:54:35 -090", "%b %d %Y %H:%M:%S %#z").is_err());
    // bad timezone data (partial minutes) with trailing space
    assert!(parse("Aug 09 2013 23:54:35 -090 ", "%b %d %Y %H:%M:%S %#z ").is_err());
    // bad timezone data (partial minutes) mid-string
    assert!(parse("Aug 09 2013 -090 23:54:35", "%b %d %Y %#z %H:%M:%S").is_err());
    // bad timezone data
    assert!(parse("Aug 09 2013 -09:00:00 23:54:35", "%b %d %Y %#z %H:%M:%S").is_err());
    // timezone data ambiguous with hours
    assert!(parse("Aug 09 2013 -09:00:23:54:35", "%b %d %Y %#z%H:%M:%S").is_err());
=======
    assert_eq!(
        DateTime::parse_from_str("0", "%s").unwrap(),
        NaiveDateTime::from_timestamp_opt(0, 0).unwrap().and_utc().fixed_offset()
    );
>>>>>>> 2665e309
}

#[test]
fn test_to_string_round_trip() {
    let dt = Utc.with_ymd_and_hms(2000, 1, 1, 0, 0, 0).unwrap();
    let _dt: DateTime<Utc> = dt.to_string().parse().unwrap();

    let ndt_fixed = dt.with_timezone(&FixedOffset::east_opt(3600).unwrap());
    let _dt: DateTime<FixedOffset> = ndt_fixed.to_string().parse().unwrap();

    let ndt_fixed = dt.with_timezone(&FixedOffset::east_opt(0).unwrap());
    let _dt: DateTime<FixedOffset> = ndt_fixed.to_string().parse().unwrap();
}

#[test]
#[cfg(feature = "clock")]
fn test_to_string_round_trip_with_local() {
    let ndt = Local::now();
    let _dt: DateTime<FixedOffset> = ndt.to_string().parse().unwrap();
}

#[test]
#[cfg(feature = "clock")]
fn test_datetime_format_with_local() {
    // if we are not around the year boundary, local and UTC date should have the same year
    let dt = Local::now().with_month(5).unwrap();
    assert_eq!(dt.format("%Y").to_string(), dt.with_timezone(&Utc).format("%Y").to_string());
}

#[test]
#[cfg(feature = "clock")]
fn test_datetime_is_copy() {
    // UTC is known to be `Copy`.
    let a = Utc::now();
    let b = a;
    assert_eq!(a, b);
}

#[test]
#[cfg(feature = "clock")]
fn test_datetime_is_send() {
    use std::thread;

    // UTC is known to be `Send`.
    let a = Utc::now();
    thread::spawn(move || {
        let _ = a;
    })
    .join()
    .unwrap();
}

#[test]
fn test_subsecond_part() {
    let datetime = Utc
        .from_local_datetime(
            &NaiveDate::from_ymd_opt(2014, 7, 8)
                .unwrap()
                .and_hms_nano_opt(9, 10, 11, 1234567)
                .unwrap(),
        )
        .unwrap();

    assert_eq!(1, datetime.timestamp_subsec_millis());
    assert_eq!(1234, datetime.timestamp_subsec_micros());
    assert_eq!(1234567, datetime.timestamp_subsec_nanos());
}

#[test]
#[cfg(not(target_os = "windows"))]
fn test_from_system_time() {
    use std::time::Duration;

    let epoch = Utc.with_ymd_and_hms(1970, 1, 1, 0, 0, 0).unwrap();
    let nanos = 999_999_999;

    // SystemTime -> DateTime<Utc>
    assert_eq!(DateTime::<Utc>::from(UNIX_EPOCH), epoch);
    assert_eq!(
        DateTime::<Utc>::from(UNIX_EPOCH + Duration::new(999_999_999, nanos)),
        Utc.from_local_datetime(
            &NaiveDate::from_ymd_opt(2001, 9, 9)
                .unwrap()
                .and_hms_nano_opt(1, 46, 39, nanos)
                .unwrap()
        )
        .unwrap()
    );
    assert_eq!(
        DateTime::<Utc>::from(UNIX_EPOCH - Duration::new(999_999_999, nanos)),
        Utc.from_local_datetime(
            &NaiveDate::from_ymd_opt(1938, 4, 24).unwrap().and_hms_nano_opt(22, 13, 20, 1).unwrap()
        )
        .unwrap()
    );

    // DateTime<Utc> -> SystemTime
    assert_eq!(SystemTime::from(epoch), UNIX_EPOCH);
    assert_eq!(
        SystemTime::from(
            Utc.from_local_datetime(
                &NaiveDate::from_ymd_opt(2001, 9, 9)
                    .unwrap()
                    .and_hms_nano_opt(1, 46, 39, nanos)
                    .unwrap()
            )
            .unwrap()
        ),
        UNIX_EPOCH + Duration::new(999_999_999, nanos)
    );
    assert_eq!(
        SystemTime::from(
            Utc.from_local_datetime(
                &NaiveDate::from_ymd_opt(1938, 4, 24)
                    .unwrap()
                    .and_hms_nano_opt(22, 13, 20, 1)
                    .unwrap()
            )
            .unwrap()
        ),
        UNIX_EPOCH - Duration::new(999_999_999, 999_999_999)
    );

    // DateTime<any tz> -> SystemTime (via `with_timezone`)
    #[cfg(feature = "clock")]
    {
        assert_eq!(SystemTime::from(epoch.with_timezone(&Local)), UNIX_EPOCH);
    }
    assert_eq!(
        SystemTime::from(epoch.with_timezone(&FixedOffset::east_opt(32400).unwrap())),
        UNIX_EPOCH
    );
    assert_eq!(
        SystemTime::from(epoch.with_timezone(&FixedOffset::west_opt(28800).unwrap())),
        UNIX_EPOCH
    );
}

#[test]
#[cfg(target_os = "windows")]
fn test_from_system_time() {
    use std::time::Duration;

    let nanos = 999_999_000;

    let epoch = Utc.with_ymd_and_hms(1970, 1, 1, 0, 0, 0).unwrap();

    // SystemTime -> DateTime<Utc>
    assert_eq!(DateTime::<Utc>::from(UNIX_EPOCH), epoch);
    assert_eq!(
        DateTime::<Utc>::from(UNIX_EPOCH + Duration::new(999_999_999, nanos)),
        Utc.from_local_datetime(
            &NaiveDate::from_ymd_opt(2001, 9, 9)
                .unwrap()
                .and_hms_nano_opt(1, 46, 39, nanos)
                .unwrap()
        )
        .unwrap()
    );
    assert_eq!(
        DateTime::<Utc>::from(UNIX_EPOCH - Duration::new(999_999_999, nanos)),
        Utc.from_local_datetime(
            &NaiveDate::from_ymd_opt(1938, 4, 24)
                .unwrap()
                .and_hms_nano_opt(22, 13, 20, 1_000)
                .unwrap()
        )
        .unwrap()
    );

    // DateTime<Utc> -> SystemTime
    assert_eq!(SystemTime::from(epoch), UNIX_EPOCH);
    assert_eq!(
        SystemTime::from(
            Utc.from_local_datetime(
                &NaiveDate::from_ymd_opt(2001, 9, 9)
                    .unwrap()
                    .and_hms_nano_opt(1, 46, 39, nanos)
                    .unwrap()
            )
            .unwrap()
        ),
        UNIX_EPOCH + Duration::new(999_999_999, nanos)
    );
    assert_eq!(
        SystemTime::from(
            Utc.from_local_datetime(
                &NaiveDate::from_ymd_opt(1938, 4, 24)
                    .unwrap()
                    .and_hms_nano_opt(22, 13, 20, 1_000)
                    .unwrap()
            )
            .unwrap()
        ),
        UNIX_EPOCH - Duration::new(999_999_999, nanos)
    );

    // DateTime<any tz> -> SystemTime (via `with_timezone`)
    #[cfg(feature = "clock")]
    {
        assert_eq!(SystemTime::from(epoch.with_timezone(&Local)), UNIX_EPOCH);
    }
    assert_eq!(
        SystemTime::from(epoch.with_timezone(&FixedOffset::east_opt(32400).unwrap())),
        UNIX_EPOCH
    );
    assert_eq!(
        SystemTime::from(epoch.with_timezone(&FixedOffset::west_opt(28800).unwrap())),
        UNIX_EPOCH
    );
}

#[test]
fn test_datetime_format_alignment() {
    let datetime = Utc.with_ymd_and_hms(2007, 1, 2, 0, 0, 0).unwrap();

    // Item::Literal
    let percent = datetime.format("%%");
    assert_eq!("  %", format!("{:>3}", percent));
    assert_eq!("%  ", format!("{:<3}", percent));
    assert_eq!(" % ", format!("{:^3}", percent));

    // Item::Numeric
    let year = datetime.format("%Y");
    assert_eq!("  2007", format!("{:>6}", year));
    assert_eq!("2007  ", format!("{:<6}", year));
    assert_eq!(" 2007 ", format!("{:^6}", year));

    // Item::Fixed
    let tz = datetime.format("%Z");
    assert_eq!("  UTC", format!("{:>5}", tz));
    assert_eq!("UTC  ", format!("{:<5}", tz));
    assert_eq!(" UTC ", format!("{:^5}", tz));

    // [Item::Numeric, Item::Space, Item::Literal, Item::Space, Item::Numeric]
    let ymd = datetime.format("%Y %B %d");
    let ymd_formatted = "2007 January 02";
    assert_eq!(format!("  {}", ymd_formatted), format!("{:>17}", ymd));
    assert_eq!(format!("{}  ", ymd_formatted), format!("{:<17}", ymd));
    assert_eq!(format!(" {} ", ymd_formatted), format!("{:^17}", ymd));
}

#[test]
fn test_datetime_from_local() {
    // 2000-01-12T02:00:00Z
    let naivedatetime_utc =
        NaiveDate::from_ymd_opt(2000, 1, 12).unwrap().and_hms_opt(2, 0, 0).unwrap();
    let datetime_utc = DateTime::<Utc>::from_utc(naivedatetime_utc, Utc);

    // 2000-01-12T10:00:00+8:00:00
    let timezone_east = FixedOffset::east_opt(8 * 60 * 60).unwrap();
    let naivedatetime_east =
        NaiveDate::from_ymd_opt(2000, 1, 12).unwrap().and_hms_opt(10, 0, 0).unwrap();
    let datetime_east = DateTime::<FixedOffset>::from_local(naivedatetime_east, timezone_east);

    // 2000-01-11T19:00:00-7:00:00
    let timezone_west = FixedOffset::west_opt(7 * 60 * 60).unwrap();
    let naivedatetime_west =
        NaiveDate::from_ymd_opt(2000, 1, 11).unwrap().and_hms_opt(19, 0, 0).unwrap();
    let datetime_west = DateTime::<FixedOffset>::from_local(naivedatetime_west, timezone_west);

    assert_eq!(datetime_east, datetime_utc.with_timezone(&timezone_east));
    assert_eq!(datetime_west, datetime_utc.with_timezone(&timezone_west));
}

#[test]
#[cfg(feature = "clock")]
fn test_years_elapsed() {
    const WEEKS_PER_YEAR: f32 = 52.1775;

    // This is always at least one year because 1 year = 52.1775 weeks.
    let one_year_ago =
        Utc::now().date_naive() - TimeDelta::weeks((WEEKS_PER_YEAR * 1.5).ceil() as i64);
    // A bit more than 2 years.
    let two_year_ago =
        Utc::now().date_naive() - TimeDelta::weeks((WEEKS_PER_YEAR * 2.5).ceil() as i64);

    assert_eq!(Utc::now().date_naive().years_since(one_year_ago), Some(1));
    assert_eq!(Utc::now().date_naive().years_since(two_year_ago), Some(2));

    // If the given DateTime is later than now, the function will always return 0.
    let future = Utc::now().date_naive() + TimeDelta::weeks(12);
    assert_eq!(Utc::now().date_naive().years_since(future), None);
}

#[test]
fn test_datetime_add_assign() {
    let naivedatetime = NaiveDate::from_ymd_opt(2000, 1, 1).unwrap().and_hms_opt(0, 0, 0).unwrap();
    let datetime = DateTime::<Utc>::from_utc(naivedatetime, Utc);
    let mut datetime_add = datetime;

    datetime_add += TimeDelta::seconds(60);
    assert_eq!(datetime_add, datetime + TimeDelta::seconds(60));

    let timezone = FixedOffset::east_opt(60 * 60).unwrap();
    let datetime = datetime.with_timezone(&timezone);
    let datetime_add = datetime_add.with_timezone(&timezone);

    assert_eq!(datetime_add, datetime + TimeDelta::seconds(60));

    let timezone = FixedOffset::west_opt(2 * 60 * 60).unwrap();
    let datetime = datetime.with_timezone(&timezone);
    let datetime_add = datetime_add.with_timezone(&timezone);

    assert_eq!(datetime_add, datetime + TimeDelta::seconds(60));
}

#[test]
#[cfg(feature = "clock")]
fn test_datetime_add_assign_local() {
    let naivedatetime = NaiveDate::from_ymd_opt(2022, 1, 1).unwrap().and_hms_opt(0, 0, 0).unwrap();

    let datetime = Local.from_utc_datetime(&naivedatetime);
    let mut datetime_add = Local.from_utc_datetime(&naivedatetime);

    // ensure we cross a DST transition
    for i in 1..=365 {
        datetime_add += TimeDelta::days(1);
        assert_eq!(datetime_add, datetime + TimeDelta::days(i))
    }
}

#[test]
fn test_datetime_sub_assign() {
    let naivedatetime = NaiveDate::from_ymd_opt(2000, 1, 1).unwrap().and_hms_opt(12, 0, 0).unwrap();
    let datetime = DateTime::<Utc>::from_utc(naivedatetime, Utc);
    let mut datetime_sub = datetime;

    datetime_sub -= TimeDelta::minutes(90);
    assert_eq!(datetime_sub, datetime - TimeDelta::minutes(90));

    let timezone = FixedOffset::east_opt(60 * 60).unwrap();
    let datetime = datetime.with_timezone(&timezone);
    let datetime_sub = datetime_sub.with_timezone(&timezone);

    assert_eq!(datetime_sub, datetime - TimeDelta::minutes(90));

    let timezone = FixedOffset::west_opt(2 * 60 * 60).unwrap();
    let datetime = datetime.with_timezone(&timezone);
    let datetime_sub = datetime_sub.with_timezone(&timezone);

    assert_eq!(datetime_sub, datetime - TimeDelta::minutes(90));
}

#[test]
#[cfg(feature = "clock")]
fn test_datetime_sub_assign_local() {
    let naivedatetime = NaiveDate::from_ymd_opt(2022, 1, 1).unwrap().and_hms_opt(0, 0, 0).unwrap();

    let datetime = Local.from_utc_datetime(&naivedatetime);
    let mut datetime_sub = Local.from_utc_datetime(&naivedatetime);

    // ensure we cross a DST transition
    for i in 1..=365 {
        datetime_sub -= TimeDelta::days(1);
        assert_eq!(datetime_sub, datetime - TimeDelta::days(i))
    }
}

#[test]
#[cfg(all(target_os = "windows", feature = "clock"))]
fn test_from_naive_date_time_windows() {
    let min_year = NaiveDate::from_ymd_opt(1601, 1, 3).unwrap().and_hms_opt(0, 0, 0).unwrap();

    let max_year = NaiveDate::from_ymd_opt(30827, 12, 29).unwrap().and_hms_opt(23, 59, 59).unwrap();

    let too_low_year =
        NaiveDate::from_ymd_opt(1600, 12, 29).unwrap().and_hms_opt(23, 59, 59).unwrap();

    let too_high_year = NaiveDate::from_ymd_opt(30829, 1, 3).unwrap().and_hms_opt(0, 0, 0).unwrap();

    let _ = Local.from_utc_datetime(&min_year);
    let _ = Local.from_utc_datetime(&max_year);

    let _ = Local.from_local_datetime(&min_year);
    let _ = Local.from_local_datetime(&max_year);

    let local_too_low = Local.from_local_datetime(&too_low_year);
    let local_too_high = Local.from_local_datetime(&too_high_year);

    assert_eq!(local_too_low, LocalResult::None);
    assert_eq!(local_too_high, LocalResult::None);

    let err = std::panic::catch_unwind(|| {
        Local.from_utc_datetime(&too_low_year);
    });
    assert!(err.is_err());

    let err = std::panic::catch_unwind(|| {
        Local.from_utc_datetime(&too_high_year);
    });
    assert!(err.is_err());
}

#[test]
#[cfg(feature = "clock")]
fn test_datetime_local_from_preserves_offset() {
    let naivedatetime = NaiveDate::from_ymd_opt(2023, 1, 1).unwrap().and_hms_opt(0, 0, 0).unwrap();

    let datetime = Local.from_utc_datetime(&naivedatetime);
    let offset = datetime.offset().fix();

    let datetime_fixed: DateTime<FixedOffset> = datetime.into();
    assert_eq!(&offset, datetime_fixed.offset());
    assert_eq!(datetime.fixed_offset(), datetime_fixed);
}

#[test]
fn test_datetime_fixed_offset() {
    let naivedatetime = NaiveDate::from_ymd_opt(2023, 1, 1).unwrap().and_hms_opt(0, 0, 0).unwrap();

    let datetime = Utc.from_utc_datetime(&naivedatetime);
    let fixed_utc = FixedOffset::east_opt(0).unwrap();
    assert_eq!(datetime.fixed_offset(), fixed_utc.from_local_datetime(&naivedatetime).unwrap());

    let fixed_offset = FixedOffset::east_opt(3600).unwrap();
    let datetime_fixed = fixed_offset.from_local_datetime(&naivedatetime).unwrap();
    assert_eq!(datetime_fixed.fixed_offset(), datetime_fixed);
}

#[test]
fn test_add_sub_months() {
    let utc_dt = Utc.with_ymd_and_hms(2018, 9, 5, 23, 58, 0).unwrap();
    assert_eq!(utc_dt + Months::new(15), Utc.with_ymd_and_hms(2019, 12, 5, 23, 58, 0).unwrap());

    let utc_dt = Utc.with_ymd_and_hms(2020, 1, 31, 23, 58, 0).unwrap();
    assert_eq!(utc_dt + Months::new(1), Utc.with_ymd_and_hms(2020, 2, 29, 23, 58, 0).unwrap());
    assert_eq!(utc_dt + Months::new(2), Utc.with_ymd_and_hms(2020, 3, 31, 23, 58, 0).unwrap());

    let utc_dt = Utc.with_ymd_and_hms(2018, 9, 5, 23, 58, 0).unwrap();
    assert_eq!(utc_dt - Months::new(15), Utc.with_ymd_and_hms(2017, 6, 5, 23, 58, 0).unwrap());

    let utc_dt = Utc.with_ymd_and_hms(2020, 3, 31, 23, 58, 0).unwrap();
    assert_eq!(utc_dt - Months::new(1), Utc.with_ymd_and_hms(2020, 2, 29, 23, 58, 0).unwrap());
    assert_eq!(utc_dt - Months::new(2), Utc.with_ymd_and_hms(2020, 1, 31, 23, 58, 0).unwrap());
}

#[test]
fn test_auto_conversion() {
    let utc_dt = Utc.with_ymd_and_hms(2018, 9, 5, 23, 58, 0).unwrap();
    let cdt_dt = FixedOffset::west_opt(5 * 60 * 60)
        .unwrap()
        .with_ymd_and_hms(2018, 9, 5, 18, 58, 0)
        .unwrap();
    let utc_dt2: DateTime<Utc> = cdt_dt.into();
    assert_eq!(utc_dt, utc_dt2);
}<|MERGE_RESOLUTION|>--- conflicted
+++ resolved
@@ -915,7 +915,10 @@
         Utc.datetime_from_str("Fri, 09 Aug 2013 23:54:35 GMT", "%a, %d %b %Y %H:%M:%S GMT"),
         Ok(Utc.with_ymd_and_hms(2013, 8, 9, 23, 54, 35).unwrap())
     );
-<<<<<<< HEAD
+    assert_eq!(
+        DateTime::<FixedOffset>::parse_from_str("0", "%s").unwrap(),
+        NaiveDateTime::from_timestamp_opt(0, 0).unwrap().and_utc().fixed_offset()
+    );
 
     assert_eq!(
         "2015-02-18T23:16:9.15Z".parse::<DateTime<FixedOffset>>(),
@@ -1145,12 +1148,6 @@
     assert!(parse("Aug 09 2013 -09:00:00 23:54:35", "%b %d %Y %#z %H:%M:%S").is_err());
     // timezone data ambiguous with hours
     assert!(parse("Aug 09 2013 -09:00:23:54:35", "%b %d %Y %#z%H:%M:%S").is_err());
-=======
-    assert_eq!(
-        DateTime::parse_from_str("0", "%s").unwrap(),
-        NaiveDateTime::from_timestamp_opt(0, 0).unwrap().and_utc().fixed_offset()
-    );
->>>>>>> 2665e309
 }
 
 #[test]
