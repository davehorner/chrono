--- conflicted
+++ resolved
@@ -29,12 +29,7 @@
 /// Allows mapping from and to month, from 1-January to 12-December.
 /// Can be Serialized/Deserialized with serde
 // Actual implementation is zero-indexed, API intended as 1-indexed for more intuitive behavior.
-<<<<<<< HEAD
-#[derive(PartialEq, Eq, Copy, Clone, Debug, Hash)]
-=======
 #[derive(PartialEq, Eq, Copy, Clone, Debug, Hash, PartialOrd)]
-#[cfg_attr(feature = "rustc-serialize", derive(RustcEncodable, RustcDecodable))]
->>>>>>> 4ce9e830
 #[cfg_attr(feature = "rkyv", derive(Archive, Deserialize, Serialize))]
 #[cfg_attr(feature = "arbitrary", derive(arbitrary::Arbitrary))]
 pub enum Month {
@@ -71,12 +66,8 @@
     /// ----------- | ---------  | ---------- | --- | ---------
     /// `m.succ()`: | `February` | `March`    | `...` | `January`
     #[inline]
-<<<<<<< HEAD
+    #[must_use]
     pub const fn succ(&self) -> Month {
-=======
-    #[must_use]
-    pub fn succ(&self) -> Month {
->>>>>>> 4ce9e830
         match *self {
             Month::January => Month::February,
             Month::February => Month::March,
@@ -99,12 +90,8 @@
     /// ----------- | ---------  | ---------- | --- | ---------
     /// `m.pred()`: | `December` | `January`  | `...` | `November`
     #[inline]
-<<<<<<< HEAD
+    #[must_use]
     pub const fn pred(&self) -> Month {
-=======
-    #[must_use]
-    pub fn pred(&self) -> Month {
->>>>>>> 4ce9e830
         match *self {
             Month::January => Month::December,
             Month::February => Month::January,
@@ -127,12 +114,8 @@
     /// -------------------------| --------- | ---------- | --- | -----
     /// `m.number_from_month()`: | 1         | 2          | `...` | 12
     #[inline]
-<<<<<<< HEAD
+    #[must_use]
     pub const fn number_from_month(&self) -> u32 {
-=======
-    #[must_use]
-    pub fn number_from_month(&self) -> u32 {
->>>>>>> 4ce9e830
         match *self {
             Month::January => 1,
             Month::February => 2,
@@ -156,12 +139,8 @@
     ///
     /// assert_eq!(Month::January.name(), "January")
     /// ```
-<<<<<<< HEAD
+    #[must_use]
     pub const fn name(&self) -> &'static str {
-=======
-    #[must_use]
-    pub fn name(&self) -> &'static str {
->>>>>>> 4ce9e830
         match *self {
             Month::January => "January",
             Month::February => "February",
