--- conflicted
+++ resolved
@@ -759,29 +759,16 @@
 
     #[test]
     fn issue1010() {
-<<<<<<< HEAD
-        let dt = NaiveDateTime::from_timestamp_opt(-4227854320, 1678774288).unwrap();
-        let span = TimeDelta::microseconds(-7019067213869040);
+        let dt = NaiveDateTime::from_timestamp_opt(-4_227_854_320, 678_774_288).unwrap();
+        let span = TimeDelta::microseconds(-7_019_067_213_869_040);
         assert_eq!(dt.duration_trunc(span), Err(RoundingError::DurationExceedsLimit));
 
-        let dt = NaiveDateTime::from_timestamp_opt(320041586, 1920103021).unwrap();
-        let span = TimeDelta::nanoseconds(-8923838508697114584);
+        let dt = NaiveDateTime::from_timestamp_opt(320_041_586, 920_103_021).unwrap();
+        let span = TimeDelta::nanoseconds(-8_923_838_508_697_114_584);
         assert_eq!(dt.duration_round(span), Err(RoundingError::DurationExceedsLimit));
 
-        let dt = NaiveDateTime::from_timestamp_opt(-2621440, 0).unwrap();
-        let span = TimeDelta::nanoseconds(-9223372036854771421);
-=======
-        let dt = NaiveDateTime::from_timestamp_opt(-4_227_854_320, 678_774_288).unwrap();
-        let span = Duration::microseconds(-7_019_067_213_869_040);
-        assert_eq!(dt.duration_trunc(span), Err(RoundingError::DurationExceedsLimit));
-
-        let dt = NaiveDateTime::from_timestamp_opt(320_041_586, 920_103_021).unwrap();
-        let span = Duration::nanoseconds(-8_923_838_508_697_114_584);
+        let dt = NaiveDateTime::from_timestamp_opt(-2_621_440, 0).unwrap();
+        let span = TimeDelta::nanoseconds(-9_223_372_036_854_771_421);
         assert_eq!(dt.duration_round(span), Err(RoundingError::DurationExceedsLimit));
-
-        let dt = NaiveDateTime::from_timestamp_opt(-2_621_440, 0).unwrap();
-        let span = Duration::nanoseconds(-9_223_372_036_854_771_421);
->>>>>>> be8f2fd3
-        assert_eq!(dt.duration_round(span), Err(RoundingError::DurationExceedsLimit));
     }
 }