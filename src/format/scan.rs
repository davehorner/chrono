--- conflicted
+++ resolved
@@ -345,16 +345,10 @@
 /// [RFC 2822 Section 4.3]: https://tools.ietf.org/html/rfc2822#section-4.3
 pub(super) fn timezone_offset_2822(s: &str) -> ParseResult<(&str, Option<i32>)> {
     // tries to parse legacy time zone names
-<<<<<<< HEAD
-    let upto = s.as_bytes().iter().position(|c| !c.is_ascii_alphabetic()).unwrap_or(s.len());
-    if upto > 0 {
-        let (name, s) = s.split_at(upto);
-=======
     let upto = s.as_bytes().iter().position(|&c| !c.is_ascii_alphabetic()).unwrap_or(s.len());
     if upto > 0 {
         let name = &s.as_bytes()[..upto];
         let s = &s[upto..];
->>>>>>> 4ce9e830
         let offset_hours = |o| Ok((s, Some(o * 3600)));
         if equals(name, "gmt") || equals(name, "ut") {
             offset_hours(0)
