--- conflicted
+++ resolved
@@ -20,10 +20,7 @@
 ///
 /// - `to_*` methods try to make a concrete date and time value out of set fields.
 ///   It fully checks any remaining out-of-range conditions and inconsistent/impossible fields.
-<<<<<<< HEAD
 #[non_exhaustive]
-=======
->>>>>>> dc9ea3ab
 #[derive(Clone, PartialEq, Eq, Debug, Default, Hash)]
 pub struct Parsed {
     /// Year.
