--- conflicted
+++ resolved
@@ -4,16 +4,11 @@
 //! A collection of parsed date and time items.
 //! They can be constructed incrementally while being checked for consistency.
 
-<<<<<<< HEAD
 use core::convert::TryFrom;
-=======
-use num_traits::ToPrimitive;
->>>>>>> eb927846
 
 use super::{ParseResult, IMPOSSIBLE, NOT_ENOUGH, OUT_OF_RANGE};
 use crate::naive::{NaiveDate, NaiveDateTime, NaiveTime};
 use crate::offset::{FixedOffset, LocalResult, Offset, TimeZone};
-use crate::utils::div_rem;
 use crate::{DateTime, Datelike, TimeDelta, Timelike, Weekday};
 
 /// Parsed parts of date and time. There are two classes of methods:
