// This is a part of Chrono.
// Portions copyright (c) 2015, John Nagle.
// See README.md and LICENSE.txt for details.

//! Date and time parsing routines.

use core::borrow::Borrow;
use core::str;
use core::usize;

use super::scan;
use super::{Fixed, InternalFixed, InternalInternal, Item, Numeric, Pad, Parsed};
use super::{ParseError, ParseErrorKind, ParseResult};
use super::{BAD_FORMAT, INVALID, NOT_ENOUGH, OUT_OF_RANGE, TOO_LONG, TOO_SHORT};
use crate::{DateTime, FixedOffset, Weekday};

fn set_weekday_with_num_days_from_sunday(p: &mut Parsed, v: i64) -> ParseResult<()> {
    p.set_weekday(match v {
        0 => Weekday::Sun,
        1 => Weekday::Mon,
        2 => Weekday::Tue,
        3 => Weekday::Wed,
        4 => Weekday::Thu,
        5 => Weekday::Fri,
        6 => Weekday::Sat,
        _ => return Err(OUT_OF_RANGE),
    })
}

fn set_weekday_with_number_from_monday(p: &mut Parsed, v: i64) -> ParseResult<()> {
    p.set_weekday(match v {
        1 => Weekday::Mon,
        2 => Weekday::Tue,
        3 => Weekday::Wed,
        4 => Weekday::Thu,
        5 => Weekday::Fri,
        6 => Weekday::Sat,
        7 => Weekday::Sun,
        _ => return Err(OUT_OF_RANGE),
    })
}

/// Parse an RFC 2822 format datetime
/// e.g. `Fri, 21 Nov 1997 09:55:06 -0600`
///
/// This function allows arbitrary intermixed whitespace per RFC 2822 appendix A.5
fn parse_rfc2822<'a>(parsed: &mut Parsed, mut s: &'a str) -> ParseResult<(&'a str, ())> {
    macro_rules! try_consume {
        ($e:expr) => {{
            let (s_, v) = $e?;
            s = s_;
            v
        }};
    }

    // an adapted RFC 2822 syntax from Section 3.3 and 4.3:
    //
    // c-char      = <any char except '(', ')' and '\\'>
    // c-escape    = "\" <any char>
    // comment     = "(" *(comment / c-char / c-escape) ")" *S
    // date-time   = [ day-of-week "," ] date 1*S time *S *comment
    // day-of-week = *S day-name *S
    // day-name    = "Mon" / "Tue" / "Wed" / "Thu" / "Fri" / "Sat" / "Sun"
    // date        = day month year
    // day         = *S 1*2DIGIT *S
    // month       = 1*S month-name 1*S
    // month-name  = "Jan" / "Feb" / "Mar" / "Apr" / "May" / "Jun" /
    //               "Jul" / "Aug" / "Sep" / "Oct" / "Nov" / "Dec"
    // year        = *S 2*DIGIT *S
    // time        = time-of-day 1*S zone
    // time-of-day = hour ":" minute [ ":" second ]
    // hour        = *S 2DIGIT *S
    // minute      = *S 2DIGIT *S
    // second      = *S 2DIGIT *S
    // zone        = ( "+" / "-" ) 4DIGIT /
    //               "UT" / "GMT" /                  ; same as +0000
    //               "EST" / "CST" / "MST" / "PST" / ; same as -0500 to -0800
    //               "EDT" / "CDT" / "MDT" / "PDT" / ; same as -0400 to -0700
    //               1*(%d65-90 / %d97-122)          ; same as -0000
    //
    // some notes:
    //
    // - quoted characters can be in any mixture of lower and upper cases.
    //
    // - we do not recognize a folding white space (FWS) or comment (CFWS).
    //   for our purposes, instead, we accept any sequence of Unicode
    //   white space characters (denoted here to `S`). For comments, we accept
    //   any text within parentheses while respecting escaped parentheses.
    //   Any actual RFC 2822 parser is expected to parse FWS and/or CFWS themselves
    //   and replace it with a single SP (`%x20`); this is legitimate.
    //
    // - two-digit year < 50 should be interpreted by adding 2000.
    //   two-digit year >= 50 or three-digit year should be interpreted
    //   by adding 1900. note that four-or-more-digit years less than 1000
    //   are *never* affected by this rule.
    //
    // - mismatching day-of-week is always an error, which is consistent to
    //   Chrono's own rules.
    //
    // - zones can range from `-9959` to `+9959`, but `FixedOffset` does not
    //   support offsets larger than 24 hours. this is not *that* problematic
    //   since we do not directly go to a `DateTime` so one can recover
    //   the offset information from `Parsed` anyway.

    s = s.trim_start();

    if let Ok((s_, weekday)) = scan::short_weekday(s) {
        if !s_.starts_with(',') {
            return Err(INVALID);
        }
        s = &s_[1..];
        parsed.set_weekday(weekday)?;
    }

    s = s.trim_start();
    parsed.set_day(try_consume!(scan::number(s, 1, 2)))?;
    s = scan::space(s)?; // mandatory
    parsed.set_month(1 + i64::from(try_consume!(scan::short_month0(s))))?;
    s = scan::space(s)?; // mandatory

    // distinguish two- and three-digit years from four-digit years
    let prevlen = s.len();
    let mut year = try_consume!(scan::number(s, 2, usize::MAX));
    let yearlen = prevlen - s.len();
    match (yearlen, year) {
        (2, 0..=49) => {
            year += 2000;
        } //   47 -> 2047,   05 -> 2005
        (2, 50..=99) => {
            year += 1900;
        } //   79 -> 1979
        (3, _) => {
            year += 1900;
        } //  112 -> 2012,  009 -> 1909
        (_, _) => {} // 1987 -> 1987, 0654 -> 0654
    }
    parsed.set_year(year)?;

    s = scan::space(s)?; // mandatory
    parsed.set_hour(try_consume!(scan::number(s, 2, 2)))?;
    s = scan::char(s.trim_start(), b':')?.trim_start(); // *S ":" *S
    parsed.set_minute(try_consume!(scan::number(s, 2, 2)))?;
    if let Ok(s_) = scan::char(s.trim_start(), b':') {
        // [ ":" *S 2DIGIT ]
        parsed.set_second(try_consume!(scan::number(s_, 2, 2)))?;
    }

    s = scan::space(s)?; // mandatory
    if let Some(offset) = try_consume!(scan::timezone_offset_2822(s)) {
        // only set the offset when it is definitely known (i.e. not `-0000`)
        parsed.set_offset(i64::from(offset))?;
    }

    // optional comments
    while let Ok((s_out, ())) = scan::comment_2822(s) {
        s = s_out;
    }

    Ok((s, ()))
}

fn parse_rfc3339<'a>(parsed: &mut Parsed, mut s: &'a str) -> ParseResult<(&'a str, ())> {
    macro_rules! try_consume {
        ($e:expr) => {{
            let (s_, v) = $e?;
            s = s_;
            v
        }};
    }

    // an adapted RFC 3339 syntax from Section 5.6:
    //
    // date-fullyear  = 4DIGIT
    // date-month     = 2DIGIT ; 01-12
    // date-mday      = 2DIGIT ; 01-28, 01-29, 01-30, 01-31 based on month/year
    // time-hour      = 2DIGIT ; 00-23
    // time-minute    = 2DIGIT ; 00-59
    // time-second    = 2DIGIT ; 00-58, 00-59, 00-60 based on leap second rules
    // time-secfrac   = "." 1*DIGIT
    // time-numoffset = ("+" / "-") time-hour ":" time-minute
    // time-offset    = "Z" / time-numoffset
    // partial-time   = time-hour ":" time-minute ":" time-second [time-secfrac]
    // full-date      = date-fullyear "-" date-month "-" date-mday
    // full-time      = partial-time time-offset
    // date-time      = full-date "T" full-time
    //
    // some notes:
    //
    // - quoted characters can be in any mixture of lower and upper cases.
    //
    // - it may accept any number of fractional digits for seconds.
    //   for Chrono, this means that we should skip digits past first 9 digits.
    //
    // - unlike RFC 2822, the valid offset ranges from -23:59 to +23:59.
    //   note that this restriction is unique to RFC 3339 and not ISO 8601.
    //   since this is not a typical Chrono behavior, we check it earlier.

    parsed.set_year(try_consume!(scan::number(s, 4, 4)))?;
    s = scan::char(s, b'-')?;
    parsed.set_month(try_consume!(scan::number(s, 2, 2)))?;
    s = scan::char(s, b'-')?;
    parsed.set_day(try_consume!(scan::number(s, 2, 2)))?;

    s = match s.as_bytes().first() {
        Some(&b't') | Some(&b'T') => &s[1..],
        Some(_) => return Err(INVALID),
        None => return Err(TOO_SHORT),
    };

    parsed.set_hour(try_consume!(scan::number(s, 2, 2)))?;
    s = scan::char(s, b':')?;
    parsed.set_minute(try_consume!(scan::number(s, 2, 2)))?;
    s = scan::char(s, b':')?;
    parsed.set_second(try_consume!(scan::number(s, 2, 2)))?;
    if s.starts_with('.') {
        let nanosecond = try_consume!(scan::nanosecond(&s[1..]));
        parsed.set_nanosecond(nanosecond)?;
    }

    let offset = try_consume!(scan::timezone_offset(s, |s| scan::char(s, b':'), true, false, true));
    if offset <= -86_400 || offset >= 86_400 {
        return Err(OUT_OF_RANGE);
    }
    parsed.set_offset(i64::from(offset))?;

    Ok((s, ()))
}

/// Tries to parse given string into `parsed` with given formatting items.
/// Returns `Ok` when the entire string has been parsed (otherwise `parsed` should not be used).
/// There should be no trailing string after parsing;
/// use a stray [`Item::Space`](./enum.Item.html#variant.Space) to trim whitespaces.
///
/// This particular date and time parser is:
///
/// - Greedy. It will consume the longest possible prefix.
///   For example, `April` is always consumed entirely when the long month name is requested;
///   it equally accepts `Apr`, but prefers the longer prefix in this case.
///
/// - Padding-agnostic (for numeric items).
///   The [`Pad`](./enum.Pad.html) field is completely ignored,
///   so one can prepend any number of zeroes before numbers.
///
/// - (Still) obeying the intrinsic parsing width. This allows, for example, parsing `HHMMSS`.
pub fn parse<'a, I, B>(parsed: &mut Parsed, s: &str, items: I) -> ParseResult<()>
where
    I: Iterator<Item = B>,
    B: Borrow<Item<'a>>,
{
    parse_internal(parsed, s, items).map(|_| ()).map_err(|(_s, e)| e)
}

/// Tries to parse given string into `parsed` with given formatting items.
/// Returns `Ok` with a slice of the unparsed remainder.
///
/// This particular date and time parser is:
///
/// - Greedy. It will consume the longest possible prefix.
///   For example, `April` is always consumed entirely when the long month name is requested;
///   it equally accepts `Apr`, but prefers the longer prefix in this case.
///
/// - Padding-agnostic (for numeric items).
///   The [`Pad`](./enum.Pad.html) field is completely ignored,
///   so one can prepend any number of zeroes before numbers.
///
/// - (Still) obeying the intrinsic parsing width. This allows, for example, parsing `HHMMSS`.
pub fn parse_and_remainder<'a, 'b, I, B>(
    parsed: &mut Parsed,
    s: &'b str,
    items: I,
) -> ParseResult<&'b str>
where
    I: Iterator<Item = B>,
    B: Borrow<Item<'a>>,
{
    match parse_internal(parsed, s, items) {
        Ok(s) => Ok(s),
        Err((s, ParseError(ParseErrorKind::TooLong))) => Ok(s),
        Err((_s, e)) => Err(e),
    }
}

fn parse_internal<'a, 'b, I, B>(
    parsed: &mut Parsed,
    mut s: &'b str,
    items: I,
) -> Result<&'b str, (&'b str, ParseError)>
where
    I: Iterator<Item = B>,
    B: Borrow<Item<'a>>,
{
    macro_rules! try_consume {
        ($e:expr) => {{
            match $e {
                Ok((s_, v)) => {
                    s = s_;
                    v
                }
                Err(e) => return Err((s, e)),
            }
        }};
    }

    for item in items {
        match *item.borrow() {
            Item::Literal(prefix) => {
                if s.len() < prefix.len() {
                    return Err((s, TOO_SHORT));
                }
                if !s.starts_with(prefix) {
                    return Err((s, INVALID));
                }
                s = &s[prefix.len()..];
            }

            #[cfg(any(feature = "alloc", feature = "std"))]
            Item::OwnedLiteral(ref prefix) => {
                if s.len() < prefix.len() {
                    return Err((s, TOO_SHORT));
                }
                if !s.starts_with(&prefix[..]) {
                    return Err((s, INVALID));
                }
                s = &s[prefix.len()..];
            }

<<<<<<< HEAD
            Item::Space(item_space) => {
                for expect in item_space.chars() {
                    let actual = match s.chars().next() {
                        Some(c) => c,
                        None => {
                            return Err((s, TOO_SHORT));
                        }
                    };
                    if expect != actual {
                        return Err((s, INVALID));
                    }
                    // advance `s` forward 1 char
                    s = scan::s_next(s);
                }
            }

            #[cfg(any(feature = "alloc", feature = "std", test))]
            Item::OwnedSpace(ref item_space) => {
                for expect in item_space.chars() {
                    let actual = match s.chars().next() {
                        Some(c) => c,
                        None => {
                            return Err((s, TOO_SHORT));
                        }
                    };
                    if expect != actual {
                        return Err((s, INVALID));
                    }
                    // advance `s` forward 1 char
                    s = scan::s_next(s);
                }
=======
            Item::Space(_) => {
                s = s.trim_start();
            }

            #[cfg(any(feature = "alloc", feature = "std"))]
            Item::OwnedSpace(_) => {
                s = s.trim_start();
>>>>>>> dfd3cf5e
            }

            Item::Numeric(ref spec, ref _pad) => {
                use super::Numeric::*;
                type Setter = fn(&mut Parsed, i64) -> ParseResult<()>;

                let (width, signed, set): (usize, bool, Setter) = match *spec {
                    Year => (4, true, Parsed::set_year),
                    YearDiv100 => (2, false, Parsed::set_year_div_100),
                    YearMod100 => (2, false, Parsed::set_year_mod_100),
                    IsoYear => (4, true, Parsed::set_isoyear),
                    IsoYearDiv100 => (2, false, Parsed::set_isoyear_div_100),
                    IsoYearMod100 => (2, false, Parsed::set_isoyear_mod_100),
                    Month => (2, false, Parsed::set_month),
                    Day => (2, false, Parsed::set_day),
                    WeekFromSun => (2, false, Parsed::set_week_from_sun),
                    WeekFromMon => (2, false, Parsed::set_week_from_mon),
                    IsoWeek => (2, false, Parsed::set_isoweek),
                    NumDaysFromSun => (1, false, set_weekday_with_num_days_from_sunday),
                    WeekdayFromMon => (1, false, set_weekday_with_number_from_monday),
                    Ordinal => (3, false, Parsed::set_ordinal),
                    Hour => (2, false, Parsed::set_hour),
                    Hour12 => (2, false, Parsed::set_hour12),
                    Minute => (2, false, Parsed::set_minute),
                    Second => (2, false, Parsed::set_second),
                    Nanosecond => (9, false, Parsed::set_nanosecond),
                    Timestamp => (usize::MAX, false, Parsed::set_timestamp),

                    // for the future expansion
                    Internal(ref int) => match int._dummy {},
                };

<<<<<<< HEAD
=======
                s = s.trim_start();
>>>>>>> dfd3cf5e
                let v = if signed {
                    if s.starts_with('-') {
                        let v = try_consume!(scan::number(&s[1..], 1, usize::MAX));
                        0i64.checked_sub(v).ok_or((s, OUT_OF_RANGE))?
                    } else if s.starts_with('+') {
                        try_consume!(scan::number(&s[1..], 1, usize::MAX))
                    } else {
                        // if there is no explicit sign, we respect the original `width`
                        try_consume!(scan::number(s, 1, width))
                    }
                } else {
                    try_consume!(scan::number(s, 1, width))
                };
                set(parsed, v).map_err(|e| (s, e))?;
            }

            Item::Fixed(ref spec) => {
                use super::Fixed::*;

                match spec {
                    &ShortMonthName => {
                        let month0 = try_consume!(scan::short_month0(s));
                        parsed.set_month(i64::from(month0) + 1).map_err(|e| (s, e))?;
                    }

                    &LongMonthName => {
                        let month0 = try_consume!(scan::short_or_long_month0(s));
                        parsed.set_month(i64::from(month0) + 1).map_err(|e| (s, e))?;
                    }

                    &ShortWeekdayName => {
                        let weekday = try_consume!(scan::short_weekday(s));
                        parsed.set_weekday(weekday).map_err(|e| (s, e))?;
                    }

                    &LongWeekdayName => {
                        let weekday = try_consume!(scan::short_or_long_weekday(s));
                        parsed.set_weekday(weekday).map_err(|e| (s, e))?;
                    }

                    &LowerAmPm | &UpperAmPm => {
                        if s.len() < 2 {
                            return Err((s, TOO_SHORT));
                        }
                        let ampm = match (s.as_bytes()[0] | 32, s.as_bytes()[1] | 32) {
                            (b'a', b'm') => false,
                            (b'p', b'm') => true,
                            _ => return Err((s, INVALID)),
                        };
                        parsed.set_ampm(ampm).map_err(|e| (s, e))?;
                        s = &s[2..];
                    }

                    &Nanosecond | &Nanosecond3 | &Nanosecond6 | &Nanosecond9 => {
                        if s.starts_with('.') {
                            let nano = try_consume!(scan::nanosecond(&s[1..]));
                            parsed.set_nanosecond(nano).map_err(|e| (s, e))?;
                        }
                    }

                    &Internal(InternalFixed { val: InternalInternal::Nanosecond3NoDot }) => {
                        if s.len() < 3 {
                            return Err((s, TOO_SHORT));
                        }
                        let nano = try_consume!(scan::nanosecond_fixed(s, 3));
                        parsed.set_nanosecond(nano).map_err(|e| (s, e))?;
                    }

                    &Internal(InternalFixed { val: InternalInternal::Nanosecond6NoDot }) => {
                        if s.len() < 6 {
                            return Err((s, TOO_SHORT));
                        }
                        let nano = try_consume!(scan::nanosecond_fixed(s, 6));
                        parsed.set_nanosecond(nano).map_err(|e| (s, e))?;
                    }

                    &Internal(InternalFixed { val: InternalInternal::Nanosecond9NoDot }) => {
                        if s.len() < 9 {
                            return Err((s, TOO_SHORT));
                        }
                        let nano = try_consume!(scan::nanosecond_fixed(s, 9));
                        parsed.set_nanosecond(nano).map_err(|e| (s, e))?;
                    }

                    &TimezoneName => {
                        try_consume!(Ok((s.trim_start_matches(|c: char| !c.is_whitespace()), ())));
                    }

                    &TimezoneOffsetColon
                    | &TimezoneOffsetDoubleColon
                    | &TimezoneOffsetTripleColon
                    | &TimezoneOffset => {
<<<<<<< HEAD
                        s = scan::trim1(s);
                        let offset =
                            try_consume!(scan::timezone_offset(s, scan::consume_colon_maybe));
=======
                        let offset = try_consume!(scan::timezone_offset(
                            s.trim_start(),
                            scan::colon_or_space,
                            false,
                            false,
                            true,
                        ));
>>>>>>> dfd3cf5e
                        parsed.set_offset(i64::from(offset)).map_err(|e| (s, e))?;
                    }

                    &TimezoneOffsetColonZ | &TimezoneOffsetZ => {
<<<<<<< HEAD
                        s = scan::trim1(s);
                        let offset =
                            try_consume!(scan::timezone_offset_zulu(s, scan::consume_colon_maybe));
=======
                        let offset = try_consume!(scan::timezone_offset(
                            s.trim_start(),
                            scan::colon_or_space,
                            true,
                            false,
                            true,
                        ));
>>>>>>> dfd3cf5e
                        parsed.set_offset(i64::from(offset)).map_err(|e| (s, e))?;
                    }

                    &Internal(InternalFixed {
                        val: InternalInternal::TimezoneOffsetPermissive,
                    }) => {
<<<<<<< HEAD
                        s = scan::trim1(s);
                        let offset = try_consume!(scan::timezone_offset_permissive(
                            s,
                            scan::consume_colon_maybe
=======
                        let offset = try_consume!(scan::timezone_offset(
                            s.trim_start(),
                            scan::colon_or_space,
                            true,
                            true,
                            true,
>>>>>>> dfd3cf5e
                        ));
                        parsed.set_offset(i64::from(offset)).map_err(|e| (s, e))?;
                    }

                    &RFC2822 => try_consume!(parse_rfc2822(parsed, s)),
                    &RFC3339 => try_consume!(parse_rfc3339(parsed, s)),
                }
            }

            Item::Error => {
                return Err((s, BAD_FORMAT));
            }
        }
    }

    // if there are trailling chars, it is an error
    if !s.is_empty() {
        Err((s, TOO_LONG))
    } else {
        Ok(s)
    }
}

/// Accepts a relaxed form of RFC3339.
/// A space or a 'T' are accepted as the separator between the date and time
/// parts.
///
/// ```
/// # use chrono::{DateTime, offset::FixedOffset};
/// "2000-01-02T03:04:05Z".parse::<DateTime<FixedOffset>>()?;
/// "2000-01-02 03:04:05Z".parse::<DateTime<FixedOffset>>()?;
/// # Ok::<(), chrono::ParseError>(())
/// ```
impl str::FromStr for DateTime<FixedOffset> {
    type Err = ParseError;

    fn from_str(s: &str) -> ParseResult<DateTime<FixedOffset>> {
        const DATE_ITEMS: &[Item<'static>] = &[
            Item::Numeric(Numeric::Year, Pad::Zero),
            Item::Literal("-"),
            Item::Numeric(Numeric::Month, Pad::Zero),
            Item::Literal("-"),
            Item::Numeric(Numeric::Day, Pad::Zero),
        ];
        const TIME_ITEMS: &[Item<'static>] = &[
            Item::Numeric(Numeric::Hour, Pad::Zero),
            Item::Literal(":"),
            Item::Numeric(Numeric::Minute, Pad::Zero),
            Item::Literal(":"),
            Item::Numeric(Numeric::Second, Pad::Zero),
            Item::Fixed(Fixed::Nanosecond),
            Item::Fixed(Fixed::TimezoneOffsetZ),
        ];

        let mut parsed = Parsed::new();
        match parse_internal(&mut parsed, s, DATE_ITEMS.iter()) {
            Err((remainder, e)) if e.0 == ParseErrorKind::TooLong => {
                if remainder.starts_with('T') || remainder.starts_with(' ') {
                    parse(&mut parsed, &remainder[1..], TIME_ITEMS.iter())?;
                } else {
                    return Err(INVALID);
                }
            }
            Err((_s, e)) => return Err(e),
            Ok(_) => return Err(NOT_ENOUGH),
        };
        parsed.to_datetime()
    }
}

#[cfg(test)]
<<<<<<< HEAD
#[test]
fn test_parse() {
    use super::*;
=======
mod tests {
    use crate::format::*;
    use crate::{DateTime, FixedOffset, TimeZone, Timelike, Utc};

    #[test]
    fn test_parse() {
        use crate::format::InternalInternal::*;
        use crate::format::Item::{Literal, Space};
        use crate::format::Numeric::*;

        // workaround for Rust issue #22255
        fn parse_all(s: &str, items: &[Item]) -> ParseResult<Parsed> {
            let mut parsed = Parsed::new();
            parse(&mut parsed, s, items.iter())?;
            Ok(parsed)
        }
>>>>>>> dfd3cf5e

        macro_rules! check {
            ($fmt:expr, $items:expr; $err:tt) => (
                assert_eq!(parse_all($fmt, &$items), Err($err))
            );
            ($fmt:expr, $items:expr; $($k:ident: $v:expr),*) => (#[allow(unused_mut)] {
                let mut expected = Parsed::new();
                $(expected.$k = Some($v);)*
                assert_eq!(parse_all($fmt, &$items), Ok(expected))
            });
        }

<<<<<<< HEAD
    macro_rules! check {
        ($fmt:expr, $items:expr; $err:tt) => (
            eprintln!("test_parse: format {:?}", $fmt);
            assert_eq!(parse_all($fmt, &$items), Err($err))
        );
        ($fmt:expr, $items:expr; $($k:ident: $v:expr),*) => ({
            eprintln!("test_parse: format {:?}", $fmt);
            let expected = Parsed {
                $($k: Some($v),)*
                ..Default::default()
            };
            assert_eq!(parse_all($fmt, &$items), Ok(expected))
        });
    }

    // empty string
    check!("",  []; );
    check!(" ", []; TOO_LONG);
    check!("a", []; TOO_LONG);
    check!("abc", []; TOO_LONG);
    check!("🤠", []; TOO_LONG);

    // whitespaces
    check!("",          [sp!("")]; );
    check!(" ",         [sp!(" ")]; );
    check!("  ",        [sp!("  ")]; );
    check!("   ",       [sp!("   ")]; );
    check!(" ",         [sp!("")]; TOO_LONG);
    check!("  ",        [sp!(" ")]; TOO_LONG);
    check!("   ",       [sp!("  ")]; TOO_LONG);
    check!("    ",      [sp!("  ")]; TOO_LONG);
    check!("",          [sp!(" ")]; TOO_SHORT);
    check!(" ",         [sp!("  ")]; TOO_SHORT);
    check!("  ",        [sp!("   ")]; TOO_SHORT);
    check!("  ",        [sp!("  "), sp!("  ")]; TOO_SHORT);
    check!("   ",       [sp!("  "), sp!("  ")]; TOO_SHORT);
    check!("  ",        [sp!(" "), sp!(" ")]; );
    check!("   ",       [sp!("  "), sp!(" ")]; );
    check!("   ",       [sp!(" "), sp!("  ")]; );
    check!("   ",       [sp!(" "), sp!(" "), sp!(" ")]; );
    check!("\t",        [sp!("")]; TOO_LONG);
    check!(" \n\r  \n", [sp!("")]; TOO_LONG);
    check!("\t",        [sp!("\t")]; );
    check!("\t",        [sp!(" ")]; INVALID);
    check!(" ",         [sp!("\t")]; INVALID);
    check!("\t\r",      [sp!("\t\r")]; );
    check!("\t\r ",     [sp!("\t\r ")]; );
    check!("\t \r",     [sp!("\t \r")]; );
    check!(" \t\r",     [sp!(" \t\r")]; );
    check!(" \n\r  \n", [sp!(" \n\r  \n")]; );
    check!(" \t\n",     [sp!(" \t")]; TOO_LONG);
    check!(" \n\t",     [sp!(" \t\n")]; INVALID);
    check!("\u{2002}",  [sp!("\u{2002}")]; );
    // most unicode whitespace characters
    check!(
        "\u{00A0}\u{1680}\u{2000}\u{2001}\u{2002}\u{2003}\u{2004}\u{2005}\u{2006}\u{2007}\u{2008}\u{2009}\u{3000}",
        [sp!("\u{00A0}\u{1680}\u{2000}\u{2001}\u{2002}\u{2003}\u{2004}\u{2005}\u{2006}\u{2007}\u{2008}\u{2009}\u{3000}")];
    );
    // most unicode whitespace characters
    check!(
        "\u{00A0}\u{1680}\u{2000}\u{2001}\u{2002}\u{2003}\u{2004}\u{2005}\u{2006}\u{2007}\u{2008}\u{2009}\u{3000}",
        [
            sp!("\u{00A0}\u{1680}\u{2000}\u{2001}\u{2002}\u{2003}\u{2004}"),
            sp!("\u{2005}\u{2006}\u{2007}\u{2008}\u{2009}\u{3000}")
        ];
    );
    check!("a",         [sp!("")]; TOO_LONG);
    check!("a",         [sp!(" ")]; INVALID);
    // a Space containing a literal can match a literal, but this should not be done
    check!("a",         [sp!("a")]; );
    check!("abc",       [sp!("")]; TOO_LONG);
    check!("abc",       [sp!(" ")]; INVALID);
    check!(" abc",      [sp!("")]; TOO_LONG);
    check!(" abc",      [sp!(" ")]; TOO_LONG);

    // `\u{0363}` is combining diacritic mark "COMBINING LATIN SMALL LETTER A"

    // literal
    check!("",    [lit!("")]; );
    check!("",    [lit!("a")]; TOO_SHORT);
    check!(" ",   [lit!("a")]; INVALID);
    check!("a",   [lit!("a")]; );
    // a Literal may contain whitespace and match whitespace, but this should not be done
    check!(" ",   [lit!(" ")]; );
    check!("aa",  [lit!("a")]; TOO_LONG);
    check!("🤠",  [lit!("a")]; INVALID);
    check!("A",   [lit!("a")]; INVALID);
    check!("a",   [lit!("z")]; INVALID);
    check!("a",   [lit!("🤠")]; TOO_SHORT);
    check!("a",   [lit!("\u{0363}a")]; TOO_SHORT);
    check!("\u{0363}a", [lit!("a")]; INVALID);
    check!("\u{0363}a", [lit!("\u{0363}a")]; );
    check!("a",   [lit!("ab")]; TOO_SHORT);
    check!("xy",  [lit!("xy")]; );
    check!("xy",  [lit!("x"), lit!("y")]; );
    check!("1",   [lit!("1")]; );
    check!("1234", [lit!("1234")]; );
    check!("+1234", [lit!("+1234")]; );
    check!("PST", [lit!("PST")]; );
    check!("🤠",  [lit!("🤠")]; );
    check!("🤠a", [lit!("🤠"), lit!("a")]; );
    check!("🤠a🤠", [lit!("🤠"), lit!("a🤠")]; );
    check!("a🤠b", [lit!("a"), lit!("🤠"), lit!("b")]; );
    // literals can be together
    check!("xy",  [lit!("xy")]; );
    check!("xyz",  [lit!("xyz")]; );
    // or literals can be apart
    check!("xy",  [lit!("x"), lit!("y")]; );
    check!("xyz",  [lit!("x"), lit!("yz")]; );
    check!("xyz",  [lit!("xy"), lit!("z")]; );
    check!("xyz",  [lit!("x"), lit!("y"), lit!("z")]; );
    //
    check!("x y", [lit!("x"), lit!("y")]; INVALID);
    check!("xy",  [lit!("x"), sp!(""), lit!("y")]; );
    check!("x y", [lit!("x"), sp!(""), lit!("y")]; INVALID);
    check!("x y", [lit!("x"), sp!(" "), lit!("y")]; );

    // whitespaces + literals
    check!("a\n",         [lit!("a"), sp!("\n")]; );
    check!("\tab\n",      [sp!("\t"), lit!("ab"), sp!("\n")]; );
    check!("ab\tcd\ne",   [lit!("ab"), sp!("\t"), lit!("cd"), sp!("\n"), lit!("e")]; );
    check!("+1ab\tcd\r\n+,.", [lit!("+1ab"), sp!("\t"), lit!("cd"), sp!("\r\n"), lit!("+,.")]; );
    // whitespace and literals can be intermixed
    check!("a\tb",        [lit!("a\tb")]; );
    check!("a\tb",        [lit!("a"), sp!("\t"), lit!("b")]; );

    // numeric
    check!("1987",        [num!(Year)]; year: 1987);
    check!("1987 ",       [num!(Year)]; TOO_LONG);
    check!("0x12",        [num!(Year)]; TOO_LONG); // `0` is parsed
    check!("x123",        [num!(Year)]; INVALID);
    check!("o123",        [num!(Year)]; INVALID);
    check!("2015",        [num!(Year)]; year: 2015);
    check!("0000",        [num!(Year)]; year:    0);
    check!("9999",        [num!(Year)]; year: 9999);
    check!(" \t987",      [num!(Year)]; INVALID);
    check!(" \t987",      [sp!(" \t"), num!(Year)]; year:  987);
    check!(" \t987🤠",    [sp!(" \t"), num!(Year), lit!("🤠")]; year:  987);
    check!("987🤠",       [num!(Year), lit!("🤠")]; year:  987);
    check!("5",           [num!(Year)]; year:    5);
    check!("5\0",         [num!(Year)]; TOO_LONG);
    check!("\x005",       [num!(Year)]; INVALID);
    check!("",            [num!(Year)]; TOO_SHORT);
    check!("12345",       [num!(Year), lit!("5")]; year: 1234);
    check!("12345",       [nums!(Year), lit!("5")]; year: 1234);
    check!("12345",       [num0!(Year), lit!("5")]; year: 1234);
    check!("12341234",    [num!(Year), num!(Year)]; year: 1234);
    check!("1234 1234",   [num!(Year), num!(Year)]; INVALID);
    check!("1234 1234",   [num!(Year), sp!(" "), num!(Year)]; year: 1234);
    check!("1234 1235",   [num!(Year), num!(Year)]; INVALID);
    check!("1234 1234",   [num!(Year), lit!("x"), num!(Year)]; INVALID);
    check!("1234x1234",   [num!(Year), lit!("x"), num!(Year)]; year: 1234);
    check!("1234 x 1234", [num!(Year), lit!("x"), num!(Year)]; INVALID);
    check!("1234xx1234",  [num!(Year), lit!("x"), num!(Year)]; INVALID);
    check!("1234xx1234",  [num!(Year), lit!("xx"), num!(Year)]; year: 1234);
    check!("1234 x 1234", [num!(Year), sp!(" "), lit!("x"), sp!(" "), num!(Year)]; year: 1234);
    check!("1234 x 1235", [num!(Year), sp!(" "), lit!("x"), sp!(" "), lit!("1235")]; year: 1234);

    // signed numeric
    check!("-42",         [num!(Year)]; year: -42);
    check!("+42",         [num!(Year)]; year: 42);
    check!("-0042",       [num!(Year)]; year: -42);
    check!("+0042",       [num!(Year)]; year: 42);
    check!("-42195",      [num!(Year)]; year: -42195);
    check!("+42195",      [num!(Year)]; year: 42195);
    check!(" -42195",     [num!(Year)]; INVALID);
    check!(" +42195",     [num!(Year)]; INVALID);
    check!("  -42195",    [num!(Year)]; INVALID);
    check!("  +42195",    [num!(Year)]; INVALID);
    check!("-42195 ",     [num!(Year)]; TOO_LONG);
    check!("+42195 ",     [num!(Year)]; TOO_LONG);
    check!("  -   42",    [num!(Year)]; INVALID);
    check!("  +   42",    [num!(Year)]; INVALID);
    check!("  -42195",    [sp!("  "), num!(Year)]; year: -42195);
    check!("  +42195",    [sp!("  "), num!(Year)]; year: 42195);
    check!("  -   42",    [sp!("  "), num!(Year)]; INVALID);
    check!("  +   42",    [sp!("  "), num!(Year)]; INVALID);
    check!("-",           [num!(Year)]; TOO_SHORT);
    check!("+",           [num!(Year)]; TOO_SHORT);

    // unsigned numeric
    check!("345",   [num!(Ordinal)]; ordinal: 345);
    check!("+345",  [num!(Ordinal)]; INVALID);
    check!("-345",  [num!(Ordinal)]; INVALID);
    check!(" 345",  [num!(Ordinal)]; INVALID);
    check!("345 ",  [num!(Ordinal)]; TOO_LONG);
    check!(" 345",  [sp!(" "), num!(Ordinal)]; ordinal: 345);
    check!("345 ",  [num!(Ordinal), sp!(" ")]; ordinal: 345);
    check!("345🤠 ", [num!(Ordinal), lit!("🤠"), sp!(" ")]; ordinal: 345);
    check!("345🤠", [num!(Ordinal)]; TOO_LONG);
    check!("\u{0363}345", [num!(Ordinal)]; INVALID);
    check!(" +345", [num!(Ordinal)]; INVALID);
    check!(" -345", [num!(Ordinal)]; INVALID);
    check!("\t345", [sp!("\t"), num!(Ordinal)]; ordinal: 345);
    check!(" +345", [sp!(" "), num!(Ordinal)]; INVALID);
    check!(" -345", [sp!(" "), num!(Ordinal)]; INVALID);

    // various numeric fields
    check!("1234 5678", [num!(Year), num!(IsoYear)]; INVALID);
    check!("1234 5678",
           [num!(Year), sp!(" "), num!(IsoYear)];
           year: 1234, isoyear: 5678);
    check!("12 34 56 78",
           [num!(YearDiv100), num!(YearMod100), num!(IsoYearDiv100), num!(IsoYearMod100)];
           INVALID);
    check!("12 34🤠56 78",
           [num!(YearDiv100), sp!(" "), num!(YearMod100),
           lit!("🤠"), num!(IsoYearDiv100), sp!(" "), num!(IsoYearMod100)];
           year_div_100: 12, year_mod_100: 34, isoyear_div_100: 56, isoyear_mod_100: 78);
    check!("1 2 3 4 5 6",
           [num!(Month), sp!(" "), num!(Day), sp!(" "), num!(WeekFromSun), sp!(" "),
           num!(WeekFromMon), sp!(" "), num!(IsoWeek), sp!(" "), num!(NumDaysFromSun)];
           month: 1, day: 2, week_from_sun: 3, week_from_mon: 4, isoweek: 5, weekday: Weekday::Sat);
    check!("7 89 01",
           [num!(WeekdayFromMon), sp!(" "), num!(Ordinal), sp!(" "), num!(Hour12)];
           weekday: Weekday::Sun, ordinal: 89, hour_mod_12: 1);
    check!("23 45 6 78901234 567890123",
           [num!(Hour), sp!(" "), num!(Minute), sp!(" "), num!(Second), sp!(" "),
           num!(Nanosecond), sp!(" "), num!(Timestamp)];
           hour_div_12: 1, hour_mod_12: 11, minute: 45, second: 6, nanosecond: 78_901_234,
           timestamp: 567_890_123);

    // fixed: month and weekday names
    check!("apr",       [fix!(ShortMonthName)]; month: 4);
    check!("Apr",       [fix!(ShortMonthName)]; month: 4);
    check!("APR",       [fix!(ShortMonthName)]; month: 4);
    check!("ApR",       [fix!(ShortMonthName)]; month: 4);
    check!("\u{0363}APR", [fix!(ShortMonthName)]; INVALID);
    check!("April",     [fix!(ShortMonthName)]; TOO_LONG); // `Apr` is parsed
    check!("A",         [fix!(ShortMonthName)]; TOO_SHORT);
    check!("Sol",       [fix!(ShortMonthName)]; INVALID);
    check!("Apr",       [fix!(LongMonthName)]; month: 4);
    check!("Apri",      [fix!(LongMonthName)]; TOO_LONG); // `Apr` is parsed
    check!("April",     [fix!(LongMonthName)]; month: 4);
    check!("Aprill",    [fix!(LongMonthName)]; TOO_LONG);
    check!("Aprill",    [fix!(LongMonthName), lit!("l")]; month: 4);
    check!("Aprl",      [fix!(LongMonthName), lit!("l")]; month: 4);
    check!("April",     [fix!(LongMonthName), lit!("il")]; TOO_SHORT); // do not backtrack
    check!("thu",       [fix!(ShortWeekdayName)]; weekday: Weekday::Thu);
    check!("Thu",       [fix!(ShortWeekdayName)]; weekday: Weekday::Thu);
    check!("THU",       [fix!(ShortWeekdayName)]; weekday: Weekday::Thu);
    check!("tHu",       [fix!(ShortWeekdayName)]; weekday: Weekday::Thu);
    check!("Thursday",  [fix!(ShortWeekdayName)]; TOO_LONG); // `Thu` is parsed
    check!("T",         [fix!(ShortWeekdayName)]; TOO_SHORT);
    check!("The",       [fix!(ShortWeekdayName)]; INVALID);
    check!("Nop",       [fix!(ShortWeekdayName)]; INVALID);
    check!("Thu",       [fix!(LongWeekdayName)]; weekday: Weekday::Thu);
    check!("Thur",      [fix!(LongWeekdayName)]; TOO_LONG); // `Thu` is parsed
    check!("Thurs",     [fix!(LongWeekdayName)]; TOO_LONG); // ditto
    check!("Thursday",  [fix!(LongWeekdayName)]; weekday: Weekday::Thu);
    check!("Thursdays", [fix!(LongWeekdayName)]; TOO_LONG);
    check!("Thursdays", [fix!(LongWeekdayName), lit!("s")]; weekday: Weekday::Thu);
    check!("Thus",      [fix!(LongWeekdayName), lit!("s")]; weekday: Weekday::Thu);
    check!("Thursday",  [fix!(LongWeekdayName), lit!("rsday")]; TOO_SHORT); // do not backtrack

    // fixed: am/pm
    check!("am",  [fix!(LowerAmPm)]; hour_div_12: 0);
    check!("pm",  [fix!(LowerAmPm)]; hour_div_12: 1);
    check!("AM",  [fix!(LowerAmPm)]; hour_div_12: 0);
    check!("PM",  [fix!(LowerAmPm)]; hour_div_12: 1);
    check!("am",  [fix!(UpperAmPm)]; hour_div_12: 0);
    check!("pm",  [fix!(UpperAmPm)]; hour_div_12: 1);
    check!("AM",  [fix!(UpperAmPm)]; hour_div_12: 0);
    check!("PM",  [fix!(UpperAmPm)]; hour_div_12: 1);
    check!("Am",  [fix!(LowerAmPm)]; hour_div_12: 0);
    check!(" Am", [sp!(" "), fix!(LowerAmPm)]; hour_div_12: 0);
    check!("Am🤠", [fix!(LowerAmPm), lit!("🤠")]; hour_div_12: 0);
    check!("🤠Am", [lit!("🤠"), fix!(LowerAmPm)]; hour_div_12: 0);
    check!("\u{0363}am", [fix!(LowerAmPm)]; INVALID);
    check!("\u{0360}am", [fix!(LowerAmPm)]; INVALID);
    check!(" Am", [fix!(LowerAmPm)]; INVALID);
    check!("Am ", [fix!(LowerAmPm)]; TOO_LONG);
    check!("a.m.", [fix!(LowerAmPm)]; INVALID);
    check!("A.M.", [fix!(LowerAmPm)]; INVALID);
    check!("ame", [fix!(LowerAmPm)]; TOO_LONG); // `am` is parsed
    check!("a",   [fix!(LowerAmPm)]; TOO_SHORT);
    check!("p",   [fix!(LowerAmPm)]; TOO_SHORT);
    check!("x",   [fix!(LowerAmPm)]; TOO_SHORT);
    check!("xx",  [fix!(LowerAmPm)]; INVALID);
    check!("",    [fix!(LowerAmPm)]; TOO_SHORT);

    // fixed: dot plus nanoseconds
    check!("",              [fix!(Nanosecond)]; ); // no field set, but not an error
    check!(".",             [fix!(Nanosecond)]; TOO_SHORT);
    check!("4",             [fix!(Nanosecond)]; TOO_LONG); // never consumes `4`
    check!("4",             [fix!(Nanosecond), num!(Second)]; second: 4);
    check!(".0",            [fix!(Nanosecond)]; nanosecond: 0);
    check!(".4",            [fix!(Nanosecond)]; nanosecond: 400_000_000);
    check!(".42",           [fix!(Nanosecond)]; nanosecond: 420_000_000);
    check!(".421",          [fix!(Nanosecond)]; nanosecond: 421_000_000);
    check!(".42195",        [fix!(Nanosecond)]; nanosecond: 421_950_000);
    check!(".421951",       [fix!(Nanosecond)]; nanosecond: 421_951_000);
    check!(".4219512",      [fix!(Nanosecond)]; nanosecond: 421_951_200);
    check!(".42195123",     [fix!(Nanosecond)]; nanosecond: 421_951_230);
    check!(".421950803",    [fix!(Nanosecond)]; nanosecond: 421_950_803);
    check!(".4219508035",   [fix!(Nanosecond)]; nanosecond: 421_950_803);
    check!(".42195080354",  [fix!(Nanosecond)]; nanosecond: 421_950_803);
    check!(".421950803547", [fix!(Nanosecond)]; nanosecond: 421_950_803);
    check!(".000000003",    [fix!(Nanosecond)]; nanosecond: 3);
    check!(".0000000031",   [fix!(Nanosecond)]; nanosecond: 3);
    check!(".0000000035",   [fix!(Nanosecond)]; nanosecond: 3);
    check!(".000000003547", [fix!(Nanosecond)]; nanosecond: 3);
    check!(".0000000009",   [fix!(Nanosecond)]; nanosecond: 0);
    check!(".000000000547", [fix!(Nanosecond)]; nanosecond: 0);
    check!(".0000000009999999999999999999999999", [fix!(Nanosecond)]; nanosecond: 0);
    check!(".4🤠",          [fix!(Nanosecond), lit!("🤠")]; nanosecond: 400_000_000);
    check!(".4x",           [fix!(Nanosecond)]; TOO_LONG);
    check!(".  4",          [fix!(Nanosecond)]; INVALID);
    check!("  .4",          [fix!(Nanosecond)]; TOO_LONG); // no automatic trimming

    // fixed: nanoseconds without the dot
    check!("",             [internal_fix!(Nanosecond3NoDot)]; TOO_SHORT);
    check!(".",            [internal_fix!(Nanosecond3NoDot)]; TOO_SHORT);
    check!("0",            [internal_fix!(Nanosecond3NoDot)]; TOO_SHORT);
    check!("4",            [internal_fix!(Nanosecond3NoDot)]; TOO_SHORT);
    check!("42",           [internal_fix!(Nanosecond3NoDot)]; TOO_SHORT);
    check!("421",          [internal_fix!(Nanosecond3NoDot)]; nanosecond: 421_000_000);
    check!("4210",         [internal_fix!(Nanosecond3NoDot)]; TOO_LONG);
    check!("42143",        [internal_fix!(Nanosecond3NoDot), num!(Second)]; nanosecond: 421_000_000, second: 43);
    check!("421🤠",        [internal_fix!(Nanosecond3NoDot), lit!("🤠")]; nanosecond: 421_000_000);
    check!("🤠421",        [lit!("🤠"), internal_fix!(Nanosecond3NoDot)]; nanosecond: 421_000_000);
    check!("42195",        [internal_fix!(Nanosecond3NoDot)]; TOO_LONG);
    check!("123456789",    [internal_fix!(Nanosecond3NoDot)]; TOO_LONG);
    check!("4x",           [internal_fix!(Nanosecond3NoDot)]; TOO_SHORT);
    check!("  4",          [internal_fix!(Nanosecond3NoDot)]; INVALID);
    check!(".421",         [internal_fix!(Nanosecond3NoDot)]; INVALID);

    check!("",             [internal_fix!(Nanosecond6NoDot)]; TOO_SHORT);
    check!(".",            [internal_fix!(Nanosecond6NoDot)]; TOO_SHORT);
    check!("0",            [internal_fix!(Nanosecond6NoDot)]; TOO_SHORT);
    check!("1234",         [internal_fix!(Nanosecond6NoDot)]; TOO_SHORT);
    check!("12345",        [internal_fix!(Nanosecond6NoDot)]; TOO_SHORT);
    check!("421950",       [internal_fix!(Nanosecond6NoDot)]; nanosecond: 421_950_000);
    check!("000003",       [internal_fix!(Nanosecond6NoDot)]; nanosecond: 3000);
    check!("000000",       [internal_fix!(Nanosecond6NoDot)]; nanosecond: 0);
    check!("1234567",      [internal_fix!(Nanosecond6NoDot)]; TOO_LONG);
    check!("123456789",    [internal_fix!(Nanosecond6NoDot)]; TOO_LONG);
    check!("4x",           [internal_fix!(Nanosecond6NoDot)]; TOO_SHORT);
    check!("     4",       [internal_fix!(Nanosecond6NoDot)]; INVALID);
    check!(".42100",       [internal_fix!(Nanosecond6NoDot)]; INVALID);

    check!("",             [internal_fix!(Nanosecond9NoDot)]; TOO_SHORT);
    check!(".",            [internal_fix!(Nanosecond9NoDot)]; TOO_SHORT);
    check!("42195",        [internal_fix!(Nanosecond9NoDot)]; TOO_SHORT);
    check!("12345678",     [internal_fix!(Nanosecond9NoDot)]; TOO_SHORT);
    check!("421950803",    [internal_fix!(Nanosecond9NoDot)]; nanosecond: 421_950_803);
    check!("000000003",    [internal_fix!(Nanosecond9NoDot)]; nanosecond: 3);
    check!("42195080354",  [internal_fix!(Nanosecond9NoDot), num!(Second)]; nanosecond: 421_950_803, second: 54); // don't skip digits that come after the 9
    check!("1234567890",   [internal_fix!(Nanosecond9NoDot)]; TOO_LONG);
    check!("000000000",    [internal_fix!(Nanosecond9NoDot)]; nanosecond: 0);
    check!("00000000x",    [internal_fix!(Nanosecond9NoDot)]; INVALID);
    check!("        4",    [internal_fix!(Nanosecond9NoDot)]; INVALID);
    check!(".42100000",    [internal_fix!(Nanosecond9NoDot)]; INVALID);

    // fixed: timezone offsets

    // TimezoneOffset
    check!("1",            [fix!(TimezoneOffset)]; INVALID);
    check!("12",           [fix!(TimezoneOffset)]; INVALID);
    check!("123",          [fix!(TimezoneOffset)]; INVALID);
    check!("1234",         [fix!(TimezoneOffset)]; INVALID);
    check!("12345",        [fix!(TimezoneOffset)]; INVALID);
    check!("123456",       [fix!(TimezoneOffset)]; INVALID);
    check!("1234567",      [fix!(TimezoneOffset)]; INVALID);
    check!("+1",           [fix!(TimezoneOffset)]; TOO_SHORT);
    check!("+12",          [fix!(TimezoneOffset)]; TOO_SHORT);
    check!("+123",         [fix!(TimezoneOffset)]; TOO_SHORT);
    check!("+1234",        [fix!(TimezoneOffset)]; offset: 45_240);
    check!("+12345",       [fix!(TimezoneOffset)]; TOO_LONG);
    check!("+123456",      [fix!(TimezoneOffset)]; TOO_LONG);
    check!("+1234567",     [fix!(TimezoneOffset)]; TOO_LONG);
    check!("+12345678",    [fix!(TimezoneOffset)]; TOO_LONG);
    check!("+12:",         [fix!(TimezoneOffset)]; TOO_SHORT);
    check!("+12:3",        [fix!(TimezoneOffset)]; TOO_SHORT);
    check!("+12:34",       [fix!(TimezoneOffset)]; offset: 45_240);
    check!("-12:34",       [fix!(TimezoneOffset)]; offset: -45_240);
    check!("+12:34:",      [fix!(TimezoneOffset)]; TOO_LONG);
    check!("+12:34:5",     [fix!(TimezoneOffset)]; TOO_LONG);
    check!("+12:34:56",    [fix!(TimezoneOffset)]; TOO_LONG);
    check!("+12:34:56:",   [fix!(TimezoneOffset)]; TOO_LONG);
    check!("+12 34",       [fix!(TimezoneOffset)]; INVALID);
    check!("+12  34",      [fix!(TimezoneOffset)]; INVALID);
    check!("12:34",        [fix!(TimezoneOffset)]; INVALID);
    check!("12:34:56",     [fix!(TimezoneOffset)]; INVALID);
    check!("+12::34",      [fix!(TimezoneOffset)]; INVALID);
    check!("+12: :34",     [fix!(TimezoneOffset)]; INVALID);
    check!("+12:::34",     [fix!(TimezoneOffset)]; INVALID);
    check!("+12::::34",    [fix!(TimezoneOffset)]; INVALID);
    check!("+12::34",      [fix!(TimezoneOffset)]; INVALID);
    check!("+12:34:56",    [fix!(TimezoneOffset)]; TOO_LONG);
    check!("+12:3456",     [fix!(TimezoneOffset)]; TOO_LONG);
    check!("+1234:56",     [fix!(TimezoneOffset)]; TOO_LONG);
    check!("+1234:567",    [fix!(TimezoneOffset)]; TOO_LONG);
    check!("+00:00",       [fix!(TimezoneOffset)]; offset: 0);
    check!("-00:00",       [fix!(TimezoneOffset)]; offset: 0);
    check!("+00:01",       [fix!(TimezoneOffset)]; offset: 60);
    check!("-00:01",       [fix!(TimezoneOffset)]; offset: -60);
    check!("+00:30",       [fix!(TimezoneOffset)]; offset: 1_800);
    check!("-00:30",       [fix!(TimezoneOffset)]; offset: -1_800);
    check!("+24:00",       [fix!(TimezoneOffset)]; offset: 86_400);
    check!("-24:00",       [fix!(TimezoneOffset)]; offset: -86_400);
    check!("+99:59",       [fix!(TimezoneOffset)]; offset: 359_940);
    check!("-99:59",       [fix!(TimezoneOffset)]; offset: -359_940);
    check!("+00:60",       [fix!(TimezoneOffset)]; OUT_OF_RANGE);
    check!("+00:99",       [fix!(TimezoneOffset)]; OUT_OF_RANGE);
    check!("#12:34",       [fix!(TimezoneOffset)]; INVALID);
    check!("+12:34 ",      [fix!(TimezoneOffset)]; TOO_LONG);
    check!("+12 34 ",      [fix!(TimezoneOffset)]; INVALID);
    check!(" +12:34",      [fix!(TimezoneOffset)]; offset: 45_240);
    check!(" -12:34",      [fix!(TimezoneOffset)]; offset: -45_240);
    check!("  +12:34",     [fix!(TimezoneOffset)]; INVALID);
    check!("  -12:34",     [fix!(TimezoneOffset)]; INVALID);
    check!("\t -12:34",    [fix!(TimezoneOffset)]; INVALID);
    check!("-12: 34",      [fix!(TimezoneOffset)]; INVALID);
    check!("-12 :34",      [fix!(TimezoneOffset)]; INVALID);
    check!("-12 : 34",     [fix!(TimezoneOffset)]; INVALID);
    check!("-12 :  34",    [fix!(TimezoneOffset)]; INVALID);
    check!("-12  : 34",    [fix!(TimezoneOffset)]; INVALID);
    check!("-12:  34",     [fix!(TimezoneOffset)]; INVALID);
    check!("-12  :34",     [fix!(TimezoneOffset)]; INVALID);
    check!("-12  :  34",   [fix!(TimezoneOffset)]; INVALID);
    check!("12:34 ",       [fix!(TimezoneOffset)]; INVALID);
    check!(" 12:34",       [fix!(TimezoneOffset)]; INVALID);
    check!("",             [fix!(TimezoneOffset)]; TOO_SHORT);
    check!("+",            [fix!(TimezoneOffset)]; TOO_SHORT);
    check!("+12345",       [fix!(TimezoneOffset), num!(Day)]; offset: 45_240, day: 5);
    check!("+12:345",      [fix!(TimezoneOffset), num!(Day)]; offset: 45_240, day: 5);
    check!("+12:34:",      [fix!(TimezoneOffset), lit!(":")]; offset: 45_240);
    check!("Z12:34",       [fix!(TimezoneOffset)]; INVALID);
    check!("X12:34",       [fix!(TimezoneOffset)]; INVALID);
    check!("Z+12:34",      [fix!(TimezoneOffset)]; INVALID);
    check!("X+12:34",      [fix!(TimezoneOffset)]; INVALID);
    check!("🤠+12:34",     [fix!(TimezoneOffset)]; INVALID);
    check!("+12:34🤠",     [fix!(TimezoneOffset)]; TOO_LONG);
    check!("+12:🤠34",     [fix!(TimezoneOffset)]; INVALID);
    check!("+12:34🤠",     [fix!(TimezoneOffset), lit!("🤠")]; offset: 45_240);
    check!("🤠+12:34",     [lit!("🤠"), fix!(TimezoneOffset)]; offset: 45_240);
    check!("Z",            [fix!(TimezoneOffset)]; INVALID);
    check!("A",            [fix!(TimezoneOffset)]; INVALID);
    check!("PST",          [fix!(TimezoneOffset)]; INVALID);
    check!("#Z",           [fix!(TimezoneOffset)]; INVALID);
    check!(":Z",           [fix!(TimezoneOffset)]; INVALID);
    check!("+Z",           [fix!(TimezoneOffset)]; TOO_SHORT);
    check!("+:Z",          [fix!(TimezoneOffset)]; INVALID);
    check!("+Z:",          [fix!(TimezoneOffset)]; INVALID);
    check!("z",            [fix!(TimezoneOffset)]; INVALID);
    check!(" :Z",          [fix!(TimezoneOffset)]; INVALID);
    check!(" Z",           [fix!(TimezoneOffset)]; INVALID);
    check!(" z",           [fix!(TimezoneOffset)]; INVALID);

    // TimezoneOffsetColon
    check!("1",            [fix!(TimezoneOffsetColon)]; INVALID);
    check!("12",           [fix!(TimezoneOffsetColon)]; INVALID);
    check!("123",          [fix!(TimezoneOffsetColon)]; INVALID);
    check!("1234",         [fix!(TimezoneOffsetColon)]; INVALID);
    check!("12345",        [fix!(TimezoneOffsetColon)]; INVALID);
    check!("123456",       [fix!(TimezoneOffsetColon)]; INVALID);
    check!("1234567",      [fix!(TimezoneOffsetColon)]; INVALID);
    check!("12345678",     [fix!(TimezoneOffsetColon)]; INVALID);
    check!("+1",           [fix!(TimezoneOffsetColon)]; TOO_SHORT);
    check!("+12",          [fix!(TimezoneOffsetColon)]; TOO_SHORT);
    check!("+123",         [fix!(TimezoneOffsetColon)]; TOO_SHORT);
    check!("+1234",        [fix!(TimezoneOffsetColon)]; offset: 45_240);
    check!("-1234",        [fix!(TimezoneOffsetColon)]; offset: -45_240);
    check!("+12345",       [fix!(TimezoneOffsetColon)]; TOO_LONG);
    check!("+123456",      [fix!(TimezoneOffsetColon)]; TOO_LONG);
    check!("+1234567",     [fix!(TimezoneOffsetColon)]; TOO_LONG);
    check!("+12345678",    [fix!(TimezoneOffsetColon)]; TOO_LONG);
    check!("1:",           [fix!(TimezoneOffsetColon)]; INVALID);
    check!("12:",          [fix!(TimezoneOffsetColon)]; INVALID);
    check!("12:3",         [fix!(TimezoneOffsetColon)]; INVALID);
    check!("12:34",        [fix!(TimezoneOffsetColon)]; INVALID);
    check!("12:34:",       [fix!(TimezoneOffsetColon)]; INVALID);
    check!("12:34:5",      [fix!(TimezoneOffsetColon)]; INVALID);
    check!("12:34:56",     [fix!(TimezoneOffsetColon)]; INVALID);
    check!("+1:",          [fix!(TimezoneOffsetColon)]; INVALID);
    check!("+12:",         [fix!(TimezoneOffsetColon)]; TOO_SHORT);
    check!("+12:3",        [fix!(TimezoneOffsetColon)]; TOO_SHORT);
    check!("+12:34",       [fix!(TimezoneOffsetColon)]; offset: 45_240);
    check!("-12:34",       [fix!(TimezoneOffsetColon)]; offset: -45_240);
    check!("+12:34:",      [fix!(TimezoneOffsetColon)]; TOO_LONG);
    check!("+12:34:5",     [fix!(TimezoneOffsetColon)]; TOO_LONG);
    check!("+12:34:56",    [fix!(TimezoneOffsetColon)]; TOO_LONG);
    check!("+12:34:56:",   [fix!(TimezoneOffsetColon)]; TOO_LONG);
    check!("+12:34:56:7",  [fix!(TimezoneOffsetColon)]; TOO_LONG);
    check!("+12:34:56:78", [fix!(TimezoneOffsetColon)]; TOO_LONG);
    check!("+12:3456",     [fix!(TimezoneOffsetColon)]; TOO_LONG);
    check!("+1234:56",     [fix!(TimezoneOffsetColon)]; TOO_LONG);
    check!("+12 34",       [fix!(TimezoneOffsetColon)]; INVALID);
    check!("+12: 34",      [fix!(TimezoneOffsetColon)]; INVALID);
    check!("+12 :34",      [fix!(TimezoneOffsetColon)]; INVALID);
    check!("+12 : 34",     [fix!(TimezoneOffsetColon)]; INVALID);
    check!("+12  : 34",    [fix!(TimezoneOffsetColon)]; INVALID);
    check!("+12 :  34",    [fix!(TimezoneOffsetColon)]; INVALID);
    check!("+12  :  34",   [fix!(TimezoneOffsetColon)]; INVALID);
    check!("+12::34",      [fix!(TimezoneOffsetColon)]; INVALID);
    check!("+12: :34",     [fix!(TimezoneOffsetColon)]; INVALID);
    check!("+12:::34",     [fix!(TimezoneOffsetColon)]; INVALID);
    check!("+12::::34",    [fix!(TimezoneOffsetColon)]; INVALID);
    check!("+12::34",      [fix!(TimezoneOffsetColon)]; INVALID);
    check!("#1234",        [fix!(TimezoneOffsetColon)]; INVALID);
    check!("#12:34",       [fix!(TimezoneOffsetColon)]; INVALID);
    check!("+12:34 ",      [fix!(TimezoneOffsetColon)]; TOO_LONG);
    check!(" +12:34",      [fix!(TimezoneOffsetColon)]; offset: 45_240);
    check!("\t+12:34",     [fix!(TimezoneOffsetColon)]; offset: 45_240);
    check!("\t\t+12:34",   [fix!(TimezoneOffsetColon)]; INVALID);
    check!("12:34 ",       [fix!(TimezoneOffsetColon)]; INVALID);
    check!(" 12:34",       [fix!(TimezoneOffsetColon)]; INVALID);
    check!("",             [fix!(TimezoneOffsetColon)]; TOO_SHORT);
    check!("+",            [fix!(TimezoneOffsetColon)]; TOO_SHORT);
    check!(":",            [fix!(TimezoneOffsetColon)]; INVALID);
    check!("+12345",       [fix!(TimezoneOffsetColon), num!(Day)]; offset: 45_240, day: 5);
    check!("+12:345",      [fix!(TimezoneOffsetColon), num!(Day)]; offset: 45_240, day: 5);
    check!("+12:34:",      [fix!(TimezoneOffsetColon), lit!(":")]; offset: 45_240);
    check!("Z",            [fix!(TimezoneOffsetColon)]; INVALID);
    check!("A",            [fix!(TimezoneOffsetColon)]; INVALID);
    check!("PST",          [fix!(TimezoneOffsetColon)]; INVALID);
    check!("#Z",           [fix!(TimezoneOffsetColon)]; INVALID);
    check!(":Z",           [fix!(TimezoneOffsetColon)]; INVALID);
    check!("+Z",           [fix!(TimezoneOffsetColon)]; TOO_SHORT);
    check!("+:Z",          [fix!(TimezoneOffsetColon)]; INVALID);
    check!("+Z:",          [fix!(TimezoneOffsetColon)]; INVALID);
    check!("z",            [fix!(TimezoneOffsetColon)]; INVALID);
    check!(" :Z",          [fix!(TimezoneOffsetColon)]; INVALID);
    check!(" Z",           [fix!(TimezoneOffsetColon)]; INVALID);
    check!(" z",           [fix!(TimezoneOffsetColon)]; INVALID);
    // testing `TimezoneOffsetColon` also tests same path as `TimezoneOffsetDoubleColon`
    // and `TimezoneOffsetTripleColon` for function `parse_internal`.
    // No need for separate tests for `TimezoneOffsetDoubleColon` and
    // `TimezoneOffsetTripleColon`.

    // TimezoneOffsetZ
    check!("1",            [fix!(TimezoneOffsetZ)]; INVALID);
    check!("12",           [fix!(TimezoneOffsetZ)]; INVALID);
    check!("123",          [fix!(TimezoneOffsetZ)]; INVALID);
    check!("1234",         [fix!(TimezoneOffsetZ)]; INVALID);
    check!("12345",        [fix!(TimezoneOffsetZ)]; INVALID);
    check!("123456",       [fix!(TimezoneOffsetZ)]; INVALID);
    check!("1234567",      [fix!(TimezoneOffsetZ)]; INVALID);
    check!("12345678",     [fix!(TimezoneOffsetZ)]; INVALID);
    check!("+1",           [fix!(TimezoneOffsetZ)]; TOO_SHORT);
    check!("+12",          [fix!(TimezoneOffsetZ)]; TOO_SHORT);
    check!("+123",         [fix!(TimezoneOffsetZ)]; TOO_SHORT);
    check!("+1234",        [fix!(TimezoneOffsetZ)]; offset: 45_240);
    check!("-1234",        [fix!(TimezoneOffsetZ)]; offset: -45_240);
    check!("+12345",       [fix!(TimezoneOffsetZ)]; TOO_LONG);
    check!("+123456",      [fix!(TimezoneOffsetZ)]; TOO_LONG);
    check!("+1234567",     [fix!(TimezoneOffsetZ)]; TOO_LONG);
    check!("+12345678",    [fix!(TimezoneOffsetZ)]; TOO_LONG);
    check!("1:",           [fix!(TimezoneOffsetZ)]; INVALID);
    check!("12:",          [fix!(TimezoneOffsetZ)]; INVALID);
    check!("12:3",         [fix!(TimezoneOffsetZ)]; INVALID);
    check!("12:34",        [fix!(TimezoneOffsetZ)]; INVALID);
    check!("12:34:",       [fix!(TimezoneOffsetZ)]; INVALID);
    check!("12:34:5",      [fix!(TimezoneOffsetZ)]; INVALID);
    check!("12:34:56",     [fix!(TimezoneOffsetZ)]; INVALID);
    check!("+1:",          [fix!(TimezoneOffsetZ)]; INVALID);
    check!("+12:",         [fix!(TimezoneOffsetZ)]; TOO_SHORT);
    check!("+12:3",        [fix!(TimezoneOffsetZ)]; TOO_SHORT);
    check!("+12:34",       [fix!(TimezoneOffsetZ)]; offset: 45_240);
    check!("-12:34",       [fix!(TimezoneOffsetZ)]; offset: -45_240);
    check!("+12:34:",      [fix!(TimezoneOffsetZ)]; TOO_LONG);
    check!("+12:34:5",     [fix!(TimezoneOffsetZ)]; TOO_LONG);
    check!("+12:34:56",    [fix!(TimezoneOffsetZ)]; TOO_LONG);
    check!("+12:34:56:",   [fix!(TimezoneOffsetZ)]; TOO_LONG);
    check!("+12:34:56:7",  [fix!(TimezoneOffsetZ)]; TOO_LONG);
    check!("+12:34:56:78", [fix!(TimezoneOffsetZ)]; TOO_LONG);
    check!("+12::34",      [fix!(TimezoneOffsetZ)]; INVALID);
    check!("+12:3456",     [fix!(TimezoneOffsetZ)]; TOO_LONG);
    check!("+1234:56",     [fix!(TimezoneOffsetZ)]; TOO_LONG);
    check!("+12 34",       [fix!(TimezoneOffsetZ)]; INVALID);
    check!("+12  34",      [fix!(TimezoneOffsetZ)]; INVALID);
    check!("+12: 34",      [fix!(TimezoneOffsetZ)]; INVALID);
    check!("+12 :34",      [fix!(TimezoneOffsetZ)]; INVALID);
    check!("+12 : 34",     [fix!(TimezoneOffsetZ)]; INVALID);
    check!("+12  : 34",    [fix!(TimezoneOffsetZ)]; INVALID);
    check!("+12 :  34",    [fix!(TimezoneOffsetZ)]; INVALID);
    check!("+12  :  34",   [fix!(TimezoneOffsetZ)]; INVALID);
    check!("12:34 ",       [fix!(TimezoneOffsetZ)]; INVALID);
    check!(" 12:34",       [fix!(TimezoneOffsetZ)]; INVALID);
    check!("+12:34 ",      [fix!(TimezoneOffsetZ)]; TOO_LONG);
    check!("+12 34 ",      [fix!(TimezoneOffsetZ)]; INVALID);
    check!(" +12:34",      [fix!(TimezoneOffsetZ)]; offset: 45_240);
    check!("+12345",       [fix!(TimezoneOffsetZ), num!(Day)]; offset: 45_240, day: 5);
    check!("+12:345",      [fix!(TimezoneOffsetZ), num!(Day)]; offset: 45_240, day: 5);
    check!("+12:34:",      [fix!(TimezoneOffsetZ), lit!(":")]; offset: 45_240);
    check!("Z12:34",       [fix!(TimezoneOffsetZ)]; TOO_LONG);
    check!("X12:34",       [fix!(TimezoneOffsetZ)]; INVALID);
    check!("Z",            [fix!(TimezoneOffsetZ)]; offset: 0);
    check!("z",            [fix!(TimezoneOffsetZ)]; offset: 0);
    check!(" Z",           [fix!(TimezoneOffsetZ)]; offset: 0);
    check!(" z",           [fix!(TimezoneOffsetZ)]; offset: 0);
    check!("\u{0363}Z",    [fix!(TimezoneOffsetZ)]; INVALID);
    check!("Z ",           [fix!(TimezoneOffsetZ)]; TOO_LONG);
    check!("A",            [fix!(TimezoneOffsetZ)]; INVALID);
    check!("PST",          [fix!(TimezoneOffsetZ)]; INVALID);
    check!("#Z",           [fix!(TimezoneOffsetZ)]; INVALID);
    check!(":Z",           [fix!(TimezoneOffsetZ)]; INVALID);
    check!(":z",           [fix!(TimezoneOffsetZ)]; INVALID);
    check!("+Z",           [fix!(TimezoneOffsetZ)]; TOO_SHORT);
    check!("-Z",           [fix!(TimezoneOffsetZ)]; TOO_SHORT);
    check!("+A",           [fix!(TimezoneOffsetZ)]; TOO_SHORT);
    check!("+🙃",          [fix!(TimezoneOffsetZ)]; INVALID);
    check!("+Z:",          [fix!(TimezoneOffsetZ)]; INVALID);
    check!(" :Z",          [fix!(TimezoneOffsetZ)]; INVALID);
    check!(" +Z",          [fix!(TimezoneOffsetZ)]; TOO_SHORT);
    check!(" -Z",          [fix!(TimezoneOffsetZ)]; TOO_SHORT);
    check!("+:Z",          [fix!(TimezoneOffsetZ)]; INVALID);
    check!("Y",            [fix!(TimezoneOffsetZ)]; INVALID);
    check!("Zulu",         [fix!(TimezoneOffsetZ), lit!("ulu")]; offset: 0);
    check!("zulu",         [fix!(TimezoneOffsetZ), lit!("ulu")]; offset: 0);
    check!("+1234ulu",     [fix!(TimezoneOffsetZ), lit!("ulu")]; offset: 45_240);
    check!("+12:34ulu",    [fix!(TimezoneOffsetZ), lit!("ulu")]; offset: 45_240);
    // Testing `TimezoneOffsetZ` also tests same path as `TimezoneOffsetColonZ`
    // in function `parse_internal`.
    // No need for separate tests for `TimezoneOffsetColonZ`.

    // TimezoneOffsetPermissive
    check!("1",            [internal_fix!(TimezoneOffsetPermissive)]; INVALID);
    check!("12",           [internal_fix!(TimezoneOffsetPermissive)]; INVALID);
    check!("123",          [internal_fix!(TimezoneOffsetPermissive)]; INVALID);
    check!("1234",         [internal_fix!(TimezoneOffsetPermissive)]; INVALID);
    check!("12345",        [internal_fix!(TimezoneOffsetPermissive)]; INVALID);
    check!("123456",       [internal_fix!(TimezoneOffsetPermissive)]; INVALID);
    check!("1234567",      [internal_fix!(TimezoneOffsetPermissive)]; INVALID);
    check!("12345678",     [internal_fix!(TimezoneOffsetPermissive)]; INVALID);
    check!("+1",           [internal_fix!(TimezoneOffsetPermissive)]; TOO_SHORT);
    check!("+12",          [internal_fix!(TimezoneOffsetPermissive)]; offset: 43_200);
    check!("+123",         [internal_fix!(TimezoneOffsetPermissive)]; TOO_SHORT);
    check!("+1234",        [internal_fix!(TimezoneOffsetPermissive)]; offset: 45_240);
    check!("-1234",        [internal_fix!(TimezoneOffsetPermissive)]; offset: -45_240);
    check!("+12345",       [internal_fix!(TimezoneOffsetPermissive)]; TOO_LONG);
    check!("+123456",      [internal_fix!(TimezoneOffsetPermissive)]; TOO_LONG);
    check!("+1234567",     [internal_fix!(TimezoneOffsetPermissive)]; TOO_LONG);
    check!("+12345678",    [internal_fix!(TimezoneOffsetPermissive)]; TOO_LONG);
    check!("1:",           [internal_fix!(TimezoneOffsetPermissive)]; INVALID);
    check!("12:",          [internal_fix!(TimezoneOffsetPermissive)]; INVALID);
    check!("12:3",         [internal_fix!(TimezoneOffsetPermissive)]; INVALID);
    check!("12:34",        [internal_fix!(TimezoneOffsetPermissive)]; INVALID);
    check!("12:34:",       [internal_fix!(TimezoneOffsetPermissive)]; INVALID);
    check!("12:34:5",      [internal_fix!(TimezoneOffsetPermissive)]; INVALID);
    check!("12:34:56",     [internal_fix!(TimezoneOffsetPermissive)]; INVALID);
    check!("+1:",          [internal_fix!(TimezoneOffsetPermissive)]; INVALID);
    check!("+12:",         [internal_fix!(TimezoneOffsetPermissive)]; offset: 43_200);
    check!("+12:3",        [internal_fix!(TimezoneOffsetPermissive)]; TOO_SHORT);
    check!("+12:34",       [internal_fix!(TimezoneOffsetPermissive)]; offset: 45_240);
    check!("-12:34",       [internal_fix!(TimezoneOffsetPermissive)]; offset: -45_240);
    check!("+12:34:",      [internal_fix!(TimezoneOffsetPermissive)]; TOO_LONG);
    check!("+12:34:5",     [internal_fix!(TimezoneOffsetPermissive)]; TOO_LONG);
    check!("+12:34:56",    [internal_fix!(TimezoneOffsetPermissive)]; TOO_LONG);
    check!("+12:34:56:",   [internal_fix!(TimezoneOffsetPermissive)]; TOO_LONG);
    check!("+12:34:56:7",  [internal_fix!(TimezoneOffsetPermissive)]; TOO_LONG);
    check!("+12:34:56:78", [internal_fix!(TimezoneOffsetPermissive)]; TOO_LONG);
    check!("+12 34",       [internal_fix!(TimezoneOffsetPermissive)]; INVALID);
    check!("+12  34",      [internal_fix!(TimezoneOffsetPermissive)]; INVALID);
    check!("+12 :34",      [internal_fix!(TimezoneOffsetPermissive)]; INVALID);
    check!("+12: 34",      [internal_fix!(TimezoneOffsetPermissive)]; INVALID);
    check!("+12 : 34",     [internal_fix!(TimezoneOffsetPermissive)]; INVALID);
    check!("+12  :34",     [internal_fix!(TimezoneOffsetPermissive)]; INVALID);
    check!("+12:  34",     [internal_fix!(TimezoneOffsetPermissive)]; INVALID);
    check!("+12  :  34",   [internal_fix!(TimezoneOffsetPermissive)]; INVALID);
    check!("+12::34",      [internal_fix!(TimezoneOffsetPermissive)]; INVALID);
    check!("+12 ::34",     [internal_fix!(TimezoneOffsetPermissive)]; INVALID);
    check!("+12: :34",     [internal_fix!(TimezoneOffsetPermissive)]; INVALID);
    check!("+12:: 34",     [internal_fix!(TimezoneOffsetPermissive)]; INVALID);
    check!("+12  ::34",    [internal_fix!(TimezoneOffsetPermissive)]; INVALID);
    check!("+12:  :34",    [internal_fix!(TimezoneOffsetPermissive)]; INVALID);
    check!("+12::  34",    [internal_fix!(TimezoneOffsetPermissive)]; INVALID);
    check!("+12:::34",     [internal_fix!(TimezoneOffsetPermissive)]; INVALID);
    check!("+12::::34",    [internal_fix!(TimezoneOffsetPermissive)]; INVALID);
    check!("12:34 ",       [internal_fix!(TimezoneOffsetPermissive)]; INVALID);
    check!(" 12:34",       [internal_fix!(TimezoneOffsetPermissive)]; INVALID);
    check!("+12:34 ",      [internal_fix!(TimezoneOffsetPermissive)]; TOO_LONG);
    check!(" +12:34",      [internal_fix!(TimezoneOffsetPermissive)]; offset: 45_240);
    check!("+12345",       [internal_fix!(TimezoneOffsetPermissive), num!(Day)]; offset: 45_240, day: 5);
    check!("+12:345",      [internal_fix!(TimezoneOffsetPermissive), num!(Day)]; offset: 45_240, day: 5);
    check!("+12:34:",      [internal_fix!(TimezoneOffsetPermissive), lit!(":")]; offset: 45_240);
    check!("🤠+12:34",     [internal_fix!(TimezoneOffsetPermissive)]; INVALID);
    check!("+12:34🤠",     [internal_fix!(TimezoneOffsetPermissive)]; TOO_LONG);
    check!("+12:🤠34",     [internal_fix!(TimezoneOffsetPermissive)]; INVALID);
    check!("+12:34🤠",     [internal_fix!(TimezoneOffsetPermissive), lit!("🤠")]; offset: 45_240);
    check!("🤠+12:34",     [lit!("🤠"), internal_fix!(TimezoneOffsetPermissive)]; offset: 45_240);
    check!("Z",            [internal_fix!(TimezoneOffsetPermissive)]; offset: 0);
    check!("A",            [internal_fix!(TimezoneOffsetPermissive)]; INVALID);
    check!("PST",          [internal_fix!(TimezoneOffsetPermissive)]; INVALID);
    check!("z",            [internal_fix!(TimezoneOffsetPermissive)]; offset: 0);
    check!(" Z",           [internal_fix!(TimezoneOffsetPermissive)]; offset: 0);
    check!(" z",           [internal_fix!(TimezoneOffsetPermissive)]; offset: 0);
    check!("Z ",           [internal_fix!(TimezoneOffsetPermissive)]; TOO_LONG);
    check!("#Z",           [internal_fix!(TimezoneOffsetPermissive)]; INVALID);
    check!(":Z",           [internal_fix!(TimezoneOffsetPermissive)]; INVALID);
    check!(":z",           [internal_fix!(TimezoneOffsetPermissive)]; INVALID);
    check!("+Z",           [internal_fix!(TimezoneOffsetPermissive)]; TOO_SHORT);
    check!("-Z",           [internal_fix!(TimezoneOffsetPermissive)]; TOO_SHORT);
    check!("+A",           [internal_fix!(TimezoneOffsetPermissive)]; TOO_SHORT);
    check!("+PST",         [internal_fix!(TimezoneOffsetPermissive)]; INVALID);
    check!("+🙃",          [internal_fix!(TimezoneOffsetPermissive)]; INVALID);
    check!("+Z:",          [internal_fix!(TimezoneOffsetPermissive)]; INVALID);
    check!(" :Z",          [internal_fix!(TimezoneOffsetPermissive)]; INVALID);
    check!(" +Z",          [internal_fix!(TimezoneOffsetPermissive)]; TOO_SHORT);
    check!(" -Z",          [internal_fix!(TimezoneOffsetPermissive)]; TOO_SHORT);
    check!("+:Z",          [internal_fix!(TimezoneOffsetPermissive)]; INVALID);
    check!("Y",            [internal_fix!(TimezoneOffsetPermissive)]; INVALID);

    // TimezoneName
    check!("CEST",         [fix!(TimezoneName)]; );
    check!("cest",         [fix!(TimezoneName)]; ); // lowercase
    check!("XXXXXXXX",     [fix!(TimezoneName)]; ); // not a real timezone name
    check!("!!!!",         [fix!(TimezoneName)]; ); // not a real timezone name!
    check!("CEST 5",       [fix!(TimezoneName), lit!(" "), num!(Day)]; day: 5);
    check!("CEST ",        [fix!(TimezoneName)]; TOO_LONG);
    check!(" CEST",        [fix!(TimezoneName)]; TOO_LONG);
    check!("CE ST",        [fix!(TimezoneName)]; TOO_LONG);

    // some practical examples
    check!("2015-02-04T14:37:05+09:00",
           [num!(Year), lit!("-"), num!(Month), lit!("-"), num!(Day), lit!("T"),
            num!(Hour), lit!(":"), num!(Minute), lit!(":"), num!(Second), fix!(TimezoneOffset)];
           year: 2015, month: 2, day: 4, hour_div_12: 1, hour_mod_12: 2,
           minute: 37, second: 5, offset: 32400);
    check!("20150204143705567",
            [num!(Year), num!(Month), num!(Day),
            num!(Hour), num!(Minute), num!(Second), internal_fix!(Nanosecond3NoDot)];
            year: 2015, month: 2, day: 4, hour_div_12: 1, hour_mod_12: 2,
            minute: 37, second: 5, nanosecond: 567000000);
    check!("20150204143705.567",
            [num!(Year), num!(Month), num!(Day),
            num!(Hour), num!(Minute), num!(Second), fix!(Nanosecond)];
            year: 2015, month: 2, day: 4, hour_div_12: 1, hour_mod_12: 2,
            minute: 37, second: 5, nanosecond: 567000000);
    check!("20150204143705.567891",
            [num!(Year), num!(Month), num!(Day),
            num!(Hour), num!(Minute), num!(Second), fix!(Nanosecond)];
            year: 2015, month: 2, day: 4, hour_div_12: 1, hour_mod_12: 2,
            minute: 37, second: 5, nanosecond: 567891000);
    check!("20150204143705.567891023",
            [num!(Year), num!(Month), num!(Day),
            num!(Hour), num!(Minute), num!(Second), fix!(Nanosecond)];
            year: 2015, month: 2, day: 4, hour_div_12: 1, hour_mod_12: 2,
            minute: 37, second: 5, nanosecond: 567891023);
    check!("Mon, 10 Jun 2013 09:32:37  GMT",
           [fix!(ShortWeekdayName), lit!(","), sp!(" "), num!(Day), sp!(" "),
            fix!(ShortMonthName), sp!(" "), num!(Year), sp!(" "), num!(Hour), lit!(":"),
            num!(Minute), lit!(":"), num!(Second), sp!("  "), lit!("GMT")];
           year: 2013, month: 6, day: 10, weekday: Weekday::Mon,
           hour_div_12: 0, hour_mod_12: 9, minute: 32, second: 37);
    check!("🤠Mon, 10 Jun🤠2013 09:32:37  GMT🤠",
           [lit!("🤠"), fix!(ShortWeekdayName), lit!(","), sp!(" "), num!(Day), sp!(" "),
            fix!(ShortMonthName), lit!("🤠"), num!(Year), sp!(" "), num!(Hour), lit!(":"),
            num!(Minute), lit!(":"), num!(Second), sp!("  "), lit!("GMT"), lit!("🤠")];
           year: 2013, month: 6, day: 10, weekday: Weekday::Mon,
           hour_div_12: 0, hour_mod_12: 9, minute: 32, second: 37);
    check!("Sun Aug 02 13:39:15 CEST 2020",
            [fix!(ShortWeekdayName), sp!(" "), fix!(ShortMonthName), sp!(" "),
            num!(Day), sp!(" "), num!(Hour), lit!(":"), num!(Minute), lit!(":"),
            num!(Second), sp!(" "), fix!(TimezoneName), sp!(" "), num!(Year)];
            year: 2020, month: 8, day: 2, weekday: Weekday::Sun,
            hour_div_12: 1, hour_mod_12: 1, minute: 39, second: 15);
    check!("20060102150405",
           [num!(Year), num!(Month), num!(Day), num!(Hour), num!(Minute), num!(Second)];
           year: 2006, month: 1, day: 2, hour_div_12: 1, hour_mod_12: 3, minute: 4, second: 5);
    check!("3:14PM",
           [num!(Hour12), lit!(":"), num!(Minute), fix!(LowerAmPm)];
           hour_div_12: 1, hour_mod_12: 3, minute: 14);
    check!("12345678901234.56789",
           [num!(Timestamp), lit!("."), num!(Nanosecond)];
           nanosecond: 56_789, timestamp: 12_345_678_901_234);
    check!("12345678901234.56789",
           [num!(Timestamp), fix!(Nanosecond)];
           nanosecond: 567_890_000, timestamp: 12_345_678_901_234);

    // docstring examples from `impl str::FromStr`
    check!("2000-01-02T03:04:05Z",
           [num!(Year), lit!("-"), num!(Month), lit!("-"), num!(Day), lit!("T"),
           num!(Hour), lit!(":"), num!(Minute), lit!(":"), num!(Second),
           internal_fix!(TimezoneOffsetPermissive)];
           year: 2000, month: 1, day: 2,
           hour_div_12: 0, hour_mod_12: 3, minute: 4, second: 5,
           offset: 0);
    check!("2000-01-02 03:04:05Z",
           [num!(Year), lit!("-"), num!(Month), lit!("-"), num!(Day), sp!(" "),
           num!(Hour), lit!(":"), num!(Minute), lit!(":"), num!(Second),
           internal_fix!(TimezoneOffsetPermissive)];
           year: 2000, month: 1, day: 2,
           hour_div_12: 0, hour_mod_12: 3, minute: 4, second: 5,
           offset: 0);
}

#[cfg(test)]
#[test]
fn test_rfc2822() {
    use super::NOT_ENOUGH;
    use super::*;
    use crate::offset::FixedOffset;
    use crate::DateTime;

    // Test data - (input, Ok(expected result after parse and format) or Err(error code))
    let testdates = [
        ("Tue, 20 Jan 2015 17:35:20 -0800", Ok("Tue, 20 Jan 2015 17:35:20 -0800")), // normal case
        ("Fri,  2 Jan 2015 17:35:20 -0800", Ok("Fri, 02 Jan 2015 17:35:20 -0800")), // folding whitespace
        ("Fri, 02 Jan 2015 17:35:20 -0800", Ok("Fri, 02 Jan 2015 17:35:20 -0800")), // leading zero
        ("Tue, 20 Jan 2015 17:35:20 -0800 (UTC)", Ok("Tue, 20 Jan 2015 17:35:20 -0800")), // trailing comment
        ("Tue,  20 Jan 2015 17:35:20 -0800 (UTC)", Ok("Tue, 20 Jan 2015 17:35:20 -0800")), // intermixed arbitrary whitespace
        ("Tue, 20     Jan   2015\t17:35:20\t-0800\t\t(UTC)", Ok("Tue, 20 Jan 2015 17:35:20 -0800")), // intermixed arbitrary whitespace
        (
            r"Tue, 20 Jan 2015 17:35:20 -0800 ( (UTC ) (\( (a)\(( \t ) ) \\( \) ))",
            Ok("Tue, 20 Jan 2015 17:35:20 -0800"),
        ), // complex trailing comment
        (r"Tue, 20 Jan 2015 17:35:20 -0800 (UTC\)", Err(TOO_LONG)), // incorrect comment, not enough closing parentheses
        (
            "Tue, 20 Jan 2015 17:35:20 -0800 (UTC)\t \r\n(Anothercomment)",
            Ok("Tue, 20 Jan 2015 17:35:20 -0800"),
        ), // multiple comments
        ("Tue, 20 Jan 2015 17:35:20 -0800 (UTC) ", Err(TOO_LONG)), // trailing whitespace after comment
        ("20 Jan 2015 17:35:20 -0800", Ok("Tue, 20 Jan 2015 17:35:20 -0800")), // no day of week
        ("20 JAN 2015 17:35:20 -0800", Ok("Tue, 20 Jan 2015 17:35:20 -0800")), // upper case month
        ("Tue, 20 Jan 2015 17:35 -0800", Ok("Tue, 20 Jan 2015 17:35:00 -0800")), // no second
        ("11 Sep 2001 09:45:00 EST", Ok("Tue, 11 Sep 2001 09:45:00 -0500")),
        ("30 Feb 2015 17:35:20 -0800", Err(OUT_OF_RANGE)), // bad day of month
        ("Tue, 20 Jan 2015", Err(TOO_SHORT)),              // omitted fields
        ("Tue, 20 Avr 2015 17:35:20 -0800", Err(INVALID)), // bad month name
        ("Tue, 20 Jan 2015 25:35:20 -0800", Err(OUT_OF_RANGE)), // bad hour
        ("Tue, 20 Jan 2015 7:35:20 -0800", Err(INVALID)),  // bad # of digits in hour
        ("Tue, 20 Jan 2015 17:65:20 -0800", Err(OUT_OF_RANGE)), // bad minute
        ("Tue, 20 Jan 2015 17:35:90 -0800", Err(OUT_OF_RANGE)), // bad second
        ("Tue, 20 Jan 2015 17:35:20 -0890", Err(OUT_OF_RANGE)), // bad offset
        ("6 Jun 1944 04:00:00Z", Err(INVALID)),            // bad offset (zulu not allowed)
        ("Tue, 20 Jan 2015 17:35:20 HAS", Err(NOT_ENOUGH)), // bad named time zone
        // named timezones that have specific timezone offsets
        // see https://www.rfc-editor.org/rfc/rfc2822#section-4.3
        ("Tue, 20 Jan 2015 17:35:20 GMT", Ok("Tue, 20 Jan 2015 17:35:20 +0000")),
        ("Tue, 20 Jan 2015 17:35:20 UT", Ok("Tue, 20 Jan 2015 17:35:20 +0000")),
        ("Tue, 20 Jan 2015 17:35:20 ut", Ok("Tue, 20 Jan 2015 17:35:20 +0000")),
        ("Tue, 20 Jan 2015 17:35:20 EDT", Ok("Tue, 20 Jan 2015 17:35:20 -0400")),
        ("Tue, 20 Jan 2015 17:35:20 EST", Ok("Tue, 20 Jan 2015 17:35:20 -0500")),
        ("Tue, 20 Jan 2015 17:35:20 CDT", Ok("Tue, 20 Jan 2015 17:35:20 -0500")),
        ("Tue, 20 Jan 2015 17:35:20 CST", Ok("Tue, 20 Jan 2015 17:35:20 -0600")),
        ("Tue, 20 Jan 2015 17:35:20 MDT", Ok("Tue, 20 Jan 2015 17:35:20 -0600")),
        ("Tue, 20 Jan 2015 17:35:20 MST", Ok("Tue, 20 Jan 2015 17:35:20 -0700")),
        ("Tue, 20 Jan 2015 17:35:20 PDT", Ok("Tue, 20 Jan 2015 17:35:20 -0700")),
        ("Tue, 20 Jan 2015 17:35:20 PST", Ok("Tue, 20 Jan 2015 17:35:20 -0800")),
        ("Tue, 20 Jan 2015 17:35:20 pst", Ok("Tue, 20 Jan 2015 17:35:20 -0800")),
        // named single-letter military timezones must fallback to +0000
        ("Tue, 20 Jan 2015 17:35:20 Z", Ok("Tue, 20 Jan 2015 17:35:20 +0000")),
        ("Tue, 20 Jan 2015 17:35:20 A", Ok("Tue, 20 Jan 2015 17:35:20 +0000")),
        ("Tue, 20 Jan 2015 17:35:20 a", Ok("Tue, 20 Jan 2015 17:35:20 +0000")),
        ("Tue, 20 Jan 2015 17:35:20 K", Ok("Tue, 20 Jan 2015 17:35:20 +0000")),
        ("Tue, 20 Jan 2015 17:35:20 k", Ok("Tue, 20 Jan 2015 17:35:20 +0000")),
        // named single-letter timezone "J" is specifically not valid
        ("Tue, 20 Jan 2015 17:35:20 J", Err(NOT_ENOUGH)),
        ("Tue, 20 Jan 2015😈17:35:20 -0800", Err(INVALID)), // bad character!
    ];

    fn rfc2822_to_datetime(date: &str) -> ParseResult<DateTime<FixedOffset>> {
        let mut parsed = Parsed::new();
        parse(&mut parsed, date, [Item::Fixed(Fixed::RFC2822)].iter())?;
        parsed.to_datetime()
    }
=======
        // empty string
        check!("",  []; );
        check!(" ", []; TOO_LONG);
        check!("a", []; TOO_LONG);

        // whitespaces
        check!("",          [Space("")]; );
        check!(" ",         [Space("")]; );
        check!("\t",        [Space("")]; );
        check!(" \n\r  \n", [Space("")]; );
        check!("a",         [Space("")]; TOO_LONG);

        // literal
        check!("",    [Literal("a")]; TOO_SHORT);
        check!(" ",   [Literal("a")]; INVALID);
        check!("a",   [Literal("a")]; );
        check!("+",   [Literal("+")]; );
        check!("-",   [Literal("-")]; );
        check!("−",   [Literal("−")]; ); // MINUS SIGN (U+2212)
                                         // a Literal may contain whitespace and match whitespace, but this should not be done
        check!(" ",   [Literal(" ")]; );
        check!("aa",  [Literal("a")]; TOO_LONG);
        check!("A",   [Literal("a")]; INVALID);
        check!("xy",  [Literal("xy")]; );
        check!("xy",  [Literal("x"), Literal("y")]; );
        check!("1",   [Literal("1")]; );
        check!("1234", [Literal("1234")]; );
        check!("+1234", [Literal("+1234")]; );
        check!("-1234", [Literal("-1234")]; );
        check!("−1234", [Literal("−1234")]; ); // MINUS SIGN (U+2212)
        check!("PST", [Literal("PST")]; );
        check!("🤠",  [Literal("🤠")]; );
        check!("🤠a", [Literal("🤠"), Literal("a")]; );
        check!("🤠a🤠", [Literal("🤠"), Literal("a🤠")]; );
        check!("a🤠b", [Literal("a"), Literal("🤠"), Literal("b")]; );
        // literals can be together
        check!("xy",  [Literal("xy")]; );
        check!("xyz",  [Literal("xyz")]; );
        // or literals can be apart
        check!("xy",  [Literal("x"), Literal("y")]; );
        check!("xyz",  [Literal("x"), Literal("yz")]; );
        check!("xyz",  [Literal("xy"), Literal("z")]; );
        check!("xyz",  [Literal("x"), Literal("y"), Literal("z")]; );
        //
        check!("x y", [Literal("x"), Literal("y")]; INVALID);
        check!("xy",  [Literal("x"), Space(""), Literal("y")]; );
        check!("x y", [Literal("x"), Space(""), Literal("y")]; );

        // numeric
        check!("1987",        [num(Year)]; year: 1987);
        check!("1987 ",       [num(Year)]; TOO_LONG);
        check!("0x12",        [num(Year)]; TOO_LONG); // `0` is parsed
        check!("x123",        [num(Year)]; INVALID);
        check!("2015",        [num(Year)]; year: 2015);
        check!("0000",        [num(Year)]; year:    0);
        check!("9999",        [num(Year)]; year: 9999);
        check!(" \t987",      [num(Year)]; year:  987);
        check!("5",           [num(Year)]; year:    5);
        check!("5\0",         [num(Year)]; TOO_LONG);
        check!("\x005",       [num(Year)]; INVALID);
        check!("",            [num(Year)]; TOO_SHORT);
        check!("12345",       [num(Year), Literal("5")]; year: 1234);
        check!("12345",       [nums(Year), Literal("5")]; year: 1234);
        check!("12345",       [num0(Year), Literal("5")]; year: 1234);
        check!("12341234",    [num(Year), num(Year)]; year: 1234);
        check!("1234 1234",   [num(Year), num(Year)]; year: 1234);
        check!("1234 1235",   [num(Year), num(Year)]; IMPOSSIBLE);
        check!("1234 1234",   [num(Year), Literal("x"), num(Year)]; INVALID);
        check!("1234x1234",   [num(Year), Literal("x"), num(Year)]; year: 1234);
        check!("1234xx1234",  [num(Year), Literal("x"), num(Year)]; INVALID);
        check!("1234 x 1234", [num(Year), Literal("x"), num(Year)]; INVALID);

        // signed numeric
        check!("-42",         [num(Year)]; year: -42);
        check!("+42",         [num(Year)]; year: 42);
        check!("-0042",       [num(Year)]; year: -42);
        check!("+0042",       [num(Year)]; year: 42);
        check!("-42195",      [num(Year)]; year: -42195);
        check!("−42195",      [num(Year)]; INVALID); // MINUS SIGN (U+2212)
        check!("+42195",      [num(Year)]; year: 42195);
        check!("  -42195",    [num(Year)]; year: -42195);
        check!("  +42195",    [num(Year)]; year: 42195);
        check!("  -   42",    [num(Year)]; INVALID);
        check!("  +   42",    [num(Year)]; INVALID);
        check!("  -42195",    [Space("  "), num(Year)]; year: -42195);
        check!("  −42195",    [Space("  "), num(Year)]; INVALID); // MINUS SIGN (U+2212)
        check!("  +42195",    [Space("  "), num(Year)]; year: 42195);
        check!("  -   42",    [Space("  "), num(Year)]; INVALID);
        check!("  +   42",    [Space("  "), num(Year)]; INVALID);
        check!("-",           [num(Year)]; TOO_SHORT);
        check!("+",           [num(Year)]; TOO_SHORT);

        // unsigned numeric
        check!("345",   [num(Ordinal)]; ordinal: 345);
        check!("+345",  [num(Ordinal)]; INVALID);
        check!("-345",  [num(Ordinal)]; INVALID);
        check!(" 345",  [num(Ordinal)]; ordinal: 345);
        check!("−345",  [num(Ordinal)]; INVALID); // MINUS SIGN (U+2212)
        check!("345 ",  [num(Ordinal)]; TOO_LONG);
        check!(" 345",  [Space(" "), num(Ordinal)]; ordinal: 345);
        check!("345 ",  [num(Ordinal), Space(" ")]; ordinal: 345);
        check!("345🤠 ", [num(Ordinal), Literal("🤠"), Space(" ")]; ordinal: 345);
        check!("345🤠", [num(Ordinal)]; TOO_LONG);
        check!("\u{0363}345", [num(Ordinal)]; INVALID);
        check!(" +345", [num(Ordinal)]; INVALID);
        check!(" -345", [num(Ordinal)]; INVALID);

        // various numeric fields
        check!("1234 5678",
               [num(Year), num(IsoYear)];
               year: 1234, isoyear: 5678);
        check!("12 34 56 78",
               [num(YearDiv100), num(YearMod100), num(IsoYearDiv100), num(IsoYearMod100)];
               year_div_100: 12, year_mod_100: 34, isoyear_div_100: 56, isoyear_mod_100: 78);
        check!("1 2 3 4 5 6",
               [num(Month), num(Day), num(WeekFromSun), num(WeekFromMon), num(IsoWeek),
                num(NumDaysFromSun)];
               month: 1, day: 2, week_from_sun: 3, week_from_mon: 4, isoweek: 5, weekday: Weekday::Sat);
        check!("7 89 01",
               [num(WeekdayFromMon), num(Ordinal), num(Hour12)];
               weekday: Weekday::Sun, ordinal: 89, hour_mod_12: 1);
        check!("23 45 6 78901234 567890123",
               [num(Hour), num(Minute), num(Second), num(Nanosecond), num(Timestamp)];
               hour_div_12: 1, hour_mod_12: 11, minute: 45, second: 6, nanosecond: 78_901_234,
               timestamp: 567_890_123);

        // fixed: month and weekday names
        check!("apr",       [fixed(Fixed::ShortMonthName)]; month: 4);
        check!("Apr",       [fixed(Fixed::ShortMonthName)]; month: 4);
        check!("APR",       [fixed(Fixed::ShortMonthName)]; month: 4);
        check!("ApR",       [fixed(Fixed::ShortMonthName)]; month: 4);
        check!("April",     [fixed(Fixed::ShortMonthName)]; TOO_LONG); // `Apr` is parsed
        check!("A",         [fixed(Fixed::ShortMonthName)]; TOO_SHORT);
        check!("Sol",       [fixed(Fixed::ShortMonthName)]; INVALID);
        check!("Apr",       [fixed(Fixed::LongMonthName)]; month: 4);
        check!("Apri",      [fixed(Fixed::LongMonthName)]; TOO_LONG); // `Apr` is parsed
        check!("April",     [fixed(Fixed::LongMonthName)]; month: 4);
        check!("Aprill",    [fixed(Fixed::LongMonthName)]; TOO_LONG);
        check!("Aprill",    [fixed(Fixed::LongMonthName), Literal("l")]; month: 4);
        check!("Aprl",      [fixed(Fixed::LongMonthName), Literal("l")]; month: 4);
        check!("April",     [fixed(Fixed::LongMonthName), Literal("il")]; TOO_SHORT); // do not backtrack
        check!("thu",       [fixed(Fixed::ShortWeekdayName)]; weekday: Weekday::Thu);
        check!("Thu",       [fixed(Fixed::ShortWeekdayName)]; weekday: Weekday::Thu);
        check!("THU",       [fixed(Fixed::ShortWeekdayName)]; weekday: Weekday::Thu);
        check!("tHu",       [fixed(Fixed::ShortWeekdayName)]; weekday: Weekday::Thu);
        check!("Thursday",  [fixed(Fixed::ShortWeekdayName)]; TOO_LONG); // `Thu` is parsed
        check!("T",         [fixed(Fixed::ShortWeekdayName)]; TOO_SHORT);
        check!("The",       [fixed(Fixed::ShortWeekdayName)]; INVALID);
        check!("Nop",       [fixed(Fixed::ShortWeekdayName)]; INVALID);
        check!("Thu",       [fixed(Fixed::LongWeekdayName)]; weekday: Weekday::Thu);
        check!("Thur",      [fixed(Fixed::LongWeekdayName)]; TOO_LONG); // `Thu` is parsed
        check!("Thurs",     [fixed(Fixed::LongWeekdayName)]; TOO_LONG); // ditto
        check!("Thursday",  [fixed(Fixed::LongWeekdayName)]; weekday: Weekday::Thu);
        check!("Thursdays", [fixed(Fixed::LongWeekdayName)]; TOO_LONG);
        check!("Thursdays", [fixed(Fixed::LongWeekdayName), Literal("s")]; weekday: Weekday::Thu);
        check!("Thus",      [fixed(Fixed::LongWeekdayName), Literal("s")]; weekday: Weekday::Thu);
        check!("Thursday",  [fixed(Fixed::LongWeekdayName), Literal("rsday")]; TOO_SHORT); // do not backtrack

        // fixed: am/pm
        check!("am",  [fixed(Fixed::LowerAmPm)]; hour_div_12: 0);
        check!("pm",  [fixed(Fixed::LowerAmPm)]; hour_div_12: 1);
        check!("AM",  [fixed(Fixed::LowerAmPm)]; hour_div_12: 0);
        check!("PM",  [fixed(Fixed::LowerAmPm)]; hour_div_12: 1);
        check!("am",  [fixed(Fixed::UpperAmPm)]; hour_div_12: 0);
        check!("pm",  [fixed(Fixed::UpperAmPm)]; hour_div_12: 1);
        check!("AM",  [fixed(Fixed::UpperAmPm)]; hour_div_12: 0);
        check!("PM",  [fixed(Fixed::UpperAmPm)]; hour_div_12: 1);
        check!("Am",  [fixed(Fixed::LowerAmPm)]; hour_div_12: 0);
        check!(" Am", [fixed(Fixed::LowerAmPm)]; INVALID);
        check!("ame", [fixed(Fixed::LowerAmPm)]; TOO_LONG); // `am` is parsed
        check!("a",   [fixed(Fixed::LowerAmPm)]; TOO_SHORT);
        check!("p",   [fixed(Fixed::LowerAmPm)]; TOO_SHORT);
        check!("x",   [fixed(Fixed::LowerAmPm)]; TOO_SHORT);
        check!("xx",  [fixed(Fixed::LowerAmPm)]; INVALID);
        check!("",    [fixed(Fixed::LowerAmPm)]; TOO_SHORT);

        // fixed: dot plus nanoseconds
        check!("",              [fixed(Fixed::Nanosecond)]; ); // no field set, but not an error
        check!(".",             [fixed(Fixed::Nanosecond)]; TOO_SHORT);
        check!("4",             [fixed(Fixed::Nanosecond)]; TOO_LONG); // never consumes `4`
        check!("4",             [fixed(Fixed::Nanosecond), num(Second)]; second: 4);
        check!(".0",            [fixed(Fixed::Nanosecond)]; nanosecond: 0);
        check!(".4",            [fixed(Fixed::Nanosecond)]; nanosecond: 400_000_000);
        check!(".42",           [fixed(Fixed::Nanosecond)]; nanosecond: 420_000_000);
        check!(".421",          [fixed(Fixed::Nanosecond)]; nanosecond: 421_000_000);
        check!(".42195",        [fixed(Fixed::Nanosecond)]; nanosecond: 421_950_000);
        check!(".421950803",    [fixed(Fixed::Nanosecond)]; nanosecond: 421_950_803);
        check!(".421950803547", [fixed(Fixed::Nanosecond)]; nanosecond: 421_950_803);
        check!(".000000003547", [fixed(Fixed::Nanosecond)]; nanosecond: 3);
        check!(".000000000547", [fixed(Fixed::Nanosecond)]; nanosecond: 0);
        check!(".",             [fixed(Fixed::Nanosecond)]; TOO_SHORT);
        check!(".4x",           [fixed(Fixed::Nanosecond)]; TOO_LONG);
        check!(".  4",          [fixed(Fixed::Nanosecond)]; INVALID);
        check!("  .4",          [fixed(Fixed::Nanosecond)]; TOO_LONG); // no automatic trimming

        // fixed: nanoseconds without the dot
        check!("",             [internal_fixed(Nanosecond3NoDot)]; TOO_SHORT);
        check!(".",            [internal_fixed(Nanosecond3NoDot)]; TOO_SHORT);
        check!("0",            [internal_fixed(Nanosecond3NoDot)]; TOO_SHORT);
        check!("4",            [internal_fixed(Nanosecond3NoDot)]; TOO_SHORT);
        check!("42",           [internal_fixed(Nanosecond3NoDot)]; TOO_SHORT);
        check!("421",          [internal_fixed(Nanosecond3NoDot)]; nanosecond: 421_000_000);
        check!("42143",        [internal_fixed(Nanosecond3NoDot), num(Second)]; nanosecond: 421_000_000, second: 43);
        check!("42195",        [internal_fixed(Nanosecond3NoDot)]; TOO_LONG);
        check!("4x",           [internal_fixed(Nanosecond3NoDot)]; TOO_SHORT);
        check!("  4",          [internal_fixed(Nanosecond3NoDot)]; INVALID);
        check!(".421",         [internal_fixed(Nanosecond3NoDot)]; INVALID);

        check!("",             [internal_fixed(Nanosecond6NoDot)]; TOO_SHORT);
        check!(".",            [internal_fixed(Nanosecond6NoDot)]; TOO_SHORT);
        check!("0",            [internal_fixed(Nanosecond6NoDot)]; TOO_SHORT);
        check!("42195",        [internal_fixed(Nanosecond6NoDot)]; TOO_SHORT);
        check!("421950",       [internal_fixed(Nanosecond6NoDot)]; nanosecond: 421_950_000);
        check!("000003",       [internal_fixed(Nanosecond6NoDot)]; nanosecond: 3000);
        check!("000000",       [internal_fixed(Nanosecond6NoDot)]; nanosecond: 0);
        check!("4x",           [internal_fixed(Nanosecond6NoDot)]; TOO_SHORT);
        check!("     4",       [internal_fixed(Nanosecond6NoDot)]; INVALID);
        check!(".42100",       [internal_fixed(Nanosecond6NoDot)]; INVALID);

        check!("",             [internal_fixed(Nanosecond9NoDot)]; TOO_SHORT);
        check!(".",            [internal_fixed(Nanosecond9NoDot)]; TOO_SHORT);
        check!("42195",        [internal_fixed(Nanosecond9NoDot)]; TOO_SHORT);
        check!("421950803",    [internal_fixed(Nanosecond9NoDot)]; nanosecond: 421_950_803);
        check!("000000003",    [internal_fixed(Nanosecond9NoDot)]; nanosecond: 3);
        check!("42195080354",  [internal_fixed(Nanosecond9NoDot), num(Second)]; nanosecond: 421_950_803, second: 54); // don't skip digits that come after the 9
        check!("421950803547", [internal_fixed(Nanosecond9NoDot)]; TOO_LONG);
        check!("000000000",    [internal_fixed(Nanosecond9NoDot)]; nanosecond: 0);
        check!("00000000x",    [internal_fixed(Nanosecond9NoDot)]; INVALID);
        check!("        4",    [internal_fixed(Nanosecond9NoDot)]; INVALID);
        check!(".42100000",    [internal_fixed(Nanosecond9NoDot)]; INVALID);

        // fixed: timezone offsets

        // TimezoneOffset
        check!("1",            [fixed(Fixed::TimezoneOffset)]; INVALID);
        check!("12",           [fixed(Fixed::TimezoneOffset)]; INVALID);
        check!("123",          [fixed(Fixed::TimezoneOffset)]; INVALID);
        check!("1234",         [fixed(Fixed::TimezoneOffset)]; INVALID);
        check!("12345",        [fixed(Fixed::TimezoneOffset)]; INVALID);
        check!("123456",       [fixed(Fixed::TimezoneOffset)]; INVALID);
        check!("1234567",      [fixed(Fixed::TimezoneOffset)]; INVALID);
        check!("+1",           [fixed(Fixed::TimezoneOffset)]; TOO_SHORT);
        check!("+12",          [fixed(Fixed::TimezoneOffset)]; TOO_SHORT);
        check!("+123",         [fixed(Fixed::TimezoneOffset)]; TOO_SHORT);
        check!("+1234",        [fixed(Fixed::TimezoneOffset)]; offset: 45_240);
        check!("+12345",       [fixed(Fixed::TimezoneOffset)]; TOO_LONG);
        check!("+123456",      [fixed(Fixed::TimezoneOffset)]; TOO_LONG);
        check!("+1234567",     [fixed(Fixed::TimezoneOffset)]; TOO_LONG);
        check!("+12345678",    [fixed(Fixed::TimezoneOffset)]; TOO_LONG);
        check!("+12:",         [fixed(Fixed::TimezoneOffset)]; TOO_SHORT);
        check!("+12:3",        [fixed(Fixed::TimezoneOffset)]; TOO_SHORT);
        check!("+12:34",       [fixed(Fixed::TimezoneOffset)]; offset: 45_240);
        check!("-12:34",       [fixed(Fixed::TimezoneOffset)]; offset: -45_240);
        check!("−12:34",       [fixed(Fixed::TimezoneOffset)]; offset: -45_240); // MINUS SIGN (U+2212)
        check!("+12:34:",      [fixed(Fixed::TimezoneOffset)]; TOO_LONG);
        check!("+12:34:5",     [fixed(Fixed::TimezoneOffset)]; TOO_LONG);
        check!("+12:34:56",    [fixed(Fixed::TimezoneOffset)]; TOO_LONG);
        check!("+12:34:56:",   [fixed(Fixed::TimezoneOffset)]; TOO_LONG);
        check!("+12 34",       [fixed(Fixed::TimezoneOffset)]; offset: 45_240);
        check!("+12  34",      [fixed(Fixed::TimezoneOffset)]; offset: 45_240);
        check!("12:34",        [fixed(Fixed::TimezoneOffset)]; INVALID);
        check!("12:34:56",     [fixed(Fixed::TimezoneOffset)]; INVALID);
        check!("+12::34",      [fixed(Fixed::TimezoneOffset)]; offset: 45_240);
        check!("+12: :34",     [fixed(Fixed::TimezoneOffset)]; offset: 45_240);
        check!("+12:::34",     [fixed(Fixed::TimezoneOffset)]; offset: 45_240);
        check!("+12::::34",    [fixed(Fixed::TimezoneOffset)]; offset: 45_240);
        check!("+12::34",      [fixed(Fixed::TimezoneOffset)]; offset: 45_240);
        check!("+12:34:56",    [fixed(Fixed::TimezoneOffset)]; TOO_LONG);
        check!("+12:3456",     [fixed(Fixed::TimezoneOffset)]; TOO_LONG);
        check!("+1234:56",     [fixed(Fixed::TimezoneOffset)]; TOO_LONG);
        check!("+1234:567",    [fixed(Fixed::TimezoneOffset)]; TOO_LONG);
        check!("+00:00",       [fixed(Fixed::TimezoneOffset)]; offset: 0);
        check!("-00:00",       [fixed(Fixed::TimezoneOffset)]; offset: 0);
        check!("−00:00",       [fixed(Fixed::TimezoneOffset)]; offset: 0); // MINUS SIGN (U+2212)
        check!("+00:01",       [fixed(Fixed::TimezoneOffset)]; offset: 60);
        check!("-00:01",       [fixed(Fixed::TimezoneOffset)]; offset: -60);
        check!("+00:30",       [fixed(Fixed::TimezoneOffset)]; offset: 1_800);
        check!("-00:30",       [fixed(Fixed::TimezoneOffset)]; offset: -1_800);
        check!("+24:00",       [fixed(Fixed::TimezoneOffset)]; offset: 86_400);
        check!("-24:00",       [fixed(Fixed::TimezoneOffset)]; offset: -86_400);
        check!("−24:00",       [fixed(Fixed::TimezoneOffset)]; offset: -86_400); // MINUS SIGN (U+2212)
        check!("+99:59",       [fixed(Fixed::TimezoneOffset)]; offset: 359_940);
        check!("-99:59",       [fixed(Fixed::TimezoneOffset)]; offset: -359_940);
        check!("+00:60",       [fixed(Fixed::TimezoneOffset)]; OUT_OF_RANGE);
        check!("+00:99",       [fixed(Fixed::TimezoneOffset)]; OUT_OF_RANGE);
        check!("#12:34",       [fixed(Fixed::TimezoneOffset)]; INVALID);
        check!("+12:34 ",      [fixed(Fixed::TimezoneOffset)]; TOO_LONG);
        check!("+12 34 ",      [fixed(Fixed::TimezoneOffset)]; TOO_LONG);
        check!(" +12:34",      [fixed(Fixed::TimezoneOffset)]; offset: 45_240);
        check!(" -12:34",      [fixed(Fixed::TimezoneOffset)]; offset: -45_240);
        check!(" −12:34",      [fixed(Fixed::TimezoneOffset)]; offset: -45_240); // MINUS SIGN (U+2212)
        check!("12:34 ",       [fixed(Fixed::TimezoneOffset)]; INVALID);
        check!("  +12:34",     [fixed(Fixed::TimezoneOffset)]; offset: 45_240);
        check!("  -12:34",     [fixed(Fixed::TimezoneOffset)]; offset: -45_240);
        check!("\t -12:34",    [fixed(Fixed::TimezoneOffset)]; offset: -45_240);
        check!("-12: 34",      [fixed(Fixed::TimezoneOffset)]; offset: -45_240);
        check!("-12 :34",      [fixed(Fixed::TimezoneOffset)]; offset: -45_240);
        check!("-12 : 34",     [fixed(Fixed::TimezoneOffset)]; offset: -45_240);
        check!("-12 :  34",    [fixed(Fixed::TimezoneOffset)]; offset: -45_240);
        check!("-12  : 34",    [fixed(Fixed::TimezoneOffset)]; offset: -45_240);
        check!("-12:  34",     [fixed(Fixed::TimezoneOffset)]; offset: -45_240);
        check!("-12  :34",     [fixed(Fixed::TimezoneOffset)]; offset: -45_240);
        check!("-12  :  34",   [fixed(Fixed::TimezoneOffset)]; offset: -45_240);
        check!(" 12:34",       [fixed(Fixed::TimezoneOffset)]; INVALID);
        check!("",             [fixed(Fixed::TimezoneOffset)]; TOO_SHORT);
        check!("+",            [fixed(Fixed::TimezoneOffset)]; TOO_SHORT);
        check!("+12345",       [fixed(Fixed::TimezoneOffset), num(Day)]; offset: 45_240, day: 5);
        check!("+12:345",      [fixed(Fixed::TimezoneOffset), num(Day)]; offset: 45_240, day: 5);
        check!("+12:34:",      [fixed(Fixed::TimezoneOffset), Literal(":")]; offset: 45_240);
        check!("Z12:34",       [fixed(Fixed::TimezoneOffset)]; INVALID);
        check!("X12:34",       [fixed(Fixed::TimezoneOffset)]; INVALID);
        check!("Z+12:34",      [fixed(Fixed::TimezoneOffset)]; INVALID);
        check!("X+12:34",      [fixed(Fixed::TimezoneOffset)]; INVALID);
        check!("X−12:34",      [fixed(Fixed::TimezoneOffset)]; INVALID); // MINUS SIGN (U+2212)
        check!("🤠+12:34",     [fixed(Fixed::TimezoneOffset)]; INVALID);
        check!("+12:34🤠",     [fixed(Fixed::TimezoneOffset)]; TOO_LONG);
        check!("+12:🤠34",     [fixed(Fixed::TimezoneOffset)]; INVALID);
        check!("+1234🤠",     [fixed(Fixed::TimezoneOffset), Literal("🤠")]; offset: 45_240);
        check!("-1234🤠",     [fixed(Fixed::TimezoneOffset), Literal("🤠")]; offset: -45_240);
        check!("−1234🤠",      [fixed(Fixed::TimezoneOffset), Literal("🤠")]; offset: -45_240); // MINUS SIGN (U+2212)
        check!("+12:34🤠",     [fixed(Fixed::TimezoneOffset), Literal("🤠")]; offset: 45_240);
        check!("-12:34🤠",     [fixed(Fixed::TimezoneOffset), Literal("🤠")]; offset: -45_240);
        check!("−12:34🤠",     [fixed(Fixed::TimezoneOffset), Literal("🤠")]; offset: -45_240); // MINUS SIGN (U+2212)
        check!("🤠+12:34",     [Literal("🤠"), fixed(Fixed::TimezoneOffset)]; offset: 45_240);
        check!("Z",            [fixed(Fixed::TimezoneOffset)]; INVALID);
        check!("A",            [fixed(Fixed::TimezoneOffset)]; INVALID);
        check!("PST",          [fixed(Fixed::TimezoneOffset)]; INVALID);
        check!("#Z",           [fixed(Fixed::TimezoneOffset)]; INVALID);
        check!(":Z",           [fixed(Fixed::TimezoneOffset)]; INVALID);
        check!("+Z",           [fixed(Fixed::TimezoneOffset)]; TOO_SHORT);
        check!("+:Z",          [fixed(Fixed::TimezoneOffset)]; INVALID);
        check!("+Z:",          [fixed(Fixed::TimezoneOffset)]; INVALID);
        check!("z",            [fixed(Fixed::TimezoneOffset)]; INVALID);
        check!(" :Z",          [fixed(Fixed::TimezoneOffset)]; INVALID);
        check!(" Z",           [fixed(Fixed::TimezoneOffset)]; INVALID);
        check!(" z",           [fixed(Fixed::TimezoneOffset)]; INVALID);

        // TimezoneOffsetColon
        check!("1",            [fixed(Fixed::TimezoneOffsetColon)]; INVALID);
        check!("12",           [fixed(Fixed::TimezoneOffsetColon)]; INVALID);
        check!("123",          [fixed(Fixed::TimezoneOffsetColon)]; INVALID);
        check!("1234",         [fixed(Fixed::TimezoneOffsetColon)]; INVALID);
        check!("12345",        [fixed(Fixed::TimezoneOffsetColon)]; INVALID);
        check!("123456",       [fixed(Fixed::TimezoneOffsetColon)]; INVALID);
        check!("1234567",      [fixed(Fixed::TimezoneOffsetColon)]; INVALID);
        check!("12345678",     [fixed(Fixed::TimezoneOffsetColon)]; INVALID);
        check!("+1",           [fixed(Fixed::TimezoneOffsetColon)]; TOO_SHORT);
        check!("+12",          [fixed(Fixed::TimezoneOffsetColon)]; TOO_SHORT);
        check!("+123",         [fixed(Fixed::TimezoneOffsetColon)]; TOO_SHORT);
        check!("+1234",        [fixed(Fixed::TimezoneOffsetColon)]; offset: 45_240);
        check!("-1234",        [fixed(Fixed::TimezoneOffsetColon)]; offset: -45_240);
        check!("−1234",        [fixed(Fixed::TimezoneOffsetColon)]; offset: -45_240); // MINUS SIGN (U+2212)
        check!("+12345",       [fixed(Fixed::TimezoneOffsetColon)]; TOO_LONG);
        check!("+123456",      [fixed(Fixed::TimezoneOffsetColon)]; TOO_LONG);
        check!("+1234567",     [fixed(Fixed::TimezoneOffsetColon)]; TOO_LONG);
        check!("+12345678",    [fixed(Fixed::TimezoneOffsetColon)]; TOO_LONG);
        check!("1:",           [fixed(Fixed::TimezoneOffsetColon)]; INVALID);
        check!("12:",          [fixed(Fixed::TimezoneOffsetColon)]; INVALID);
        check!("12:3",         [fixed(Fixed::TimezoneOffsetColon)]; INVALID);
        check!("12:34",        [fixed(Fixed::TimezoneOffsetColon)]; INVALID);
        check!("12:34:",       [fixed(Fixed::TimezoneOffsetColon)]; INVALID);
        check!("12:34:5",      [fixed(Fixed::TimezoneOffsetColon)]; INVALID);
        check!("12:34:56",     [fixed(Fixed::TimezoneOffsetColon)]; INVALID);
        check!("+1:",          [fixed(Fixed::TimezoneOffsetColon)]; INVALID);
        check!("+12:",         [fixed(Fixed::TimezoneOffsetColon)]; TOO_SHORT);
        check!("+12:3",        [fixed(Fixed::TimezoneOffsetColon)]; TOO_SHORT);
        check!("+12:34",       [fixed(Fixed::TimezoneOffsetColon)]; offset: 45_240);
        check!("-12:34",       [fixed(Fixed::TimezoneOffsetColon)]; offset: -45_240);
        check!("−12:34",       [fixed(Fixed::TimezoneOffsetColon)]; offset: -45_240); // MINUS SIGN (U+2212)
        check!("+12:34:",      [fixed(Fixed::TimezoneOffsetColon)]; TOO_LONG);
        check!("+12:34:5",     [fixed(Fixed::TimezoneOffsetColon)]; TOO_LONG);
        check!("+12:34:56",    [fixed(Fixed::TimezoneOffsetColon)]; TOO_LONG);
        check!("+12:34:56:",   [fixed(Fixed::TimezoneOffsetColon)]; TOO_LONG);
        check!("+12:34:56:7",  [fixed(Fixed::TimezoneOffsetColon)]; TOO_LONG);
        check!("+12:34:56:78", [fixed(Fixed::TimezoneOffsetColon)]; TOO_LONG);
        check!("+12:3456",     [fixed(Fixed::TimezoneOffsetColon)]; TOO_LONG);
        check!("+1234:56",     [fixed(Fixed::TimezoneOffsetColon)]; TOO_LONG);
        check!("−12:34",       [fixed(Fixed::TimezoneOffsetColon)]; offset: -45_240); // MINUS SIGN (U+2212)
        check!("−12 : 34",     [fixed(Fixed::TimezoneOffsetColon)]; offset: -45_240); // MINUS SIGN (U+2212)
        check!("+12 :34",      [fixed(Fixed::TimezoneOffsetColon)]; offset: 45_240);
        check!("+12: 34",      [fixed(Fixed::TimezoneOffsetColon)]; offset: 45_240);
        check!("+12 34",       [fixed(Fixed::TimezoneOffsetColon)]; offset: 45_240);
        check!("+12: 34",      [fixed(Fixed::TimezoneOffsetColon)]; offset: 45_240);
        check!("+12 :34",      [fixed(Fixed::TimezoneOffsetColon)]; offset: 45_240);
        check!("+12 : 34",     [fixed(Fixed::TimezoneOffsetColon)]; offset: 45_240);
        check!("-12 : 34",     [fixed(Fixed::TimezoneOffsetColon)]; offset: -45_240);
        check!("+12  : 34",    [fixed(Fixed::TimezoneOffsetColon)]; offset: 45_240);
        check!("+12 :  34",    [fixed(Fixed::TimezoneOffsetColon)]; offset: 45_240);
        check!("+12  :  34",   [fixed(Fixed::TimezoneOffsetColon)]; offset: 45_240);
        check!("+12::34",      [fixed(Fixed::TimezoneOffsetColon)]; offset: 45_240);
        check!("+12: :34",     [fixed(Fixed::TimezoneOffsetColon)]; offset: 45_240);
        check!("+12:::34",     [fixed(Fixed::TimezoneOffsetColon)]; offset: 45_240);
        check!("+12::::34",    [fixed(Fixed::TimezoneOffsetColon)]; offset: 45_240);
        check!("+12::34",      [fixed(Fixed::TimezoneOffsetColon)]; offset: 45_240);
        check!("#1234",        [fixed(Fixed::TimezoneOffsetColon)]; INVALID);
        check!("#12:34",       [fixed(Fixed::TimezoneOffsetColon)]; INVALID);
        check!("+12:34 ",      [fixed(Fixed::TimezoneOffsetColon)]; TOO_LONG);
        check!(" +12:34",      [fixed(Fixed::TimezoneOffsetColon)]; offset: 45_240);
        check!("\t+12:34",     [fixed(Fixed::TimezoneOffsetColon)]; offset: 45_240);
        check!("\t\t+12:34",   [fixed(Fixed::TimezoneOffsetColon)]; offset: 45_240);
        check!("12:34 ",       [fixed(Fixed::TimezoneOffsetColon)]; INVALID);
        check!(" 12:34",       [fixed(Fixed::TimezoneOffsetColon)]; INVALID);
        check!("",             [fixed(Fixed::TimezoneOffsetColon)]; TOO_SHORT);
        check!("+",            [fixed(Fixed::TimezoneOffsetColon)]; TOO_SHORT);
        check!(":",            [fixed(Fixed::TimezoneOffsetColon)]; INVALID);
        check!("+12345",       [fixed(Fixed::TimezoneOffsetColon), num(Day)]; offset: 45_240, day: 5);
        check!("+12:345",      [fixed(Fixed::TimezoneOffsetColon), num(Day)]; offset: 45_240, day: 5);
        check!("+12:34:",      [fixed(Fixed::TimezoneOffsetColon), Literal(":")]; offset: 45_240);
        check!("Z",            [fixed(Fixed::TimezoneOffsetColon)]; INVALID);
        check!("A",            [fixed(Fixed::TimezoneOffsetColon)]; INVALID);
        check!("PST",          [fixed(Fixed::TimezoneOffsetColon)]; INVALID);
        check!("#Z",           [fixed(Fixed::TimezoneOffsetColon)]; INVALID);
        check!(":Z",           [fixed(Fixed::TimezoneOffsetColon)]; INVALID);
        check!("+Z",           [fixed(Fixed::TimezoneOffsetColon)]; TOO_SHORT);
        check!("+:Z",          [fixed(Fixed::TimezoneOffsetColon)]; INVALID);
        check!("+Z:",          [fixed(Fixed::TimezoneOffsetColon)]; INVALID);
        check!("z",            [fixed(Fixed::TimezoneOffsetColon)]; INVALID);
        check!(" :Z",          [fixed(Fixed::TimezoneOffsetColon)]; INVALID);
        check!(" Z",           [fixed(Fixed::TimezoneOffsetColon)]; INVALID);
        check!(" z",           [fixed(Fixed::TimezoneOffsetColon)]; INVALID);
        // testing `TimezoneOffsetColon` also tests same path as `TimezoneOffsetDoubleColon`
        // and `TimezoneOffsetTripleColon` for function `parse_internal`.
        // No need for separate tests for `TimezoneOffsetDoubleColon` and
        // `TimezoneOffsetTripleColon`.

        // TimezoneOffsetZ
        check!("1",            [fixed(Fixed::TimezoneOffsetZ)]; INVALID);
        check!("12",           [fixed(Fixed::TimezoneOffsetZ)]; INVALID);
        check!("123",          [fixed(Fixed::TimezoneOffsetZ)]; INVALID);
        check!("1234",         [fixed(Fixed::TimezoneOffsetZ)]; INVALID);
        check!("12345",        [fixed(Fixed::TimezoneOffsetZ)]; INVALID);
        check!("123456",       [fixed(Fixed::TimezoneOffsetZ)]; INVALID);
        check!("1234567",      [fixed(Fixed::TimezoneOffsetZ)]; INVALID);
        check!("12345678",     [fixed(Fixed::TimezoneOffsetZ)]; INVALID);
        check!("+1",           [fixed(Fixed::TimezoneOffsetZ)]; TOO_SHORT);
        check!("+12",          [fixed(Fixed::TimezoneOffsetZ)]; TOO_SHORT);
        check!("+123",         [fixed(Fixed::TimezoneOffsetZ)]; TOO_SHORT);
        check!("+1234",        [fixed(Fixed::TimezoneOffsetZ)]; offset: 45_240);
        check!("-1234",        [fixed(Fixed::TimezoneOffsetZ)]; offset: -45_240);
        check!("−1234",        [fixed(Fixed::TimezoneOffsetZ)]; offset: -45_240); // MINUS SIGN (U+2212)
        check!("+12345",       [fixed(Fixed::TimezoneOffsetZ)]; TOO_LONG);
        check!("+123456",      [fixed(Fixed::TimezoneOffsetZ)]; TOO_LONG);
        check!("+1234567",     [fixed(Fixed::TimezoneOffsetZ)]; TOO_LONG);
        check!("+12345678",    [fixed(Fixed::TimezoneOffsetZ)]; TOO_LONG);
        check!("1:",           [fixed(Fixed::TimezoneOffsetZ)]; INVALID);
        check!("12:",          [fixed(Fixed::TimezoneOffsetZ)]; INVALID);
        check!("12:3",         [fixed(Fixed::TimezoneOffsetZ)]; INVALID);
        check!("12:34",        [fixed(Fixed::TimezoneOffsetZ)]; INVALID);
        check!("12:34:",       [fixed(Fixed::TimezoneOffsetZ)]; INVALID);
        check!("12:34:5",      [fixed(Fixed::TimezoneOffsetZ)]; INVALID);
        check!("12:34:56",     [fixed(Fixed::TimezoneOffsetZ)]; INVALID);
        check!("+1:",          [fixed(Fixed::TimezoneOffsetZ)]; INVALID);
        check!("+12:",         [fixed(Fixed::TimezoneOffsetZ)]; TOO_SHORT);
        check!("+12:3",        [fixed(Fixed::TimezoneOffsetZ)]; TOO_SHORT);
        check!("+12:34",       [fixed(Fixed::TimezoneOffsetZ)]; offset: 45_240);
        check!("-12:34",       [fixed(Fixed::TimezoneOffsetZ)]; offset: -45_240);
        check!("−12:34",       [fixed(Fixed::TimezoneOffsetZ)]; offset: -45_240); // MINUS SIGN (U+2212)
        check!("+12:34:",      [fixed(Fixed::TimezoneOffsetZ)]; TOO_LONG);
        check!("+12:34:5",     [fixed(Fixed::TimezoneOffsetZ)]; TOO_LONG);
        check!("+12:34:56",    [fixed(Fixed::TimezoneOffsetZ)]; TOO_LONG);
        check!("+12:34:56:",   [fixed(Fixed::TimezoneOffsetZ)]; TOO_LONG);
        check!("+12:34:56:7",  [fixed(Fixed::TimezoneOffsetZ)]; TOO_LONG);
        check!("+12:34:56:78", [fixed(Fixed::TimezoneOffsetZ)]; TOO_LONG);
        check!("+12::34",      [fixed(Fixed::TimezoneOffsetZ)]; offset: 45_240);
        check!("+12:3456",     [fixed(Fixed::TimezoneOffsetZ)]; TOO_LONG);
        check!("+1234:56",     [fixed(Fixed::TimezoneOffsetZ)]; TOO_LONG);
        check!("+12 34",       [fixed(Fixed::TimezoneOffsetZ)]; offset: 45_240);
        check!("+12  34",      [fixed(Fixed::TimezoneOffsetZ)]; offset: 45_240);
        check!("+12: 34",      [fixed(Fixed::TimezoneOffsetZ)]; offset: 45_240);
        check!("+12 :34",      [fixed(Fixed::TimezoneOffsetZ)]; offset: 45_240);
        check!("+12 : 34",     [fixed(Fixed::TimezoneOffsetZ)]; offset: 45_240);
        check!("+12  : 34",    [fixed(Fixed::TimezoneOffsetZ)]; offset: 45_240);
        check!("+12 :  34",    [fixed(Fixed::TimezoneOffsetZ)]; offset: 45_240);
        check!("+12  :  34",   [fixed(Fixed::TimezoneOffsetZ)]; offset: 45_240);
        check!("12:34 ",       [fixed(Fixed::TimezoneOffsetZ)]; INVALID);
        check!(" 12:34",       [fixed(Fixed::TimezoneOffsetZ)]; INVALID);
        check!("+12:34 ",      [fixed(Fixed::TimezoneOffsetZ)]; TOO_LONG);
        check!("+12 34 ",      [fixed(Fixed::TimezoneOffsetZ)]; TOO_LONG);
        check!(" +12:34",      [fixed(Fixed::TimezoneOffsetZ)]; offset: 45_240);
        check!("+12345",       [fixed(Fixed::TimezoneOffsetZ), num(Day)]; offset: 45_240, day: 5);
        check!("+12:345",      [fixed(Fixed::TimezoneOffsetZ), num(Day)]; offset: 45_240, day: 5);
        check!("+12:34:",      [fixed(Fixed::TimezoneOffsetZ), Literal(":")]; offset: 45_240);
        check!("Z12:34",       [fixed(Fixed::TimezoneOffsetZ)]; TOO_LONG);
        check!("X12:34",       [fixed(Fixed::TimezoneOffsetZ)]; INVALID);
        check!("Z",            [fixed(Fixed::TimezoneOffsetZ)]; offset: 0);
        check!("z",            [fixed(Fixed::TimezoneOffsetZ)]; offset: 0);
        check!(" Z",           [fixed(Fixed::TimezoneOffsetZ)]; offset: 0);
        check!(" z",           [fixed(Fixed::TimezoneOffsetZ)]; offset: 0);
        check!("\u{0363}Z",    [fixed(Fixed::TimezoneOffsetZ)]; INVALID);
        check!("Z ",           [fixed(Fixed::TimezoneOffsetZ)]; TOO_LONG);
        check!("A",            [fixed(Fixed::TimezoneOffsetZ)]; INVALID);
        check!("PST",          [fixed(Fixed::TimezoneOffsetZ)]; INVALID);
        check!("#Z",           [fixed(Fixed::TimezoneOffsetZ)]; INVALID);
        check!(":Z",           [fixed(Fixed::TimezoneOffsetZ)]; INVALID);
        check!(":z",           [fixed(Fixed::TimezoneOffsetZ)]; INVALID);
        check!("+Z",           [fixed(Fixed::TimezoneOffsetZ)]; TOO_SHORT);
        check!("-Z",           [fixed(Fixed::TimezoneOffsetZ)]; TOO_SHORT);
        check!("+A",           [fixed(Fixed::TimezoneOffsetZ)]; TOO_SHORT);
        check!("+🙃",          [fixed(Fixed::TimezoneOffsetZ)]; INVALID);
        check!("+Z:",          [fixed(Fixed::TimezoneOffsetZ)]; INVALID);
        check!(" :Z",          [fixed(Fixed::TimezoneOffsetZ)]; INVALID);
        check!(" +Z",          [fixed(Fixed::TimezoneOffsetZ)]; TOO_SHORT);
        check!(" -Z",          [fixed(Fixed::TimezoneOffsetZ)]; TOO_SHORT);
        check!("+:Z",          [fixed(Fixed::TimezoneOffsetZ)]; INVALID);
        check!("Y",            [fixed(Fixed::TimezoneOffsetZ)]; INVALID);
        check!("Zulu",         [fixed(Fixed::TimezoneOffsetZ), Literal("ulu")]; offset: 0);
        check!("zulu",         [fixed(Fixed::TimezoneOffsetZ), Literal("ulu")]; offset: 0);
        check!("+1234ulu",     [fixed(Fixed::TimezoneOffsetZ), Literal("ulu")]; offset: 45_240);
        check!("+12:34ulu",    [fixed(Fixed::TimezoneOffsetZ), Literal("ulu")]; offset: 45_240);
        // Testing `TimezoneOffsetZ` also tests same path as `TimezoneOffsetColonZ`
        // in function `parse_internal`.
        // No need for separate tests for `TimezoneOffsetColonZ`.

        // TimezoneOffsetPermissive
        check!("1",            [internal_fixed(TimezoneOffsetPermissive)]; INVALID);
        check!("12",           [internal_fixed(TimezoneOffsetPermissive)]; INVALID);
        check!("123",          [internal_fixed(TimezoneOffsetPermissive)]; INVALID);
        check!("1234",         [internal_fixed(TimezoneOffsetPermissive)]; INVALID);
        check!("12345",        [internal_fixed(TimezoneOffsetPermissive)]; INVALID);
        check!("123456",       [internal_fixed(TimezoneOffsetPermissive)]; INVALID);
        check!("1234567",      [internal_fixed(TimezoneOffsetPermissive)]; INVALID);
        check!("12345678",     [internal_fixed(TimezoneOffsetPermissive)]; INVALID);
        check!("+1",           [internal_fixed(TimezoneOffsetPermissive)]; TOO_SHORT);
        check!("+12",          [internal_fixed(TimezoneOffsetPermissive)]; offset: 43_200);
        check!("+123",         [internal_fixed(TimezoneOffsetPermissive)]; TOO_SHORT);
        check!("+1234",        [internal_fixed(TimezoneOffsetPermissive)]; offset: 45_240);
        check!("-1234",        [internal_fixed(TimezoneOffsetPermissive)]; offset: -45_240);
        check!("−1234",        [internal_fixed(TimezoneOffsetPermissive)]; offset: -45_240); // MINUS SIGN (U+2212)
        check!("+12345",       [internal_fixed(TimezoneOffsetPermissive)]; TOO_LONG);
        check!("+123456",      [internal_fixed(TimezoneOffsetPermissive)]; TOO_LONG);
        check!("+1234567",     [internal_fixed(TimezoneOffsetPermissive)]; TOO_LONG);
        check!("+12345678",    [internal_fixed(TimezoneOffsetPermissive)]; TOO_LONG);
        check!("1:",           [internal_fixed(TimezoneOffsetPermissive)]; INVALID);
        check!("12:",          [internal_fixed(TimezoneOffsetPermissive)]; INVALID);
        check!("12:3",         [internal_fixed(TimezoneOffsetPermissive)]; INVALID);
        check!("12:34",        [internal_fixed(TimezoneOffsetPermissive)]; INVALID);
        check!("12:34:",       [internal_fixed(TimezoneOffsetPermissive)]; INVALID);
        check!("12:34:5",      [internal_fixed(TimezoneOffsetPermissive)]; INVALID);
        check!("12:34:56",     [internal_fixed(TimezoneOffsetPermissive)]; INVALID);
        check!("+1:",          [internal_fixed(TimezoneOffsetPermissive)]; INVALID);
        check!("+12:",         [internal_fixed(TimezoneOffsetPermissive)]; offset: 43_200);
        check!("+12:3",        [internal_fixed(TimezoneOffsetPermissive)]; TOO_SHORT);
        check!("+12:34",       [internal_fixed(TimezoneOffsetPermissive)]; offset: 45_240);
        check!("-12:34",       [internal_fixed(TimezoneOffsetPermissive)]; offset: -45_240);
        check!("−12:34",       [internal_fixed(TimezoneOffsetPermissive)]; offset: -45_240); // MINUS SIGN (U+2212)
        check!("+12:34:",      [internal_fixed(TimezoneOffsetPermissive)]; TOO_LONG);
        check!("+12:34:5",     [internal_fixed(TimezoneOffsetPermissive)]; TOO_LONG);
        check!("+12:34:56",    [internal_fixed(TimezoneOffsetPermissive)]; TOO_LONG);
        check!("+12:34:56:",   [internal_fixed(TimezoneOffsetPermissive)]; TOO_LONG);
        check!("+12:34:56:7",  [internal_fixed(TimezoneOffsetPermissive)]; TOO_LONG);
        check!("+12:34:56:78", [internal_fixed(TimezoneOffsetPermissive)]; TOO_LONG);
        check!("+12 34",       [internal_fixed(TimezoneOffsetPermissive)]; offset: 45_240);
        check!("+12  34",      [internal_fixed(TimezoneOffsetPermissive)]; offset: 45_240);
        check!("+12 :34",      [internal_fixed(TimezoneOffsetPermissive)]; offset: 45_240);
        check!("+12: 34",      [internal_fixed(TimezoneOffsetPermissive)]; offset: 45_240);
        check!("+12 : 34",     [internal_fixed(TimezoneOffsetPermissive)]; offset: 45_240);
        check!("+12  :34",     [internal_fixed(TimezoneOffsetPermissive)]; offset: 45_240);
        check!("+12:  34",     [internal_fixed(TimezoneOffsetPermissive)]; offset: 45_240);
        check!("+12  :  34",   [internal_fixed(TimezoneOffsetPermissive)]; offset: 45_240);
        check!("+12::34",      [internal_fixed(TimezoneOffsetPermissive)]; offset: 45_240);
        check!("+12 ::34",     [internal_fixed(TimezoneOffsetPermissive)]; offset: 45_240);
        check!("+12: :34",     [internal_fixed(TimezoneOffsetPermissive)]; offset: 45_240);
        check!("+12:: 34",     [internal_fixed(TimezoneOffsetPermissive)]; offset: 45_240);
        check!("+12  ::34",    [internal_fixed(TimezoneOffsetPermissive)]; offset: 45_240);
        check!("+12:  :34",    [internal_fixed(TimezoneOffsetPermissive)]; offset: 45_240);
        check!("+12::  34",    [internal_fixed(TimezoneOffsetPermissive)]; offset: 45_240);
        check!("+12:::34",     [internal_fixed(TimezoneOffsetPermissive)]; offset: 45_240);
        check!("+12::::34",    [internal_fixed(TimezoneOffsetPermissive)]; offset: 45_240);
        check!("12:34 ",       [internal_fixed(TimezoneOffsetPermissive)]; INVALID);
        check!(" 12:34",       [internal_fixed(TimezoneOffsetPermissive)]; INVALID);
        check!("+12:34 ",      [internal_fixed(TimezoneOffsetPermissive)]; TOO_LONG);
        check!(" +12:34",      [internal_fixed(TimezoneOffsetPermissive)]; offset: 45_240);
        check!(" -12:34",      [internal_fixed(TimezoneOffsetPermissive)]; offset: -45_240);
        check!(" −12:34",      [internal_fixed(TimezoneOffsetPermissive)]; offset: -45_240); // MINUS SIGN (U+2212)
        check!("+12345",       [internal_fixed(TimezoneOffsetPermissive), num(Day)]; offset: 45_240, day: 5);
        check!("+12:345",      [internal_fixed(TimezoneOffsetPermissive), num(Day)]; offset: 45_240, day: 5);
        check!("+12:34:",      [internal_fixed(TimezoneOffsetPermissive), Literal(":")]; offset: 45_240);
        check!("🤠+12:34",     [internal_fixed(TimezoneOffsetPermissive)]; INVALID);
        check!("+12:34🤠",     [internal_fixed(TimezoneOffsetPermissive)]; TOO_LONG);
        check!("+12:🤠34",     [internal_fixed(TimezoneOffsetPermissive)]; INVALID);
        check!("+12:34🤠",     [internal_fixed(TimezoneOffsetPermissive), Literal("🤠")]; offset: 45_240);
        check!("🤠+12:34",     [Literal("🤠"), internal_fixed(TimezoneOffsetPermissive)]; offset: 45_240);
        check!("Z",            [internal_fixed(TimezoneOffsetPermissive)]; offset: 0);
        check!("A",            [internal_fixed(TimezoneOffsetPermissive)]; INVALID);
        check!("PST",          [internal_fixed(TimezoneOffsetPermissive)]; INVALID);
        check!("z",            [internal_fixed(TimezoneOffsetPermissive)]; offset: 0);
        check!(" Z",           [internal_fixed(TimezoneOffsetPermissive)]; offset: 0);
        check!(" z",           [internal_fixed(TimezoneOffsetPermissive)]; offset: 0);
        check!("Z ",           [internal_fixed(TimezoneOffsetPermissive)]; TOO_LONG);
        check!("#Z",           [internal_fixed(TimezoneOffsetPermissive)]; INVALID);
        check!(":Z",           [internal_fixed(TimezoneOffsetPermissive)]; INVALID);
        check!(":z",           [internal_fixed(TimezoneOffsetPermissive)]; INVALID);
        check!("+Z",           [internal_fixed(TimezoneOffsetPermissive)]; TOO_SHORT);
        check!("-Z",           [internal_fixed(TimezoneOffsetPermissive)]; TOO_SHORT);
        check!("+A",           [internal_fixed(TimezoneOffsetPermissive)]; TOO_SHORT);
        check!("+PST",         [internal_fixed(TimezoneOffsetPermissive)]; INVALID);
        check!("+🙃",          [internal_fixed(TimezoneOffsetPermissive)]; INVALID);
        check!("+Z:",          [internal_fixed(TimezoneOffsetPermissive)]; INVALID);
        check!(" :Z",          [internal_fixed(TimezoneOffsetPermissive)]; INVALID);
        check!(" +Z",          [internal_fixed(TimezoneOffsetPermissive)]; TOO_SHORT);
        check!(" -Z",          [internal_fixed(TimezoneOffsetPermissive)]; TOO_SHORT);
        check!("+:Z",          [internal_fixed(TimezoneOffsetPermissive)]; INVALID);
        check!("Y",            [internal_fixed(TimezoneOffsetPermissive)]; INVALID);

        // TimezoneName
        check!("CEST",         [fixed(Fixed::TimezoneName)]; );
        check!("cest",         [fixed(Fixed::TimezoneName)]; ); // lowercase
        check!("XXXXXXXX",     [fixed(Fixed::TimezoneName)]; ); // not a real timezone name
        check!("!!!!",         [fixed(Fixed::TimezoneName)]; ); // not a real timezone name!
        check!("CEST 5",       [fixed(Fixed::TimezoneName), Literal(" "), num(Day)]; day: 5);
        check!("CEST ",        [fixed(Fixed::TimezoneName)]; TOO_LONG);
        check!(" CEST",        [fixed(Fixed::TimezoneName)]; TOO_LONG);
        check!("CE ST",        [fixed(Fixed::TimezoneName)]; TOO_LONG);

        // some practical examples
        check!("2015-02-04T14:37:05+09:00",
               [num(Year), Literal("-"), num(Month), Literal("-"), num(Day), Literal("T"),
                num(Hour), Literal(":"), num(Minute), Literal(":"), num(Second), fixed(Fixed::TimezoneOffset)];
               year: 2015, month: 2, day: 4, hour_div_12: 1, hour_mod_12: 2,
               minute: 37, second: 5, offset: 32400);
        check!("2015-02-04T14:37:05-09:00",
               [num(Year), Literal("-"), num(Month), Literal("-"), num(Day), Literal("T"),
                num(Hour), Literal(":"), num(Minute), Literal(":"), num(Second), fixed(Fixed::TimezoneOffset)];
               year: 2015, month: 2, day: 4, hour_div_12: 1, hour_mod_12: 2,
               minute: 37, second: 5, offset: -32400);
        check!("2015-02-04T14:37:05−09:00", // timezone offset using MINUS SIGN (U+2212)
               [num(Year), Literal("-"), num(Month), Literal("-"), num(Day), Literal("T"),
                num(Hour), Literal(":"), num(Minute), Literal(":"), num(Second), fixed(Fixed::TimezoneOffset)];
               year: 2015, month: 2, day: 4, hour_div_12: 1, hour_mod_12: 2,
               minute: 37, second: 5, offset: -32400);
        check!("20150204143705567",
                [num(Year), num(Month), num(Day),
                num(Hour), num(Minute), num(Second), internal_fixed(Nanosecond3NoDot)];
                year: 2015, month: 2, day: 4, hour_div_12: 1, hour_mod_12: 2,
                minute: 37, second: 5, nanosecond: 567000000);
        check!("Mon, 10 Jun 2013 09:32:37 GMT",
               [fixed(Fixed::ShortWeekdayName), Literal(","), Space(" "), num(Day), Space(" "),
                fixed(Fixed::ShortMonthName), Space(" "), num(Year), Space(" "), num(Hour), Literal(":"),
                num(Minute), Literal(":"), num(Second), Space(" "), Literal("GMT")];
               year: 2013, month: 6, day: 10, weekday: Weekday::Mon,
               hour_div_12: 0, hour_mod_12: 9, minute: 32, second: 37);
        check!("Sun Aug 02 13:39:15 CEST 2020",
                [fixed(Fixed::ShortWeekdayName), Space(" "), fixed(Fixed::ShortMonthName), Space(" "),
                num(Day), Space(" "), num(Hour), Literal(":"), num(Minute), Literal(":"),
                num(Second), Space(" "), fixed(Fixed::TimezoneName), Space(" "), num(Year)];
                year: 2020, month: 8, day: 2, weekday: Weekday::Sun,
                hour_div_12: 1, hour_mod_12: 1, minute: 39, second: 15);
        check!("20060102150405",
               [num(Year), num(Month), num(Day), num(Hour), num(Minute), num(Second)];
               year: 2006, month: 1, day: 2, hour_div_12: 1, hour_mod_12: 3, minute: 4, second: 5);
        check!("3:14PM",
               [num(Hour12), Literal(":"), num(Minute), fixed(Fixed::LowerAmPm)];
               hour_div_12: 1, hour_mod_12: 3, minute: 14);
        check!("12345678901234.56789",
               [num(Timestamp), Literal("."), num(Nanosecond)];
               nanosecond: 56_789, timestamp: 12_345_678_901_234);
        check!("12345678901234.56789",
               [num(Timestamp), fixed(Fixed::Nanosecond)];
               nanosecond: 567_890_000, timestamp: 12_345_678_901_234);
    }

    #[test]
    fn test_rfc2822() {
        let ymd_hmsn = |y, m, d, h, n, s, nano, off| {
            FixedOffset::east_opt(off * 60 * 60)
                .unwrap()
                .with_ymd_and_hms(y, m, d, h, n, s)
                .unwrap()
                .with_nanosecond(nano)
                .unwrap()
        };

        // Test data - (input, Ok(expected result) or Err(error code))
        let testdates = [
            ("Tue, 20 Jan 2015 17:35:20 -0800", Ok(ymd_hmsn(2015, 1, 20, 17, 35, 20, 0, -8))), // normal case
            ("Fri,  2 Jan 2015 17:35:20 -0800", Ok(ymd_hmsn(2015, 1, 2, 17, 35, 20, 0, -8))), // folding whitespace
            ("Fri, 02 Jan 2015 17:35:20 -0800", Ok(ymd_hmsn(2015, 1, 2, 17, 35, 20, 0, -8))), // leading zero
            ("Tue, 20 Jan 2015 17:35:20 -0800 (UTC)", Ok(ymd_hmsn(2015, 1, 20, 17, 35, 20, 0, -8))), // trailing comment
            (
                r"Tue, 20 Jan 2015 17:35:20 -0800 ( (UTC ) (\( (a)\(( \t ) ) \\( \) ))",
                Ok(ymd_hmsn(2015, 1, 20, 17, 35, 20, 0, -8)),
            ), // complex trailing comment
            (r"Tue, 20 Jan 2015 17:35:20 -0800 (UTC\)", Err(TOO_LONG)), // incorrect comment, not enough closing parentheses
            (
                "Tue, 20 Jan 2015 17:35:20 -0800 (UTC)\t \r\n(Anothercomment)",
                Ok(ymd_hmsn(2015, 1, 20, 17, 35, 20, 0, -8)),
            ), // multiple comments
            ("Tue, 20 Jan 2015 17:35:20 -0800 (UTC) ", Err(TOO_LONG)), // trailing whitespace after comment
            ("20 Jan 2015 17:35:20 -0800", Ok(ymd_hmsn(2015, 1, 20, 17, 35, 20, 0, -8))), // no day of week
            ("20 JAN 2015 17:35:20 -0800", Ok(ymd_hmsn(2015, 1, 20, 17, 35, 20, 0, -8))), // upper case month
            ("Tue, 20 Jan 2015 17:35 -0800", Ok(ymd_hmsn(2015, 1, 20, 17, 35, 0, 0, -8))), // no second
            ("11 Sep 2001 09:45:00 +0000", Ok(ymd_hmsn(2001, 9, 11, 9, 45, 0, 0, 0))),
            ("11 Sep 2001 09:45:00 EST", Ok(ymd_hmsn(2001, 9, 11, 9, 45, 0, 0, -5))),
            ("11 Sep 2001 09:45:00 GMT", Ok(ymd_hmsn(2001, 9, 11, 9, 45, 0, 0, 0))),
            ("30 Feb 2015 17:35:20 -0800", Err(OUT_OF_RANGE)), // bad day of month
            ("Tue, 20 Jan 2015", Err(TOO_SHORT)),              // omitted fields
            ("Tue, 20 Avr 2015 17:35:20 -0800", Err(INVALID)), // bad month name
            ("Tue, 20 Jan 2015 25:35:20 -0800", Err(OUT_OF_RANGE)), // bad hour
            ("Tue, 20 Jan 2015 7:35:20 -0800", Err(INVALID)),  // bad # of digits in hour
            ("Tue, 20 Jan 2015 17:65:20 -0800", Err(OUT_OF_RANGE)), // bad minute
            ("Tue, 20 Jan 2015 17:35:90 -0800", Err(OUT_OF_RANGE)), // bad second
            ("Tue, 20 Jan 2015 17:35:20 -0890", Err(OUT_OF_RANGE)), // bad offset
            ("6 Jun 1944 04:00:00Z", Err(INVALID)),            // bad offset (zulu not allowed)
            ("Tue, 20 Jan 2015 17:35:20 HAS", Err(NOT_ENOUGH)), // bad named time zone
            // named timezones that have specific timezone offsets
            // see https://www.rfc-editor.org/rfc/rfc2822#section-4.3
            ("Tue, 20 Jan 2015 17:35:20 GMT", Ok(ymd_hmsn(2015, 1, 20, 17, 35, 20, 0, 0))),
            ("Tue, 20 Jan 2015 17:35:20 UT", Ok(ymd_hmsn(2015, 1, 20, 17, 35, 20, 0, 0))),
            ("Tue, 20 Jan 2015 17:35:20 ut", Ok(ymd_hmsn(2015, 1, 20, 17, 35, 20, 0, 0))),
            ("Tue, 20 Jan 2015 17:35:20 EDT", Ok(ymd_hmsn(2015, 1, 20, 17, 35, 20, 0, -4))),
            ("Tue, 20 Jan 2015 17:35:20 EST", Ok(ymd_hmsn(2015, 1, 20, 17, 35, 20, 0, -5))),
            ("Tue, 20 Jan 2015 17:35:20 CDT", Ok(ymd_hmsn(2015, 1, 20, 17, 35, 20, 0, -5))),
            ("Tue, 20 Jan 2015 17:35:20 CST", Ok(ymd_hmsn(2015, 1, 20, 17, 35, 20, 0, -6))),
            ("Tue, 20 Jan 2015 17:35:20 MDT", Ok(ymd_hmsn(2015, 1, 20, 17, 35, 20, 0, -6))),
            ("Tue, 20 Jan 2015 17:35:20 MST", Ok(ymd_hmsn(2015, 1, 20, 17, 35, 20, 0, -7))),
            ("Tue, 20 Jan 2015 17:35:20 PDT", Ok(ymd_hmsn(2015, 1, 20, 17, 35, 20, 0, -7))),
            ("Tue, 20 Jan 2015 17:35:20 PST", Ok(ymd_hmsn(2015, 1, 20, 17, 35, 20, 0, -8))),
            ("Tue, 20 Jan 2015 17:35:20 pst", Ok(ymd_hmsn(2015, 1, 20, 17, 35, 20, 0, -8))),
            // named single-letter military timezones must fallback to +0000
            ("Tue, 20 Jan 2015 17:35:20 Z", Ok(ymd_hmsn(2015, 1, 20, 17, 35, 20, 0, 0))),
            ("Tue, 20 Jan 2015 17:35:20 A", Ok(ymd_hmsn(2015, 1, 20, 17, 35, 20, 0, 0))),
            ("Tue, 20 Jan 2015 17:35:20 a", Ok(ymd_hmsn(2015, 1, 20, 17, 35, 20, 0, 0))),
            ("Tue, 20 Jan 2015 17:35:20 K", Ok(ymd_hmsn(2015, 1, 20, 17, 35, 20, 0, 0))),
            ("Tue, 20 Jan 2015 17:35:20 k", Ok(ymd_hmsn(2015, 1, 20, 17, 35, 20, 0, 0))),
            // named single-letter timezone "J" is specifically not valid
            ("Tue, 20 Jan 2015 17:35:20 J", Err(NOT_ENOUGH)),
            ("Tue, 20 Jan 2015 17:35:20 -0890", Err(OUT_OF_RANGE)), // bad offset minutes
            ("Tue, 20 Jan 2015 17:35:20Z", Err(INVALID)),           // bad offset: zulu not allowed
            ("Tue, 20 Jan 2015 17:35:20 Zulu", Err(NOT_ENOUGH)),    // bad offset: zulu not allowed
            ("Tue, 20 Jan 2015 17:35:20 ZULU", Err(NOT_ENOUGH)),    // bad offset: zulu not allowed
            ("Tue, 20 Jan 2015 17:35:20 −0800", Err(INVALID)), // bad offset: timezone offset using MINUS SIGN (U+2212), not specified for RFC 2822
            ("Tue, 20 Jan 2015 17:35:20 0800", Err(INVALID)),  // missing offset sign
            ("Tue, 20 Jan 2015 17:35:20 HAS", Err(NOT_ENOUGH)), // bad named timezone
            ("Tue, 20 Jan 2015😈17:35:20 -0800", Err(INVALID)), // bad character!
        ];
>>>>>>> dfd3cf5e

        fn rfc2822_to_datetime(date: &str) -> ParseResult<DateTime<FixedOffset>> {
            let mut parsed = Parsed::new();
            parse(&mut parsed, date, [Item::Fixed(Fixed::RFC2822)].iter())?;
            parsed.to_datetime()
        }

        // Test against test data above
        for &(date, checkdate) in testdates.iter() {
            eprintln!("Test input: {:?}", date);
            eprintln!("    Expect: {:?}", checkdate);
            let dt = rfc2822_to_datetime(date); // parse a date
            if dt != checkdate {
                // check for expected result
                panic!(
                    "Date conversion failed for {}\nReceived: {:?}\nExpected: {:?}",
                    date, dt, checkdate
                );
            }
        }
    }

    #[test]
    fn parse_rfc850() {
        static RFC850_FMT: &str = "%A, %d-%b-%y %T GMT";

        let dt = Utc.with_ymd_and_hms(1994, 11, 6, 8, 49, 37).unwrap();

        // Check that the format is what we expect
        #[cfg(any(feature = "alloc", feature = "std"))]
        assert_eq!(dt.format(RFC850_FMT).to_string(), "Sunday, 06-Nov-94 08:49:37 GMT");

        // Check that it parses correctly
        assert_eq!(Ok(dt), Utc.datetime_from_str("Sunday, 06-Nov-94 08:49:37 GMT", RFC850_FMT));

        // Check that the rest of the weekdays parse correctly (this test originally failed because
        // Sunday parsed incorrectly).
        let testdates = [
            (
                Utc.with_ymd_and_hms(1994, 11, 7, 8, 49, 37).unwrap(),
                "Monday, 07-Nov-94 08:49:37 GMT",
            ),
            (
                Utc.with_ymd_and_hms(1994, 11, 8, 8, 49, 37).unwrap(),
                "Tuesday, 08-Nov-94 08:49:37 GMT",
            ),
            (
                Utc.with_ymd_and_hms(1994, 11, 9, 8, 49, 37).unwrap(),
                "Wednesday, 09-Nov-94 08:49:37 GMT",
            ),
            (
                Utc.with_ymd_and_hms(1994, 11, 10, 8, 49, 37).unwrap(),
                "Thursday, 10-Nov-94 08:49:37 GMT",
            ),
            (
                Utc.with_ymd_and_hms(1994, 11, 11, 8, 49, 37).unwrap(),
                "Friday, 11-Nov-94 08:49:37 GMT",
            ),
            (
                Utc.with_ymd_and_hms(1994, 11, 12, 8, 49, 37).unwrap(),
                "Saturday, 12-Nov-94 08:49:37 GMT",
            ),
        ];

<<<<<<< HEAD
#[cfg(test)]
#[test]
fn test_rfc3339() {
    use super::*;
    use crate::offset::FixedOffset;
    use crate::DateTime;

    // Test data - (input, Ok(expected result after parse and format) or Err(error code))
    let testdates = [
        ("2015-01-20T17:35:20-08:00", Ok("2015-01-20T17:35:20-08:00")), // normal case
        ("1944-06-06T04:04:00Z", Ok("1944-06-06T04:04:00+00:00")),      // D-day
        ("2001-09-11T09:45:00-08:00", Ok("2001-09-11T09:45:00-08:00")),
        ("2015-01-20T17:35:20.001-08:00", Ok("2015-01-20T17:35:20.001-08:00")),
        ("2015-01-20T17:35:20.000031-08:00", Ok("2015-01-20T17:35:20.000031-08:00")),
        ("2015-01-20T17:35:20.000000004-08:00", Ok("2015-01-20T17:35:20.000000004-08:00")),
        ("2015-01-20T17:35:20.000000000452-08:00", Ok("2015-01-20T17:35:20-08:00")), // too small
        ("2015-01-20 17:35:20.001-08:00", Err(INVALID)), // missing separator 'T'
        ("2015/01/20T17:35:20.001-08:00", Err(INVALID)), // wrong separator char YMD
        ("2015-01-20T17-35-20.001-08:00", Err(INVALID)), // wrong separator char HMS
        ("99999-01-20T17:35:20-08:00", Err(INVALID)),    // bad year value
        ("-2000-01-20T17:35:20-08:00", Err(INVALID)),    // bad year value
        ("2015-02-30T17:35:20-08:00", Err(OUT_OF_RANGE)), // bad day of month value
        ("2015-01-20T25:35:20-08:00", Err(OUT_OF_RANGE)), // bad hour value
        ("2015-01-20T17:65:20-08:00", Err(OUT_OF_RANGE)), // bad minute value
        ("2015-01-20T17:35:90-08:00", Err(OUT_OF_RANGE)), // bad second value
        ("2015-01-20T17:35:20-24:00", Err(OUT_OF_RANGE)), // bad offset value
        ("15-01-20T17:35:20-08:00", Err(INVALID)),       // bad year format
        ("15-01-20T17:35:20-08:00:00", Err(INVALID)),    // bad year format, bad offset format
        ("2015-01-20T17:35:20-0800", Err(INVALID)),      // bad offset format
        ("2015-01-20T17:35:20.001-08 : 00", Err(INVALID)), // bad offset format
        ("2015-01-20T17:35:20-08:00:00", Err(TOO_LONG)), // bad offset format
        ("2015-01-20T17:35:20-08:", Err(TOO_SHORT)),     // bad offset format
        ("2015-01-20T17:35:20-08", Err(TOO_SHORT)),      // bad offset format
        ("2015-01-20T", Err(TOO_SHORT)),                 // missing HMS
        ("2015-01-20T00:00:1", Err(TOO_SHORT)),          // missing complete S
        ("2015-01-20T00:00:1-08:00", Err(INVALID)),      // missing complete S
    ];

    fn rfc3339_to_datetime(date: &str) -> ParseResult<DateTime<FixedOffset>> {
        let mut parsed = Parsed::new();
        parse(&mut parsed, date, [Item::Fixed(Fixed::RFC3339)].iter())?;
        parsed.to_datetime()
    }
=======
        for val in &testdates {
            assert_eq!(Ok(val.0), Utc.datetime_from_str(val.1, RFC850_FMT));
        }
>>>>>>> dfd3cf5e

        let test_dates_fail = [
            "Saturday, 12-Nov-94 08:49:37",
            "Saturday, 12-Nov-94 08:49:37 Z",
            "Saturday, 12-Nov-94 08:49:37 GMTTTT",
            "Saturday, 12-Nov-94 08:49:37 gmt",
            "Saturday, 12-Nov-94 08:49:37 +08:00",
            "Caturday, 12-Nov-94 08:49:37 GMT",
            "Saturday, 99-Nov-94 08:49:37 GMT",
            "Saturday, 12-Nov-2000 08:49:37 GMT",
            "Saturday, 12-Mop-94 08:49:37 GMT",
            "Saturday, 12-Nov-94 28:49:37 GMT",
            "Saturday, 12-Nov-94 08:99:37 GMT",
            "Saturday, 12-Nov-94 08:49:99 GMT",
        ];

        for val in &test_dates_fail {
            assert!(Utc.datetime_from_str(val, RFC850_FMT).is_err());
        }
    }

<<<<<<< HEAD
    // Test against test data above
    for &(date, checkdate) in testdates.iter() {
        eprintln!("test_rfc3339: date {:?}, expect {:?}", date, checkdate);
        let d = rfc3339_to_datetime(date); // parse a date
        let dt = match d {
            // did we get a value?
            Ok(dt) => Ok(fmt_rfc3339_datetime(dt)), // yes, go on
            Err(e) => Err(e),                       // otherwise keep an error for the comparison
=======
    #[test]
    fn test_rfc3339() {
        let ymd_hmsn = |y, m, d, h, n, s, nano, off| {
            FixedOffset::east_opt(off * 60 * 60)
                .unwrap()
                .with_ymd_and_hms(y, m, d, h, n, s)
                .unwrap()
                .with_nanosecond(nano)
                .unwrap()
>>>>>>> dfd3cf5e
        };

        // Test data - (input, Ok(expected result) or Err(error code))
        let testdates = [
            ("2015-01-20T17:35:20-08:00", Ok(ymd_hmsn(2015, 1, 20, 17, 35, 20, 0, -8))), // normal case
            ("2015-01-20T17:35:20−08:00", Ok(ymd_hmsn(2015, 1, 20, 17, 35, 20, 0, -8))), // normal case with MINUS SIGN (U+2212)
            ("1944-06-06T04:04:00Z", Ok(ymd_hmsn(1944, 6, 6, 4, 4, 0, 0, 0))),           // D-day
            ("2001-09-11T09:45:00-08:00", Ok(ymd_hmsn(2001, 9, 11, 9, 45, 0, 0, -8))),
            ("2015-01-20T17:35:20.001-08:00", Ok(ymd_hmsn(2015, 1, 20, 17, 35, 20, 1_000_000, -8))),
            ("2015-01-20T17:35:20.001−08:00", Ok(ymd_hmsn(2015, 1, 20, 17, 35, 20, 1_000_000, -8))), // with MINUS SIGN (U+2212)
            ("2015-01-20T17:35:20.000031-08:00", Ok(ymd_hmsn(2015, 1, 20, 17, 35, 20, 31_000, -8))),
            ("2015-01-20T17:35:20.000000004-08:00", Ok(ymd_hmsn(2015, 1, 20, 17, 35, 20, 4, -8))),
            ("2015-01-20T17:35:20.000000004−08:00", Ok(ymd_hmsn(2015, 1, 20, 17, 35, 20, 4, -8))), // with MINUS SIGN (U+2212)
            (
                "2015-01-20T17:35:20.000000000452-08:00",
                Ok(ymd_hmsn(2015, 1, 20, 17, 35, 20, 0, -8)),
            ), // too small
            (
                "2015-01-20T17:35:20.000000000452−08:00",
                Ok(ymd_hmsn(2015, 1, 20, 17, 35, 20, 0, -8)),
            ), // too small with MINUS SIGN (U+2212)
            ("2015-01-20 17:35:20.001-08:00", Err(INVALID)), // missing separator 'T'
            ("2015/01/20T17:35:20.001-08:00", Err(INVALID)), // wrong separator char YMD
            ("2015-01-20T17-35-20.001-08:00", Err(INVALID)), // wrong separator char HMS
            ("-01-20T17:35:20-08:00", Err(INVALID)),         // missing year
            ("99-01-20T17:35:20-08:00", Err(INVALID)),       // bad year format
            ("99999-01-20T17:35:20-08:00", Err(INVALID)),    // bad year value
            ("-2000-01-20T17:35:20-08:00", Err(INVALID)),    // bad year value
            ("2015-02-30T17:35:20-08:00", Err(OUT_OF_RANGE)), // bad day of month value
            ("2015-01-20T25:35:20-08:00", Err(OUT_OF_RANGE)), // bad hour value
            ("2015-01-20T17:65:20-08:00", Err(OUT_OF_RANGE)), // bad minute value
            ("2015-01-20T17:35:90-08:00", Err(OUT_OF_RANGE)), // bad second value
            ("2015-01-20T17:35:20-24:00", Err(OUT_OF_RANGE)), // bad offset value
            ("15-01-20T17:35:20-08:00", Err(INVALID)),       // bad year format
            ("15-01-20T17:35:20-08:00:00", Err(INVALID)),    // bad year format, bad offset format
            ("2015-01-20T17:35:2008:00", Err(INVALID)),      // missing offset sign
            ("2015-01-20T17:35:20 08:00", Err(INVALID)),     // missing offset sign
            ("2015-01-20T17:35:20Zulu", Err(TOO_LONG)),      // bad offset format
            ("2015-01-20T17:35:20 Zulu", Err(INVALID)),      // bad offset format
            ("2015-01-20T17:35:20GMT", Err(INVALID)),        // bad offset format
            ("2015-01-20T17:35:20 GMT", Err(INVALID)),       // bad offset format
            ("2015-01-20T17:35:20+GMT", Err(INVALID)),       // bad offset format
            ("2015-01-20T17:35:20++08:00", Err(INVALID)),    // bad offset format
            ("2015-01-20T17:35:20--08:00", Err(INVALID)),    // bad offset format
            ("2015-01-20T17:35:20−−08:00", Err(INVALID)), // bad offset format with MINUS SIGN (U+2212)
            ("2015-01-20T17:35:20±08:00", Err(INVALID)),  // bad offset sign
            ("2015-01-20T17:35:20-08-00", Err(INVALID)),  // bad offset separator
            ("2015-01-20T17:35:20-08;00", Err(INVALID)),  // bad offset separator
            ("2015-01-20T17:35:20-0800", Err(INVALID)),   // bad offset separator
            ("2015-01-20T17:35:20-08:0", Err(TOO_SHORT)), // bad offset minutes
            ("2015-01-20T17:35:20-08:AA", Err(INVALID)),  // bad offset minutes
            ("2015-01-20T17:35:20-08:ZZ", Err(INVALID)),  // bad offset minutes
            ("2015-01-20T17:35:20.001-08 : 00", Err(INVALID)), // bad offset separator
            ("2015-01-20T17:35:20-08:00:00", Err(TOO_LONG)), // bad offset format
            ("2015-01-20T17:35:20+08:", Err(TOO_SHORT)),  // bad offset format
            ("2015-01-20T17:35:20-08:", Err(TOO_SHORT)),  // bad offset format
            ("2015-01-20T17:35:20−08:", Err(TOO_SHORT)), // bad offset format with MINUS SIGN (U+2212)
            ("2015-01-20T17:35:20-08", Err(TOO_SHORT)),  // bad offset format
            ("2015-01-20T", Err(TOO_SHORT)),             // missing HMS
            ("2015-01-20T00:00:1", Err(TOO_SHORT)),      // missing complete S
            ("2015-01-20T00:00:1-08:00", Err(INVALID)),  // missing complete S
        ];

        fn rfc3339_to_datetime(date: &str) -> ParseResult<DateTime<FixedOffset>> {
            let mut parsed = Parsed::new();
            parse(&mut parsed, date, [Item::Fixed(Fixed::RFC3339)].iter())?;
            parsed.to_datetime()
        }

        // Test against test data above
        for &(date, checkdate) in testdates.iter() {
            let dt = rfc3339_to_datetime(date); // parse a date
            if dt != checkdate {
                // check for expected result
                panic!(
                    "Date conversion failed for {}\nReceived: {:?}\nExpected: {:?}",
                    date, dt, checkdate
                );
            }
        }
    }

    #[test]
    fn test_issue_1010() {
        let dt = crate::NaiveDateTime::parse_from_str("\u{c}SUN\u{e}\u{3000}\0m@J\u{3000}\0\u{3000}\0m\u{c}!\u{c}\u{b}\u{c}\u{c}\u{c}\u{c}%A\u{c}\u{b}\0SU\u{c}\u{c}",
        "\u{c}\u{c}%A\u{c}\u{b}\0SUN\u{c}\u{c}\u{c}SUNN\u{c}\u{c}\u{c}SUN\u{c}\u{c}!\u{c}\u{b}\u{c}\u{c}\u{c}\u{c}%A\u{c}\u{b}%a");
        assert_eq!(dt, Err(ParseError(ParseErrorKind::Invalid)));
    }
}<|MERGE_RESOLUTION|>--- conflicted
+++ resolved
@@ -247,7 +247,7 @@
     I: Iterator<Item = B>,
     B: Borrow<Item<'a>>,
 {
-    parse_internal(parsed, s, items).map(|_| ()).map_err(|(_s, e)| e)
+    parse_internal_fixed(parsed, s, items).map(|_| ()).map_err(|(_s, e)| e)
 }
 
 /// Tries to parse given string into `parsed` with given formatting items.
@@ -273,7 +273,7 @@
     I: Iterator<Item = B>,
     B: Borrow<Item<'a>>,
 {
-    match parse_internal(parsed, s, items) {
+    match parse_internal_fixed(parsed, s, items) {
         Ok(s) => Ok(s),
         Err((s, ParseError(ParseErrorKind::TooLong))) => Ok(s),
         Err((_s, e)) => Err(e),
@@ -324,7 +324,6 @@
                 s = &s[prefix.len()..];
             }
 
-<<<<<<< HEAD
             Item::Space(item_space) => {
                 for expect in item_space.chars() {
                     let actual = match s.chars().next() {
@@ -341,7 +340,7 @@
                 }
             }
 
-            #[cfg(any(feature = "alloc", feature = "std", test))]
+            #[cfg(any(feature = "alloc", feature = "std"))]
             Item::OwnedSpace(ref item_space) => {
                 for expect in item_space.chars() {
                     let actual = match s.chars().next() {
@@ -356,15 +355,6 @@
                     // advance `s` forward 1 char
                     s = scan::s_next(s);
                 }
-=======
-            Item::Space(_) => {
-                s = s.trim_start();
-            }
-
-            #[cfg(any(feature = "alloc", feature = "std"))]
-            Item::OwnedSpace(_) => {
-                s = s.trim_start();
->>>>>>> dfd3cf5e
             }
 
             Item::Numeric(ref spec, ref _pad) => {
@@ -394,13 +384,9 @@
                     Timestamp => (usize::MAX, false, Parsed::set_timestamp),
 
                     // for the future expansion
-                    Internal(ref int) => match int._dummy {},
+                    internal_fixed(ref int) => match int._dummy {},
                 };
 
-<<<<<<< HEAD
-=======
-                s = s.trim_start();
->>>>>>> dfd3cf5e
                 let v = if signed {
                     if s.starts_with('-') {
                         let v = try_consume!(scan::number(&s[1..], 1, usize::MAX));
@@ -461,7 +447,7 @@
                         }
                     }
 
-                    &Internal(InternalFixed { val: InternalInternal::Nanosecond3NoDot }) => {
+                    &internal_fixed(InternalFixed { val: InternalInternal::Nanosecond3NoDot }) => {
                         if s.len() < 3 {
                             return Err((s, TOO_SHORT));
                         }
@@ -469,7 +455,7 @@
                         parsed.set_nanosecond(nano).map_err(|e| (s, e))?;
                     }
 
-                    &Internal(InternalFixed { val: InternalInternal::Nanosecond6NoDot }) => {
+                    &internal_fixed(InternalFixed { val: InternalInternal::Nanosecond6NoDot }) => {
                         if s.len() < 6 {
                             return Err((s, TOO_SHORT));
                         }
@@ -477,7 +463,7 @@
                         parsed.set_nanosecond(nano).map_err(|e| (s, e))?;
                     }
 
-                    &Internal(InternalFixed { val: InternalInternal::Nanosecond9NoDot }) => {
+                    &internal_fixed(InternalFixed { val: InternalInternal::Nanosecond9NoDot }) => {
                         if s.len() < 9 {
                             return Err((s, TOO_SHORT));
                         }
@@ -493,55 +479,39 @@
                     | &TimezoneOffsetDoubleColon
                     | &TimezoneOffsetTripleColon
                     | &TimezoneOffset => {
-<<<<<<< HEAD
                         s = scan::trim1(s);
-                        let offset =
-                            try_consume!(scan::timezone_offset(s, scan::consume_colon_maybe));
-=======
                         let offset = try_consume!(scan::timezone_offset(
                             s.trim_start(),
-                            scan::colon_or_space,
+                            scan::consume_colon_maybe,
                             false,
                             false,
                             true,
                         ));
->>>>>>> dfd3cf5e
                         parsed.set_offset(i64::from(offset)).map_err(|e| (s, e))?;
                     }
 
                     &TimezoneOffsetColonZ | &TimezoneOffsetZ => {
-<<<<<<< HEAD
                         s = scan::trim1(s);
-                        let offset =
-                            try_consume!(scan::timezone_offset_zulu(s, scan::consume_colon_maybe));
-=======
                         let offset = try_consume!(scan::timezone_offset(
-                            s.trim_start(),
-                            scan::colon_or_space,
+                            s,
+                            scan::consume_colon_maybe,
                             true,
                             false,
                             true,
                         ));
->>>>>>> dfd3cf5e
                         parsed.set_offset(i64::from(offset)).map_err(|e| (s, e))?;
                     }
 
-                    &Internal(InternalFixed {
+                    &internal_fixed(InternalFixed {
                         val: InternalInternal::TimezoneOffsetPermissive,
                     }) => {
-<<<<<<< HEAD
                         s = scan::trim1(s);
-                        let offset = try_consume!(scan::timezone_offset_permissive(
+                        let offset = try_consume!(scan::timezone_offset(
                             s,
-                            scan::consume_colon_maybe
-=======
-                        let offset = try_consume!(scan::timezone_offset(
-                            s.trim_start(),
-                            scan::colon_or_space,
+                            scan::consume_colon_maybe,
                             true,
                             true,
                             true,
->>>>>>> dfd3cf5e
                         ));
                         parsed.set_offset(i64::from(offset)).map_err(|e| (s, e))?;
                     }
@@ -597,7 +567,7 @@
         ];
 
         let mut parsed = Parsed::new();
-        match parse_internal(&mut parsed, s, DATE_ITEMS.iter()) {
+        match parse_internal_fixed(&mut parsed, s, DATE_ITEMS.iter()) {
             Err((remainder, e)) if e.0 == ParseErrorKind::TooLong => {
                 if remainder.starts_with('T') || remainder.starts_with(' ') {
                     parse(&mut parsed, &remainder[1..], TIME_ITEMS.iter())?;
@@ -613,41 +583,20 @@
 }
 
 #[cfg(test)]
-<<<<<<< HEAD
-#[test]
-fn test_parse() {
-    use super::*;
-=======
 mod tests {
     use crate::format::*;
     use crate::{DateTime, FixedOffset, TimeZone, Timelike, Utc};
 
-    #[test]
-    fn test_parse() {
-        use crate::format::InternalInternal::*;
-        use crate::format::Item::{Literal, Space};
-        use crate::format::Numeric::*;
-
-        // workaround for Rust issue #22255
-        fn parse_all(s: &str, items: &[Item]) -> ParseResult<Parsed> {
-            let mut parsed = Parsed::new();
-            parse(&mut parsed, s, items.iter())?;
-            Ok(parsed)
-        }
->>>>>>> dfd3cf5e
-
-        macro_rules! check {
-            ($fmt:expr, $items:expr; $err:tt) => (
-                assert_eq!(parse_all($fmt, &$items), Err($err))
-            );
-            ($fmt:expr, $items:expr; $($k:ident: $v:expr),*) => (#[allow(unused_mut)] {
-                let mut expected = Parsed::new();
-                $(expected.$k = Some($v);)*
-                assert_eq!(parse_all($fmt, &$items), Ok(expected))
-            });
-        }
-
-<<<<<<< HEAD
+fn test_parse() {
+    use super::*;
+
+    // workaround for Rust issue #22255
+    fn parse_all(s: &str, items: &[Item]) -> ParseResult<Parsed> {
+        let mut parsed = Parsed::new();
+        parse(&mut parsed, s, items.iter())?;
+        Ok(parsed)
+    }
+
     macro_rules! check {
         ($fmt:expr, $items:expr; $err:tt) => (
             eprintln!("test_parse: format {:?}", $fmt);
@@ -726,53 +675,53 @@
     // `\u{0363}` is combining diacritic mark "COMBINING LATIN SMALL LETTER A"
 
     // literal
-    check!("",    [lit!("")]; );
-    check!("",    [lit!("a")]; TOO_SHORT);
-    check!(" ",   [lit!("a")]; INVALID);
-    check!("a",   [lit!("a")]; );
+    check!("",    [Literal("")]; );
+    check!("",    [Literal("a")]; TOO_SHORT);
+    check!(" ",   [Literal("a")]; INVALID);
+    check!("a",   [Literal("a")]; );
     // a Literal may contain whitespace and match whitespace, but this should not be done
-    check!(" ",   [lit!(" ")]; );
-    check!("aa",  [lit!("a")]; TOO_LONG);
-    check!("🤠",  [lit!("a")]; INVALID);
-    check!("A",   [lit!("a")]; INVALID);
-    check!("a",   [lit!("z")]; INVALID);
-    check!("a",   [lit!("🤠")]; TOO_SHORT);
-    check!("a",   [lit!("\u{0363}a")]; TOO_SHORT);
-    check!("\u{0363}a", [lit!("a")]; INVALID);
-    check!("\u{0363}a", [lit!("\u{0363}a")]; );
-    check!("a",   [lit!("ab")]; TOO_SHORT);
-    check!("xy",  [lit!("xy")]; );
-    check!("xy",  [lit!("x"), lit!("y")]; );
-    check!("1",   [lit!("1")]; );
-    check!("1234", [lit!("1234")]; );
-    check!("+1234", [lit!("+1234")]; );
-    check!("PST", [lit!("PST")]; );
-    check!("🤠",  [lit!("🤠")]; );
-    check!("🤠a", [lit!("🤠"), lit!("a")]; );
-    check!("🤠a🤠", [lit!("🤠"), lit!("a🤠")]; );
-    check!("a🤠b", [lit!("a"), lit!("🤠"), lit!("b")]; );
+    check!(" ",   [Literal(" ")]; );
+    check!("aa",  [Literal("a")]; TOO_LONG);
+    check!("🤠",  [Literal("a")]; INVALID);
+    check!("A",   [Literal("a")]; INVALID);
+    check!("a",   [Literal("z")]; INVALID);
+    check!("a",   [Literal("🤠")]; TOO_SHORT);
+    check!("a",   [Literal("\u{0363}a")]; TOO_SHORT);
+    check!("\u{0363}a", [Literal("a")]; INVALID);
+    check!("\u{0363}a", [Literal("\u{0363}a")]; );
+    check!("a",   [Literal("ab")]; TOO_SHORT);
+    check!("xy",  [Literal("xy")]; );
+    check!("xy",  [Literal("x"), Literal("y")]; );
+    check!("1",   [Literal("1")]; );
+    check!("1234", [Literal("1234")]; );
+    check!("+1234", [Literal("+1234")]; );
+    check!("PST", [Literal("PST")]; );
+    check!("🤠",  [Literal("🤠")]; );
+    check!("🤠a", [Literal("🤠"), Literal("a")]; );
+    check!("🤠a🤠", [Literal("🤠"), Literal("a🤠")]; );
+    check!("a🤠b", [Literal("a"), Literal("🤠"), Literal("b")]; );
     // literals can be together
-    check!("xy",  [lit!("xy")]; );
-    check!("xyz",  [lit!("xyz")]; );
+    check!("xy",  [Literal("xy")]; );
+    check!("xyz",  [Literal("xyz")]; );
     // or literals can be apart
-    check!("xy",  [lit!("x"), lit!("y")]; );
-    check!("xyz",  [lit!("x"), lit!("yz")]; );
-    check!("xyz",  [lit!("xy"), lit!("z")]; );
-    check!("xyz",  [lit!("x"), lit!("y"), lit!("z")]; );
+    check!("xy",  [Literal("x"), Literal("y")]; );
+    check!("xyz",  [Literal("x"), Literal("yz")]; );
+    check!("xyz",  [Literal("xy"), Literal("z")]; );
+    check!("xyz",  [Literal("x"), Literal("y"), Literal("z")]; );
     //
-    check!("x y", [lit!("x"), lit!("y")]; INVALID);
-    check!("xy",  [lit!("x"), sp!(""), lit!("y")]; );
-    check!("x y", [lit!("x"), sp!(""), lit!("y")]; INVALID);
-    check!("x y", [lit!("x"), sp!(" "), lit!("y")]; );
+    check!("x y", [Literal("x"), Literal("y")]; INVALID);
+    check!("xy",  [Literal("x"), sp!(""), Literal("y")]; );
+    check!("x y", [Literal("x"), sp!(""), Literal("y")]; INVALID);
+    check!("x y", [Literal("x"), sp!(" "), Literal("y")]; );
 
     // whitespaces + literals
-    check!("a\n",         [lit!("a"), sp!("\n")]; );
-    check!("\tab\n",      [sp!("\t"), lit!("ab"), sp!("\n")]; );
-    check!("ab\tcd\ne",   [lit!("ab"), sp!("\t"), lit!("cd"), sp!("\n"), lit!("e")]; );
-    check!("+1ab\tcd\r\n+,.", [lit!("+1ab"), sp!("\t"), lit!("cd"), sp!("\r\n"), lit!("+,.")]; );
+    check!("a\n",         [Literal("a"), sp!("\n")]; );
+    check!("\tab\n",      [sp!("\t"), Literal("ab"), sp!("\n")]; );
+    check!("ab\tcd\ne",   [Literal("ab"), sp!("\t"), Literal("cd"), sp!("\n"), Literal("e")]; );
+    check!("+1ab\tcd\r\n+,.", [Literal("+1ab"), sp!("\t"), Literal("cd"), sp!("\r\n"), Literal("+,.")]; );
     // whitespace and literals can be intermixed
-    check!("a\tb",        [lit!("a\tb")]; );
-    check!("a\tb",        [lit!("a"), sp!("\t"), lit!("b")]; );
+    check!("a\tb",        [Literal("a\tb")]; );
+    check!("a\tb",        [Literal("a"), sp!("\t"), Literal("b")]; );
 
     // numeric
     check!("1987",        [num!(Year)]; year: 1987);
@@ -785,26 +734,26 @@
     check!("9999",        [num!(Year)]; year: 9999);
     check!(" \t987",      [num!(Year)]; INVALID);
     check!(" \t987",      [sp!(" \t"), num!(Year)]; year:  987);
-    check!(" \t987🤠",    [sp!(" \t"), num!(Year), lit!("🤠")]; year:  987);
-    check!("987🤠",       [num!(Year), lit!("🤠")]; year:  987);
+    check!(" \t987🤠",    [sp!(" \t"), num!(Year), Literal("🤠")]; year:  987);
+    check!("987🤠",       [num!(Year), Literal("🤠")]; year:  987);
     check!("5",           [num!(Year)]; year:    5);
     check!("5\0",         [num!(Year)]; TOO_LONG);
     check!("\x005",       [num!(Year)]; INVALID);
     check!("",            [num!(Year)]; TOO_SHORT);
-    check!("12345",       [num!(Year), lit!("5")]; year: 1234);
-    check!("12345",       [nums!(Year), lit!("5")]; year: 1234);
-    check!("12345",       [num0!(Year), lit!("5")]; year: 1234);
+    check!("12345",       [num!(Year), Literal("5")]; year: 1234);
+    check!("12345",       [nums!(Year), Literal("5")]; year: 1234);
+    check!("12345",       [num0!(Year), Literal("5")]; year: 1234);
     check!("12341234",    [num!(Year), num!(Year)]; year: 1234);
     check!("1234 1234",   [num!(Year), num!(Year)]; INVALID);
     check!("1234 1234",   [num!(Year), sp!(" "), num!(Year)]; year: 1234);
     check!("1234 1235",   [num!(Year), num!(Year)]; INVALID);
-    check!("1234 1234",   [num!(Year), lit!("x"), num!(Year)]; INVALID);
-    check!("1234x1234",   [num!(Year), lit!("x"), num!(Year)]; year: 1234);
-    check!("1234 x 1234", [num!(Year), lit!("x"), num!(Year)]; INVALID);
-    check!("1234xx1234",  [num!(Year), lit!("x"), num!(Year)]; INVALID);
-    check!("1234xx1234",  [num!(Year), lit!("xx"), num!(Year)]; year: 1234);
-    check!("1234 x 1234", [num!(Year), sp!(" "), lit!("x"), sp!(" "), num!(Year)]; year: 1234);
-    check!("1234 x 1235", [num!(Year), sp!(" "), lit!("x"), sp!(" "), lit!("1235")]; year: 1234);
+    check!("1234 1234",   [num!(Year), Literal("x"), num!(Year)]; INVALID);
+    check!("1234x1234",   [num!(Year), Literal("x"), num!(Year)]; year: 1234);
+    check!("1234 x 1234", [num!(Year), Literal("x"), num!(Year)]; INVALID);
+    check!("1234xx1234",  [num!(Year), Literal("x"), num!(Year)]; INVALID);
+    check!("1234xx1234",  [num!(Year), Literal("xx"), num!(Year)]; year: 1234);
+    check!("1234 x 1234", [num!(Year), sp!(" "), Literal("x"), sp!(" "), num!(Year)]; year: 1234);
+    check!("1234 x 1235", [num!(Year), sp!(" "), Literal("x"), sp!(" "), Literal("1235")]; year: 1234);
 
     // signed numeric
     check!("-42",         [num!(Year)]; year: -42);
@@ -836,7 +785,7 @@
     check!("345 ",  [num!(Ordinal)]; TOO_LONG);
     check!(" 345",  [sp!(" "), num!(Ordinal)]; ordinal: 345);
     check!("345 ",  [num!(Ordinal), sp!(" ")]; ordinal: 345);
-    check!("345🤠 ", [num!(Ordinal), lit!("🤠"), sp!(" ")]; ordinal: 345);
+    check!("345🤠 ", [num!(Ordinal), Literal("🤠"), sp!(" ")]; ordinal: 345);
     check!("345🤠", [num!(Ordinal)]; TOO_LONG);
     check!("\u{0363}345", [num!(Ordinal)]; INVALID);
     check!(" +345", [num!(Ordinal)]; INVALID);
@@ -855,7 +804,7 @@
            INVALID);
     check!("12 34🤠56 78",
            [num!(YearDiv100), sp!(" "), num!(YearMod100),
-           lit!("🤠"), num!(IsoYearDiv100), sp!(" "), num!(IsoYearMod100)];
+           Literal("🤠"), num!(IsoYearDiv100), sp!(" "), num!(IsoYearMod100)];
            year_div_100: 12, year_mod_100: 34, isoyear_div_100: 56, isoyear_mod_100: 78);
     check!("1 2 3 4 5 6",
            [num!(Month), sp!(" "), num!(Day), sp!(" "), num!(WeekFromSun), sp!(" "),
@@ -871,1302 +820,570 @@
            timestamp: 567_890_123);
 
     // fixed: month and weekday names
-    check!("apr",       [fix!(ShortMonthName)]; month: 4);
-    check!("Apr",       [fix!(ShortMonthName)]; month: 4);
-    check!("APR",       [fix!(ShortMonthName)]; month: 4);
-    check!("ApR",       [fix!(ShortMonthName)]; month: 4);
-    check!("\u{0363}APR", [fix!(ShortMonthName)]; INVALID);
-    check!("April",     [fix!(ShortMonthName)]; TOO_LONG); // `Apr` is parsed
-    check!("A",         [fix!(ShortMonthName)]; TOO_SHORT);
-    check!("Sol",       [fix!(ShortMonthName)]; INVALID);
-    check!("Apr",       [fix!(LongMonthName)]; month: 4);
-    check!("Apri",      [fix!(LongMonthName)]; TOO_LONG); // `Apr` is parsed
-    check!("April",     [fix!(LongMonthName)]; month: 4);
-    check!("Aprill",    [fix!(LongMonthName)]; TOO_LONG);
-    check!("Aprill",    [fix!(LongMonthName), lit!("l")]; month: 4);
-    check!("Aprl",      [fix!(LongMonthName), lit!("l")]; month: 4);
-    check!("April",     [fix!(LongMonthName), lit!("il")]; TOO_SHORT); // do not backtrack
-    check!("thu",       [fix!(ShortWeekdayName)]; weekday: Weekday::Thu);
-    check!("Thu",       [fix!(ShortWeekdayName)]; weekday: Weekday::Thu);
-    check!("THU",       [fix!(ShortWeekdayName)]; weekday: Weekday::Thu);
-    check!("tHu",       [fix!(ShortWeekdayName)]; weekday: Weekday::Thu);
-    check!("Thursday",  [fix!(ShortWeekdayName)]; TOO_LONG); // `Thu` is parsed
-    check!("T",         [fix!(ShortWeekdayName)]; TOO_SHORT);
-    check!("The",       [fix!(ShortWeekdayName)]; INVALID);
-    check!("Nop",       [fix!(ShortWeekdayName)]; INVALID);
-    check!("Thu",       [fix!(LongWeekdayName)]; weekday: Weekday::Thu);
-    check!("Thur",      [fix!(LongWeekdayName)]; TOO_LONG); // `Thu` is parsed
-    check!("Thurs",     [fix!(LongWeekdayName)]; TOO_LONG); // ditto
-    check!("Thursday",  [fix!(LongWeekdayName)]; weekday: Weekday::Thu);
-    check!("Thursdays", [fix!(LongWeekdayName)]; TOO_LONG);
-    check!("Thursdays", [fix!(LongWeekdayName), lit!("s")]; weekday: Weekday::Thu);
-    check!("Thus",      [fix!(LongWeekdayName), lit!("s")]; weekday: Weekday::Thu);
-    check!("Thursday",  [fix!(LongWeekdayName), lit!("rsday")]; TOO_SHORT); // do not backtrack
+    check!("apr",       [fixed(Fixed::ShortMonthName)]; month: 4);
+    check!("Apr",       [fixed(Fixed::ShortMonthName)]; month: 4);
+    check!("APR",       [fixed(Fixed::ShortMonthName)]; month: 4);
+    check!("ApR",       [fixed(Fixed::ShortMonthName)]; month: 4);
+    check!("\u{0363}APR", [fixed(Fixed::ShortMonthName)]; INVALID);
+    check!("April",     [fixed(Fixed::ShortMonthName)]; TOO_LONG); // `Apr` is parsed
+    check!("A",         [fixed(Fixed::ShortMonthName)]; TOO_SHORT);
+    check!("Sol",       [fixed(Fixed::ShortMonthName)]; INVALID);
+    check!("Apr",       [fixed(Fixed::LongMonthName)]; month: 4);
+    check!("Apri",      [fixed(Fixed::LongMonthName)]; TOO_LONG); // `Apr` is parsed
+    check!("April",     [fixed(Fixed::LongMonthName)]; month: 4);
+    check!("Aprill",    [fixed(Fixed::LongMonthName)]; TOO_LONG);
+    check!("Aprill",    [fixed(Fixed::LongMonthName), Literal("l")]; month: 4);
+    check!("Aprl",      [fixed(Fixed::LongMonthName), Literal("l")]; month: 4);
+    check!("April",     [fixed(Fixed::LongMonthName), Literal("il")]; TOO_SHORT); // do not backtrack
+    check!("thu",       [fixed(Fixed::ShortWeekdayName)]; weekday: Weekday::Thu);
+    check!("Thu",       [fixed(Fixed::ShortWeekdayName)]; weekday: Weekday::Thu);
+    check!("THU",       [fixed(Fixed::ShortWeekdayName)]; weekday: Weekday::Thu);
+    check!("tHu",       [fixed(Fixed::ShortWeekdayName)]; weekday: Weekday::Thu);
+    check!("Thursday",  [fixed(Fixed::ShortWeekdayName)]; TOO_LONG); // `Thu` is parsed
+    check!("T",         [fixed(Fixed::ShortWeekdayName)]; TOO_SHORT);
+    check!("The",       [fixed(Fixed::ShortWeekdayName)]; INVALID);
+    check!("Nop",       [fixed(Fixed::ShortWeekdayName)]; INVALID);
+    check!("Thu",       [fixed(Fixed::LongWeekdayName)]; weekday: Weekday::Thu);
+    check!("Thur",      [fixed(Fixed::LongWeekdayName)]; TOO_LONG); // `Thu` is parsed
+    check!("Thurs",     [fixed(Fixed::LongWeekdayName)]; TOO_LONG); // ditto
+    check!("Thursday",  [fixed(Fixed::LongWeekdayName)]; weekday: Weekday::Thu);
+    check!("Thursdays", [fixed(Fixed::LongWeekdayName)]; TOO_LONG);
+    check!("Thursdays", [fixed(Fixed::LongWeekdayName), Literal("s")]; weekday: Weekday::Thu);
+    check!("Thus",      [fixed(Fixed::LongWeekdayName), Literal("s")]; weekday: Weekday::Thu);
+    check!("Thursday",  [fixed(Fixed::LongWeekdayName), Literal("rsday")]; TOO_SHORT); // do not backtrack
 
     // fixed: am/pm
-    check!("am",  [fix!(LowerAmPm)]; hour_div_12: 0);
-    check!("pm",  [fix!(LowerAmPm)]; hour_div_12: 1);
-    check!("AM",  [fix!(LowerAmPm)]; hour_div_12: 0);
-    check!("PM",  [fix!(LowerAmPm)]; hour_div_12: 1);
-    check!("am",  [fix!(UpperAmPm)]; hour_div_12: 0);
-    check!("pm",  [fix!(UpperAmPm)]; hour_div_12: 1);
-    check!("AM",  [fix!(UpperAmPm)]; hour_div_12: 0);
-    check!("PM",  [fix!(UpperAmPm)]; hour_div_12: 1);
-    check!("Am",  [fix!(LowerAmPm)]; hour_div_12: 0);
-    check!(" Am", [sp!(" "), fix!(LowerAmPm)]; hour_div_12: 0);
-    check!("Am🤠", [fix!(LowerAmPm), lit!("🤠")]; hour_div_12: 0);
-    check!("🤠Am", [lit!("🤠"), fix!(LowerAmPm)]; hour_div_12: 0);
-    check!("\u{0363}am", [fix!(LowerAmPm)]; INVALID);
-    check!("\u{0360}am", [fix!(LowerAmPm)]; INVALID);
-    check!(" Am", [fix!(LowerAmPm)]; INVALID);
-    check!("Am ", [fix!(LowerAmPm)]; TOO_LONG);
-    check!("a.m.", [fix!(LowerAmPm)]; INVALID);
-    check!("A.M.", [fix!(LowerAmPm)]; INVALID);
-    check!("ame", [fix!(LowerAmPm)]; TOO_LONG); // `am` is parsed
-    check!("a",   [fix!(LowerAmPm)]; TOO_SHORT);
-    check!("p",   [fix!(LowerAmPm)]; TOO_SHORT);
-    check!("x",   [fix!(LowerAmPm)]; TOO_SHORT);
-    check!("xx",  [fix!(LowerAmPm)]; INVALID);
-    check!("",    [fix!(LowerAmPm)]; TOO_SHORT);
+    check!("am",  [fixed(Fixed::LowerAmPm)]; hour_div_12: 0);
+    check!("pm",  [fixed(Fixed::LowerAmPm)]; hour_div_12: 1);
+    check!("AM",  [fixed(Fixed::LowerAmPm)]; hour_div_12: 0);
+    check!("PM",  [fixed(Fixed::LowerAmPm)]; hour_div_12: 1);
+    check!("am",  [fixed(Fixed::UpperAmPm)]; hour_div_12: 0);
+    check!("pm",  [fixed(Fixed::UpperAmPm)]; hour_div_12: 1);
+    check!("AM",  [fixed(Fixed::UpperAmPm)]; hour_div_12: 0);
+    check!("PM",  [fixed(Fixed::UpperAmPm)]; hour_div_12: 1);
+    check!("Am",  [fixed(Fixed::LowerAmPm)]; hour_div_12: 0);
+    check!(" Am", [sp!(" "), fixed(Fixed::LowerAmPm)]; hour_div_12: 0);
+    check!("Am🤠", [fixed(Fixed::LowerAmPm), Literal("🤠")]; hour_div_12: 0);
+    check!("🤠Am", [Literal("🤠"), fixed(Fixed::LowerAmPm)]; hour_div_12: 0);
+    check!("\u{0363}am", [fixed(Fixed::LowerAmPm)]; INVALID);
+    check!("\u{0360}am", [fixed(Fixed::LowerAmPm)]; INVALID);
+    check!(" Am", [fixed(Fixed::LowerAmPm)]; INVALID);
+    check!("Am ", [fixed(Fixed::LowerAmPm)]; TOO_LONG);
+    check!("a.m.", [fixed(Fixed::LowerAmPm)]; INVALID);
+    check!("A.M.", [fixed(Fixed::LowerAmPm)]; INVALID);
+    check!("ame", [fixed(Fixed::LowerAmPm)]; TOO_LONG); // `am` is parsed
+    check!("a",   [fixed(Fixed::LowerAmPm)]; TOO_SHORT);
+    check!("p",   [fixed(Fixed::LowerAmPm)]; TOO_SHORT);
+    check!("x",   [fixed(Fixed::LowerAmPm)]; TOO_SHORT);
+    check!("xx",  [fixed(Fixed::LowerAmPm)]; INVALID);
+    check!("",    [fixed(Fixed::LowerAmPm)]; TOO_SHORT);
 
     // fixed: dot plus nanoseconds
-    check!("",              [fix!(Nanosecond)]; ); // no field set, but not an error
-    check!(".",             [fix!(Nanosecond)]; TOO_SHORT);
-    check!("4",             [fix!(Nanosecond)]; TOO_LONG); // never consumes `4`
-    check!("4",             [fix!(Nanosecond), num!(Second)]; second: 4);
-    check!(".0",            [fix!(Nanosecond)]; nanosecond: 0);
-    check!(".4",            [fix!(Nanosecond)]; nanosecond: 400_000_000);
-    check!(".42",           [fix!(Nanosecond)]; nanosecond: 420_000_000);
-    check!(".421",          [fix!(Nanosecond)]; nanosecond: 421_000_000);
-    check!(".42195",        [fix!(Nanosecond)]; nanosecond: 421_950_000);
-    check!(".421951",       [fix!(Nanosecond)]; nanosecond: 421_951_000);
-    check!(".4219512",      [fix!(Nanosecond)]; nanosecond: 421_951_200);
-    check!(".42195123",     [fix!(Nanosecond)]; nanosecond: 421_951_230);
-    check!(".421950803",    [fix!(Nanosecond)]; nanosecond: 421_950_803);
-    check!(".4219508035",   [fix!(Nanosecond)]; nanosecond: 421_950_803);
-    check!(".42195080354",  [fix!(Nanosecond)]; nanosecond: 421_950_803);
-    check!(".421950803547", [fix!(Nanosecond)]; nanosecond: 421_950_803);
-    check!(".000000003",    [fix!(Nanosecond)]; nanosecond: 3);
-    check!(".0000000031",   [fix!(Nanosecond)]; nanosecond: 3);
-    check!(".0000000035",   [fix!(Nanosecond)]; nanosecond: 3);
-    check!(".000000003547", [fix!(Nanosecond)]; nanosecond: 3);
-    check!(".0000000009",   [fix!(Nanosecond)]; nanosecond: 0);
-    check!(".000000000547", [fix!(Nanosecond)]; nanosecond: 0);
-    check!(".0000000009999999999999999999999999", [fix!(Nanosecond)]; nanosecond: 0);
-    check!(".4🤠",          [fix!(Nanosecond), lit!("🤠")]; nanosecond: 400_000_000);
-    check!(".4x",           [fix!(Nanosecond)]; TOO_LONG);
-    check!(".  4",          [fix!(Nanosecond)]; INVALID);
-    check!("  .4",          [fix!(Nanosecond)]; TOO_LONG); // no automatic trimming
+    check!("",              [fixed(Fixed::Nanosecond)]; ); // no field set, but not an error
+    check!(".",             [fixed(Fixed::Nanosecond)]; TOO_SHORT);
+    check!("4",             [fixed(Fixed::Nanosecond)]; TOO_LONG); // never consumes `4`
+    check!("4",             [fixed(Fixed::Nanosecond), num!(Second)]; second: 4);
+    check!(".0",            [fixed(Fixed::Nanosecond)]; nanosecond: 0);
+    check!(".4",            [fixed(Fixed::Nanosecond)]; nanosecond: 400_000_000);
+    check!(".42",           [fixed(Fixed::Nanosecond)]; nanosecond: 420_000_000);
+    check!(".421",          [fixed(Fixed::Nanosecond)]; nanosecond: 421_000_000);
+    check!(".42195",        [fixed(Fixed::Nanosecond)]; nanosecond: 421_950_000);
+    check!(".421951",       [fixed(Fixed::Nanosecond)]; nanosecond: 421_951_000);
+    check!(".4219512",      [fixed(Fixed::Nanosecond)]; nanosecond: 421_951_200);
+    check!(".42195123",     [fixed(Fixed::Nanosecond)]; nanosecond: 421_951_230);
+    check!(".421950803",    [fixed(Fixed::Nanosecond)]; nanosecond: 421_950_803);
+    check!(".4219508035",   [fixed(Fixed::Nanosecond)]; nanosecond: 421_950_803);
+    check!(".42195080354",  [fixed(Fixed::Nanosecond)]; nanosecond: 421_950_803);
+    check!(".421950803547", [fixed(Fixed::Nanosecond)]; nanosecond: 421_950_803);
+    check!(".000000003",    [fixed(Fixed::Nanosecond)]; nanosecond: 3);
+    check!(".0000000031",   [fixed(Fixed::Nanosecond)]; nanosecond: 3);
+    check!(".0000000035",   [fixed(Fixed::Nanosecond)]; nanosecond: 3);
+    check!(".000000003547", [fixed(Fixed::Nanosecond)]; nanosecond: 3);
+    check!(".0000000009",   [fixed(Fixed::Nanosecond)]; nanosecond: 0);
+    check!(".000000000547", [fixed(Fixed::Nanosecond)]; nanosecond: 0);
+    check!(".0000000009999999999999999999999999", [fixed(Fixed::Nanosecond)]; nanosecond: 0);
+    check!(".4🤠",          [fixed(Fixed::Nanosecond), Literal("🤠")]; nanosecond: 400_000_000);
+    check!(".4x",           [fixed(Fixed::Nanosecond)]; TOO_LONG);
+    check!(".  4",          [fixed(Fixed::Nanosecond)]; INVALID);
+    check!("  .4",          [fixed(Fixed::Nanosecond)]; TOO_LONG); // no automatic trimming
 
     // fixed: nanoseconds without the dot
-    check!("",             [internal_fix!(Nanosecond3NoDot)]; TOO_SHORT);
-    check!(".",            [internal_fix!(Nanosecond3NoDot)]; TOO_SHORT);
-    check!("0",            [internal_fix!(Nanosecond3NoDot)]; TOO_SHORT);
-    check!("4",            [internal_fix!(Nanosecond3NoDot)]; TOO_SHORT);
-    check!("42",           [internal_fix!(Nanosecond3NoDot)]; TOO_SHORT);
-    check!("421",          [internal_fix!(Nanosecond3NoDot)]; nanosecond: 421_000_000);
-    check!("4210",         [internal_fix!(Nanosecond3NoDot)]; TOO_LONG);
-    check!("42143",        [internal_fix!(Nanosecond3NoDot), num!(Second)]; nanosecond: 421_000_000, second: 43);
-    check!("421🤠",        [internal_fix!(Nanosecond3NoDot), lit!("🤠")]; nanosecond: 421_000_000);
-    check!("🤠421",        [lit!("🤠"), internal_fix!(Nanosecond3NoDot)]; nanosecond: 421_000_000);
-    check!("42195",        [internal_fix!(Nanosecond3NoDot)]; TOO_LONG);
-    check!("123456789",    [internal_fix!(Nanosecond3NoDot)]; TOO_LONG);
-    check!("4x",           [internal_fix!(Nanosecond3NoDot)]; TOO_SHORT);
-    check!("  4",          [internal_fix!(Nanosecond3NoDot)]; INVALID);
-    check!(".421",         [internal_fix!(Nanosecond3NoDot)]; INVALID);
-
-    check!("",             [internal_fix!(Nanosecond6NoDot)]; TOO_SHORT);
-    check!(".",            [internal_fix!(Nanosecond6NoDot)]; TOO_SHORT);
-    check!("0",            [internal_fix!(Nanosecond6NoDot)]; TOO_SHORT);
-    check!("1234",         [internal_fix!(Nanosecond6NoDot)]; TOO_SHORT);
-    check!("12345",        [internal_fix!(Nanosecond6NoDot)]; TOO_SHORT);
-    check!("421950",       [internal_fix!(Nanosecond6NoDot)]; nanosecond: 421_950_000);
-    check!("000003",       [internal_fix!(Nanosecond6NoDot)]; nanosecond: 3000);
-    check!("000000",       [internal_fix!(Nanosecond6NoDot)]; nanosecond: 0);
-    check!("1234567",      [internal_fix!(Nanosecond6NoDot)]; TOO_LONG);
-    check!("123456789",    [internal_fix!(Nanosecond6NoDot)]; TOO_LONG);
-    check!("4x",           [internal_fix!(Nanosecond6NoDot)]; TOO_SHORT);
-    check!("     4",       [internal_fix!(Nanosecond6NoDot)]; INVALID);
-    check!(".42100",       [internal_fix!(Nanosecond6NoDot)]; INVALID);
-
-    check!("",             [internal_fix!(Nanosecond9NoDot)]; TOO_SHORT);
-    check!(".",            [internal_fix!(Nanosecond9NoDot)]; TOO_SHORT);
-    check!("42195",        [internal_fix!(Nanosecond9NoDot)]; TOO_SHORT);
-    check!("12345678",     [internal_fix!(Nanosecond9NoDot)]; TOO_SHORT);
-    check!("421950803",    [internal_fix!(Nanosecond9NoDot)]; nanosecond: 421_950_803);
-    check!("000000003",    [internal_fix!(Nanosecond9NoDot)]; nanosecond: 3);
-    check!("42195080354",  [internal_fix!(Nanosecond9NoDot), num!(Second)]; nanosecond: 421_950_803, second: 54); // don't skip digits that come after the 9
-    check!("1234567890",   [internal_fix!(Nanosecond9NoDot)]; TOO_LONG);
-    check!("000000000",    [internal_fix!(Nanosecond9NoDot)]; nanosecond: 0);
-    check!("00000000x",    [internal_fix!(Nanosecond9NoDot)]; INVALID);
-    check!("        4",    [internal_fix!(Nanosecond9NoDot)]; INVALID);
-    check!(".42100000",    [internal_fix!(Nanosecond9NoDot)]; INVALID);
+    check!("",             [internal_fixed(Nanosecond3NoDot)]; TOO_SHORT);
+    check!(".",            [internal_fixed(Nanosecond3NoDot)]; TOO_SHORT);
+    check!("0",            [internal_fixed(Nanosecond3NoDot)]; TOO_SHORT);
+    check!("4",            [internal_fixed(Nanosecond3NoDot)]; TOO_SHORT);
+    check!("42",           [internal_fixed(Nanosecond3NoDot)]; TOO_SHORT);
+    check!("421",          [internal_fixed(Nanosecond3NoDot)]; nanosecond: 421_000_000);
+    check!("4210",         [internal_fixed(Nanosecond3NoDot)]; TOO_LONG);
+    check!("42143",        [internal_fixed(Nanosecond3NoDot), num!(Second)]; nanosecond: 421_000_000, second: 43);
+    check!("421🤠",        [internal_fixed(Nanosecond3NoDot), Literal("🤠")]; nanosecond: 421_000_000);
+    check!("🤠421",        [Literal("🤠"), internal_fixed(Nanosecond3NoDot)]; nanosecond: 421_000_000);
+    check!("42195",        [internal_fixed(Nanosecond3NoDot)]; TOO_LONG);
+    check!("123456789",    [internal_fixed(Nanosecond3NoDot)]; TOO_LONG);
+    check!("4x",           [internal_fixed(Nanosecond3NoDot)]; TOO_SHORT);
+    check!("  4",          [internal_fixed(Nanosecond3NoDot)]; INVALID);
+    check!(".421",         [internal_fixed(Nanosecond3NoDot)]; INVALID);
+
+    check!("",             [internal_fixed(Nanosecond6NoDot)]; TOO_SHORT);
+    check!(".",            [internal_fixed(Nanosecond6NoDot)]; TOO_SHORT);
+    check!("0",            [internal_fixed(Nanosecond6NoDot)]; TOO_SHORT);
+    check!("1234",         [internal_fixed(Nanosecond6NoDot)]; TOO_SHORT);
+    check!("12345",        [internal_fixed(Nanosecond6NoDot)]; TOO_SHORT);
+    check!("421950",       [internal_fixed(Nanosecond6NoDot)]; nanosecond: 421_950_000);
+    check!("000003",       [internal_fixed(Nanosecond6NoDot)]; nanosecond: 3000);
+    check!("000000",       [internal_fixed(Nanosecond6NoDot)]; nanosecond: 0);
+    check!("1234567",      [internal_fixed(Nanosecond6NoDot)]; TOO_LONG);
+    check!("123456789",    [internal_fixed(Nanosecond6NoDot)]; TOO_LONG);
+    check!("4x",           [internal_fixed(Nanosecond6NoDot)]; TOO_SHORT);
+    check!("     4",       [internal_fixed(Nanosecond6NoDot)]; INVALID);
+    check!(".42100",       [internal_fixed(Nanosecond6NoDot)]; INVALID);
+
+    check!("",             [internal_fixed(Nanosecond9NoDot)]; TOO_SHORT);
+    check!(".",            [internal_fixed(Nanosecond9NoDot)]; TOO_SHORT);
+    check!("42195",        [internal_fixed(Nanosecond9NoDot)]; TOO_SHORT);
+    check!("12345678",     [internal_fixed(Nanosecond9NoDot)]; TOO_SHORT);
+    check!("421950803",    [internal_fixed(Nanosecond9NoDot)]; nanosecond: 421_950_803);
+    check!("000000003",    [internal_fixed(Nanosecond9NoDot)]; nanosecond: 3);
+    check!("42195080354",  [internal_fixed(Nanosecond9NoDot), num!(Second)]; nanosecond: 421_950_803, second: 54); // don't skip digits that come after the 9
+    check!("1234567890",   [internal_fixed(Nanosecond9NoDot)]; TOO_LONG);
+    check!("000000000",    [internal_fixed(Nanosecond9NoDot)]; nanosecond: 0);
+    check!("00000000x",    [internal_fixed(Nanosecond9NoDot)]; INVALID);
+    check!("        4",    [internal_fixed(Nanosecond9NoDot)]; INVALID);
+    check!(".42100000",    [internal_fixed(Nanosecond9NoDot)]; INVALID);
 
     // fixed: timezone offsets
 
     // TimezoneOffset
-    check!("1",            [fix!(TimezoneOffset)]; INVALID);
-    check!("12",           [fix!(TimezoneOffset)]; INVALID);
-    check!("123",          [fix!(TimezoneOffset)]; INVALID);
-    check!("1234",         [fix!(TimezoneOffset)]; INVALID);
-    check!("12345",        [fix!(TimezoneOffset)]; INVALID);
-    check!("123456",       [fix!(TimezoneOffset)]; INVALID);
-    check!("1234567",      [fix!(TimezoneOffset)]; INVALID);
-    check!("+1",           [fix!(TimezoneOffset)]; TOO_SHORT);
-    check!("+12",          [fix!(TimezoneOffset)]; TOO_SHORT);
-    check!("+123",         [fix!(TimezoneOffset)]; TOO_SHORT);
-    check!("+1234",        [fix!(TimezoneOffset)]; offset: 45_240);
-    check!("+12345",       [fix!(TimezoneOffset)]; TOO_LONG);
-    check!("+123456",      [fix!(TimezoneOffset)]; TOO_LONG);
-    check!("+1234567",     [fix!(TimezoneOffset)]; TOO_LONG);
-    check!("+12345678",    [fix!(TimezoneOffset)]; TOO_LONG);
-    check!("+12:",         [fix!(TimezoneOffset)]; TOO_SHORT);
-    check!("+12:3",        [fix!(TimezoneOffset)]; TOO_SHORT);
-    check!("+12:34",       [fix!(TimezoneOffset)]; offset: 45_240);
-    check!("-12:34",       [fix!(TimezoneOffset)]; offset: -45_240);
-    check!("+12:34:",      [fix!(TimezoneOffset)]; TOO_LONG);
-    check!("+12:34:5",     [fix!(TimezoneOffset)]; TOO_LONG);
-    check!("+12:34:56",    [fix!(TimezoneOffset)]; TOO_LONG);
-    check!("+12:34:56:",   [fix!(TimezoneOffset)]; TOO_LONG);
-    check!("+12 34",       [fix!(TimezoneOffset)]; INVALID);
-    check!("+12  34",      [fix!(TimezoneOffset)]; INVALID);
-    check!("12:34",        [fix!(TimezoneOffset)]; INVALID);
-    check!("12:34:56",     [fix!(TimezoneOffset)]; INVALID);
-    check!("+12::34",      [fix!(TimezoneOffset)]; INVALID);
-    check!("+12: :34",     [fix!(TimezoneOffset)]; INVALID);
-    check!("+12:::34",     [fix!(TimezoneOffset)]; INVALID);
-    check!("+12::::34",    [fix!(TimezoneOffset)]; INVALID);
-    check!("+12::34",      [fix!(TimezoneOffset)]; INVALID);
-    check!("+12:34:56",    [fix!(TimezoneOffset)]; TOO_LONG);
-    check!("+12:3456",     [fix!(TimezoneOffset)]; TOO_LONG);
-    check!("+1234:56",     [fix!(TimezoneOffset)]; TOO_LONG);
-    check!("+1234:567",    [fix!(TimezoneOffset)]; TOO_LONG);
-    check!("+00:00",       [fix!(TimezoneOffset)]; offset: 0);
-    check!("-00:00",       [fix!(TimezoneOffset)]; offset: 0);
-    check!("+00:01",       [fix!(TimezoneOffset)]; offset: 60);
-    check!("-00:01",       [fix!(TimezoneOffset)]; offset: -60);
-    check!("+00:30",       [fix!(TimezoneOffset)]; offset: 1_800);
-    check!("-00:30",       [fix!(TimezoneOffset)]; offset: -1_800);
-    check!("+24:00",       [fix!(TimezoneOffset)]; offset: 86_400);
-    check!("-24:00",       [fix!(TimezoneOffset)]; offset: -86_400);
-    check!("+99:59",       [fix!(TimezoneOffset)]; offset: 359_940);
-    check!("-99:59",       [fix!(TimezoneOffset)]; offset: -359_940);
-    check!("+00:60",       [fix!(TimezoneOffset)]; OUT_OF_RANGE);
-    check!("+00:99",       [fix!(TimezoneOffset)]; OUT_OF_RANGE);
-    check!("#12:34",       [fix!(TimezoneOffset)]; INVALID);
-    check!("+12:34 ",      [fix!(TimezoneOffset)]; TOO_LONG);
-    check!("+12 34 ",      [fix!(TimezoneOffset)]; INVALID);
-    check!(" +12:34",      [fix!(TimezoneOffset)]; offset: 45_240);
-    check!(" -12:34",      [fix!(TimezoneOffset)]; offset: -45_240);
-    check!("  +12:34",     [fix!(TimezoneOffset)]; INVALID);
-    check!("  -12:34",     [fix!(TimezoneOffset)]; INVALID);
-    check!("\t -12:34",    [fix!(TimezoneOffset)]; INVALID);
-    check!("-12: 34",      [fix!(TimezoneOffset)]; INVALID);
-    check!("-12 :34",      [fix!(TimezoneOffset)]; INVALID);
-    check!("-12 : 34",     [fix!(TimezoneOffset)]; INVALID);
-    check!("-12 :  34",    [fix!(TimezoneOffset)]; INVALID);
-    check!("-12  : 34",    [fix!(TimezoneOffset)]; INVALID);
-    check!("-12:  34",     [fix!(TimezoneOffset)]; INVALID);
-    check!("-12  :34",     [fix!(TimezoneOffset)]; INVALID);
-    check!("-12  :  34",   [fix!(TimezoneOffset)]; INVALID);
-    check!("12:34 ",       [fix!(TimezoneOffset)]; INVALID);
-    check!(" 12:34",       [fix!(TimezoneOffset)]; INVALID);
-    check!("",             [fix!(TimezoneOffset)]; TOO_SHORT);
-    check!("+",            [fix!(TimezoneOffset)]; TOO_SHORT);
-    check!("+12345",       [fix!(TimezoneOffset), num!(Day)]; offset: 45_240, day: 5);
-    check!("+12:345",      [fix!(TimezoneOffset), num!(Day)]; offset: 45_240, day: 5);
-    check!("+12:34:",      [fix!(TimezoneOffset), lit!(":")]; offset: 45_240);
-    check!("Z12:34",       [fix!(TimezoneOffset)]; INVALID);
-    check!("X12:34",       [fix!(TimezoneOffset)]; INVALID);
-    check!("Z+12:34",      [fix!(TimezoneOffset)]; INVALID);
-    check!("X+12:34",      [fix!(TimezoneOffset)]; INVALID);
-    check!("🤠+12:34",     [fix!(TimezoneOffset)]; INVALID);
-    check!("+12:34🤠",     [fix!(TimezoneOffset)]; TOO_LONG);
-    check!("+12:🤠34",     [fix!(TimezoneOffset)]; INVALID);
-    check!("+12:34🤠",     [fix!(TimezoneOffset), lit!("🤠")]; offset: 45_240);
-    check!("🤠+12:34",     [lit!("🤠"), fix!(TimezoneOffset)]; offset: 45_240);
-    check!("Z",            [fix!(TimezoneOffset)]; INVALID);
-    check!("A",            [fix!(TimezoneOffset)]; INVALID);
-    check!("PST",          [fix!(TimezoneOffset)]; INVALID);
-    check!("#Z",           [fix!(TimezoneOffset)]; INVALID);
-    check!(":Z",           [fix!(TimezoneOffset)]; INVALID);
-    check!("+Z",           [fix!(TimezoneOffset)]; TOO_SHORT);
-    check!("+:Z",          [fix!(TimezoneOffset)]; INVALID);
-    check!("+Z:",          [fix!(TimezoneOffset)]; INVALID);
-    check!("z",            [fix!(TimezoneOffset)]; INVALID);
-    check!(" :Z",          [fix!(TimezoneOffset)]; INVALID);
-    check!(" Z",           [fix!(TimezoneOffset)]; INVALID);
-    check!(" z",           [fix!(TimezoneOffset)]; INVALID);
+    check!("1",            [fixed(Fixed::TimezoneOffset)]; INVALID);
+    check!("12",           [fixed(Fixed::TimezoneOffset)]; INVALID);
+    check!("123",          [fixed(Fixed::TimezoneOffset)]; INVALID);
+    check!("1234",         [fixed(Fixed::TimezoneOffset)]; INVALID);
+    check!("12345",        [fixed(Fixed::TimezoneOffset)]; INVALID);
+    check!("123456",       [fixed(Fixed::TimezoneOffset)]; INVALID);
+    check!("1234567",      [fixed(Fixed::TimezoneOffset)]; INVALID);
+    check!("+1",           [fixed(Fixed::TimezoneOffset)]; TOO_SHORT);
+    check!("+12",          [fixed(Fixed::TimezoneOffset)]; TOO_SHORT);
+    check!("+123",         [fixed(Fixed::TimezoneOffset)]; TOO_SHORT);
+    check!("+1234",        [fixed(Fixed::TimezoneOffset)]; offset: 45_240);
+    check!("+12345",       [fixed(Fixed::TimezoneOffset)]; TOO_LONG);
+    check!("+123456",      [fixed(Fixed::TimezoneOffset)]; TOO_LONG);
+    check!("+1234567",     [fixed(Fixed::TimezoneOffset)]; TOO_LONG);
+    check!("+12345678",    [fixed(Fixed::TimezoneOffset)]; TOO_LONG);
+    check!("+12:",         [fixed(Fixed::TimezoneOffset)]; TOO_SHORT);
+    check!("+12:3",        [fixed(Fixed::TimezoneOffset)]; TOO_SHORT);
+    check!("+12:34",       [fixed(Fixed::TimezoneOffset)]; offset: 45_240);
+    check!("-12:34",       [fixed(Fixed::TimezoneOffset)]; offset: -45_240);
+    check!("+12:34:",      [fixed(Fixed::TimezoneOffset)]; TOO_LONG);
+    check!("+12:34:5",     [fixed(Fixed::TimezoneOffset)]; TOO_LONG);
+    check!("+12:34:56",    [fixed(Fixed::TimezoneOffset)]; TOO_LONG);
+    check!("+12:34:56:",   [fixed(Fixed::TimezoneOffset)]; TOO_LONG);
+    check!("+12 34",       [fixed(Fixed::TimezoneOffset)]; INVALID);
+    check!("+12  34",      [fixed(Fixed::TimezoneOffset)]; INVALID);
+    check!("12:34",        [fixed(Fixed::TimezoneOffset)]; INVALID);
+    check!("12:34:56",     [fixed(Fixed::TimezoneOffset)]; INVALID);
+    check!("+12::34",      [fixed(Fixed::TimezoneOffset)]; INVALID);
+    check!("+12: :34",     [fixed(Fixed::TimezoneOffset)]; INVALID);
+    check!("+12:::34",     [fixed(Fixed::TimezoneOffset)]; INVALID);
+    check!("+12::::34",    [fixed(Fixed::TimezoneOffset)]; INVALID);
+    check!("+12::34",      [fixed(Fixed::TimezoneOffset)]; INVALID);
+    check!("+12:34:56",    [fixed(Fixed::TimezoneOffset)]; TOO_LONG);
+    check!("+12:3456",     [fixed(Fixed::TimezoneOffset)]; TOO_LONG);
+    check!("+1234:56",     [fixed(Fixed::TimezoneOffset)]; TOO_LONG);
+    check!("+1234:567",    [fixed(Fixed::TimezoneOffset)]; TOO_LONG);
+    check!("+00:00",       [fixed(Fixed::TimezoneOffset)]; offset: 0);
+    check!("-00:00",       [fixed(Fixed::TimezoneOffset)]; offset: 0);
+    check!("+00:01",       [fixed(Fixed::TimezoneOffset)]; offset: 60);
+    check!("-00:01",       [fixed(Fixed::TimezoneOffset)]; offset: -60);
+    check!("+00:30",       [fixed(Fixed::TimezoneOffset)]; offset: 1_800);
+    check!("-00:30",       [fixed(Fixed::TimezoneOffset)]; offset: -1_800);
+    check!("+24:00",       [fixed(Fixed::TimezoneOffset)]; offset: 86_400);
+    check!("-24:00",       [fixed(Fixed::TimezoneOffset)]; offset: -86_400);
+    check!("+99:59",       [fixed(Fixed::TimezoneOffset)]; offset: 359_940);
+    check!("-99:59",       [fixed(Fixed::TimezoneOffset)]; offset: -359_940);
+    check!("+00:60",       [fixed(Fixed::TimezoneOffset)]; OUT_OF_RANGE);
+    check!("+00:99",       [fixed(Fixed::TimezoneOffset)]; OUT_OF_RANGE);
+    check!("#12:34",       [fixed(Fixed::TimezoneOffset)]; INVALID);
+    check!("+12:34 ",      [fixed(Fixed::TimezoneOffset)]; TOO_LONG);
+    check!("+12 34 ",      [fixed(Fixed::TimezoneOffset)]; INVALID);
+    check!(" +12:34",      [fixed(Fixed::TimezoneOffset)]; offset: 45_240);
+    check!(" -12:34",      [fixed(Fixed::TimezoneOffset)]; offset: -45_240);
+    check!("  +12:34",     [fixed(Fixed::TimezoneOffset)]; INVALID);
+    check!("  -12:34",     [fixed(Fixed::TimezoneOffset)]; INVALID);
+    check!("\t -12:34",    [fixed(Fixed::TimezoneOffset)]; INVALID);
+    check!("-12: 34",      [fixed(Fixed::TimezoneOffset)]; INVALID);
+    check!("-12 :34",      [fixed(Fixed::TimezoneOffset)]; INVALID);
+    check!("-12 : 34",     [fixed(Fixed::TimezoneOffset)]; INVALID);
+    check!("-12 :  34",    [fixed(Fixed::TimezoneOffset)]; INVALID);
+    check!("-12  : 34",    [fixed(Fixed::TimezoneOffset)]; INVALID);
+    check!("-12:  34",     [fixed(Fixed::TimezoneOffset)]; INVALID);
+    check!("-12  :34",     [fixed(Fixed::TimezoneOffset)]; INVALID);
+    check!("-12  :  34",   [fixed(Fixed::TimezoneOffset)]; INVALID);
+    check!("12:34 ",       [fixed(Fixed::TimezoneOffset)]; INVALID);
+    check!(" 12:34",       [fixed(Fixed::TimezoneOffset)]; INVALID);
+    check!("",             [fixed(Fixed::TimezoneOffset)]; TOO_SHORT);
+    check!("+",            [fixed(Fixed::TimezoneOffset)]; TOO_SHORT);
+    check!("+12345",       [fixed(Fixed::TimezoneOffset), num!(Day)]; offset: 45_240, day: 5);
+    check!("+12:345",      [fixed(Fixed::TimezoneOffset), num!(Day)]; offset: 45_240, day: 5);
+    check!("+12:34:",      [fixed(Fixed::TimezoneOffset), Literal(":")]; offset: 45_240);
+    check!("Z12:34",       [fixed(Fixed::TimezoneOffset)]; INVALID);
+    check!("X12:34",       [fixed(Fixed::TimezoneOffset)]; INVALID);
+    check!("Z+12:34",      [fixed(Fixed::TimezoneOffset)]; INVALID);
+    check!("X+12:34",      [fixed(Fixed::TimezoneOffset)]; INVALID);
+    check!("🤠+12:34",     [fixed(Fixed::TimezoneOffset)]; INVALID);
+    check!("+12:34🤠",     [fixed(Fixed::TimezoneOffset)]; TOO_LONG);
+    check!("+12:🤠34",     [fixed(Fixed::TimezoneOffset)]; INVALID);
+    check!("+12:34🤠",     [fixed(Fixed::TimezoneOffset), Literal("🤠")]; offset: 45_240);
+    check!("🤠+12:34",     [Literal("🤠"), fixed(Fixed::TimezoneOffset)]; offset: 45_240);
+    check!("Z",            [fixed(Fixed::TimezoneOffset)]; INVALID);
+    check!("A",            [fixed(Fixed::TimezoneOffset)]; INVALID);
+    check!("PST",          [fixed(Fixed::TimezoneOffset)]; INVALID);
+    check!("#Z",           [fixed(Fixed::TimezoneOffset)]; INVALID);
+    check!(":Z",           [fixed(Fixed::TimezoneOffset)]; INVALID);
+    check!("+Z",           [fixed(Fixed::TimezoneOffset)]; TOO_SHORT);
+    check!("+:Z",          [fixed(Fixed::TimezoneOffset)]; INVALID);
+    check!("+Z:",          [fixed(Fixed::TimezoneOffset)]; INVALID);
+    check!("z",            [fixed(Fixed::TimezoneOffset)]; INVALID);
+    check!(" :Z",          [fixed(Fixed::TimezoneOffset)]; INVALID);
+    check!(" Z",           [fixed(Fixed::TimezoneOffset)]; INVALID);
+    check!(" z",           [fixed(Fixed::TimezoneOffset)]; INVALID);
 
     // TimezoneOffsetColon
-    check!("1",            [fix!(TimezoneOffsetColon)]; INVALID);
-    check!("12",           [fix!(TimezoneOffsetColon)]; INVALID);
-    check!("123",          [fix!(TimezoneOffsetColon)]; INVALID);
-    check!("1234",         [fix!(TimezoneOffsetColon)]; INVALID);
-    check!("12345",        [fix!(TimezoneOffsetColon)]; INVALID);
-    check!("123456",       [fix!(TimezoneOffsetColon)]; INVALID);
-    check!("1234567",      [fix!(TimezoneOffsetColon)]; INVALID);
-    check!("12345678",     [fix!(TimezoneOffsetColon)]; INVALID);
-    check!("+1",           [fix!(TimezoneOffsetColon)]; TOO_SHORT);
-    check!("+12",          [fix!(TimezoneOffsetColon)]; TOO_SHORT);
-    check!("+123",         [fix!(TimezoneOffsetColon)]; TOO_SHORT);
-    check!("+1234",        [fix!(TimezoneOffsetColon)]; offset: 45_240);
-    check!("-1234",        [fix!(TimezoneOffsetColon)]; offset: -45_240);
-    check!("+12345",       [fix!(TimezoneOffsetColon)]; TOO_LONG);
-    check!("+123456",      [fix!(TimezoneOffsetColon)]; TOO_LONG);
-    check!("+1234567",     [fix!(TimezoneOffsetColon)]; TOO_LONG);
-    check!("+12345678",    [fix!(TimezoneOffsetColon)]; TOO_LONG);
-    check!("1:",           [fix!(TimezoneOffsetColon)]; INVALID);
-    check!("12:",          [fix!(TimezoneOffsetColon)]; INVALID);
-    check!("12:3",         [fix!(TimezoneOffsetColon)]; INVALID);
-    check!("12:34",        [fix!(TimezoneOffsetColon)]; INVALID);
-    check!("12:34:",       [fix!(TimezoneOffsetColon)]; INVALID);
-    check!("12:34:5",      [fix!(TimezoneOffsetColon)]; INVALID);
-    check!("12:34:56",     [fix!(TimezoneOffsetColon)]; INVALID);
-    check!("+1:",          [fix!(TimezoneOffsetColon)]; INVALID);
-    check!("+12:",         [fix!(TimezoneOffsetColon)]; TOO_SHORT);
-    check!("+12:3",        [fix!(TimezoneOffsetColon)]; TOO_SHORT);
-    check!("+12:34",       [fix!(TimezoneOffsetColon)]; offset: 45_240);
-    check!("-12:34",       [fix!(TimezoneOffsetColon)]; offset: -45_240);
-    check!("+12:34:",      [fix!(TimezoneOffsetColon)]; TOO_LONG);
-    check!("+12:34:5",     [fix!(TimezoneOffsetColon)]; TOO_LONG);
-    check!("+12:34:56",    [fix!(TimezoneOffsetColon)]; TOO_LONG);
-    check!("+12:34:56:",   [fix!(TimezoneOffsetColon)]; TOO_LONG);
-    check!("+12:34:56:7",  [fix!(TimezoneOffsetColon)]; TOO_LONG);
-    check!("+12:34:56:78", [fix!(TimezoneOffsetColon)]; TOO_LONG);
-    check!("+12:3456",     [fix!(TimezoneOffsetColon)]; TOO_LONG);
-    check!("+1234:56",     [fix!(TimezoneOffsetColon)]; TOO_LONG);
-    check!("+12 34",       [fix!(TimezoneOffsetColon)]; INVALID);
-    check!("+12: 34",      [fix!(TimezoneOffsetColon)]; INVALID);
-    check!("+12 :34",      [fix!(TimezoneOffsetColon)]; INVALID);
-    check!("+12 : 34",     [fix!(TimezoneOffsetColon)]; INVALID);
-    check!("+12  : 34",    [fix!(TimezoneOffsetColon)]; INVALID);
-    check!("+12 :  34",    [fix!(TimezoneOffsetColon)]; INVALID);
-    check!("+12  :  34",   [fix!(TimezoneOffsetColon)]; INVALID);
-    check!("+12::34",      [fix!(TimezoneOffsetColon)]; INVALID);
-    check!("+12: :34",     [fix!(TimezoneOffsetColon)]; INVALID);
-    check!("+12:::34",     [fix!(TimezoneOffsetColon)]; INVALID);
-    check!("+12::::34",    [fix!(TimezoneOffsetColon)]; INVALID);
-    check!("+12::34",      [fix!(TimezoneOffsetColon)]; INVALID);
-    check!("#1234",        [fix!(TimezoneOffsetColon)]; INVALID);
-    check!("#12:34",       [fix!(TimezoneOffsetColon)]; INVALID);
-    check!("+12:34 ",      [fix!(TimezoneOffsetColon)]; TOO_LONG);
-    check!(" +12:34",      [fix!(TimezoneOffsetColon)]; offset: 45_240);
-    check!("\t+12:34",     [fix!(TimezoneOffsetColon)]; offset: 45_240);
-    check!("\t\t+12:34",   [fix!(TimezoneOffsetColon)]; INVALID);
-    check!("12:34 ",       [fix!(TimezoneOffsetColon)]; INVALID);
-    check!(" 12:34",       [fix!(TimezoneOffsetColon)]; INVALID);
-    check!("",             [fix!(TimezoneOffsetColon)]; TOO_SHORT);
-    check!("+",            [fix!(TimezoneOffsetColon)]; TOO_SHORT);
-    check!(":",            [fix!(TimezoneOffsetColon)]; INVALID);
-    check!("+12345",       [fix!(TimezoneOffsetColon), num!(Day)]; offset: 45_240, day: 5);
-    check!("+12:345",      [fix!(TimezoneOffsetColon), num!(Day)]; offset: 45_240, day: 5);
-    check!("+12:34:",      [fix!(TimezoneOffsetColon), lit!(":")]; offset: 45_240);
-    check!("Z",            [fix!(TimezoneOffsetColon)]; INVALID);
-    check!("A",            [fix!(TimezoneOffsetColon)]; INVALID);
-    check!("PST",          [fix!(TimezoneOffsetColon)]; INVALID);
-    check!("#Z",           [fix!(TimezoneOffsetColon)]; INVALID);
-    check!(":Z",           [fix!(TimezoneOffsetColon)]; INVALID);
-    check!("+Z",           [fix!(TimezoneOffsetColon)]; TOO_SHORT);
-    check!("+:Z",          [fix!(TimezoneOffsetColon)]; INVALID);
-    check!("+Z:",          [fix!(TimezoneOffsetColon)]; INVALID);
-    check!("z",            [fix!(TimezoneOffsetColon)]; INVALID);
-    check!(" :Z",          [fix!(TimezoneOffsetColon)]; INVALID);
-    check!(" Z",           [fix!(TimezoneOffsetColon)]; INVALID);
-    check!(" z",           [fix!(TimezoneOffsetColon)]; INVALID);
+    check!("1",            [fixed(Fixed::TimezoneOffsetColon)]; INVALID);
+    check!("12",           [fixed(Fixed::TimezoneOffsetColon)]; INVALID);
+    check!("123",          [fixed(Fixed::TimezoneOffsetColon)]; INVALID);
+    check!("1234",         [fixed(Fixed::TimezoneOffsetColon)]; INVALID);
+    check!("12345",        [fixed(Fixed::TimezoneOffsetColon)]; INVALID);
+    check!("123456",       [fixed(Fixed::TimezoneOffsetColon)]; INVALID);
+    check!("1234567",      [fixed(Fixed::TimezoneOffsetColon)]; INVALID);
+    check!("12345678",     [fixed(Fixed::TimezoneOffsetColon)]; INVALID);
+    check!("+1",           [fixed(Fixed::TimezoneOffsetColon)]; TOO_SHORT);
+    check!("+12",          [fixed(Fixed::TimezoneOffsetColon)]; TOO_SHORT);
+    check!("+123",         [fixed(Fixed::TimezoneOffsetColon)]; TOO_SHORT);
+    check!("+1234",        [fixed(Fixed::TimezoneOffsetColon)]; offset: 45_240);
+    check!("-1234",        [fixed(Fixed::TimezoneOffsetColon)]; offset: -45_240);
+    check!("+12345",       [fixed(Fixed::TimezoneOffsetColon)]; TOO_LONG);
+    check!("+123456",      [fixed(Fixed::TimezoneOffsetColon)]; TOO_LONG);
+    check!("+1234567",     [fixed(Fixed::TimezoneOffsetColon)]; TOO_LONG);
+    check!("+12345678",    [fixed(Fixed::TimezoneOffsetColon)]; TOO_LONG);
+    check!("1:",           [fixed(Fixed::TimezoneOffsetColon)]; INVALID);
+    check!("12:",          [fixed(Fixed::TimezoneOffsetColon)]; INVALID);
+    check!("12:3",         [fixed(Fixed::TimezoneOffsetColon)]; INVALID);
+    check!("12:34",        [fixed(Fixed::TimezoneOffsetColon)]; INVALID);
+    check!("12:34:",       [fixed(Fixed::TimezoneOffsetColon)]; INVALID);
+    check!("12:34:5",      [fixed(Fixed::TimezoneOffsetColon)]; INVALID);
+    check!("12:34:56",     [fixed(Fixed::TimezoneOffsetColon)]; INVALID);
+    check!("+1:",          [fixed(Fixed::TimezoneOffsetColon)]; INVALID);
+    check!("+12:",         [fixed(Fixed::TimezoneOffsetColon)]; TOO_SHORT);
+    check!("+12:3",        [fixed(Fixed::TimezoneOffsetColon)]; TOO_SHORT);
+    check!("+12:34",       [fixed(Fixed::TimezoneOffsetColon)]; offset: 45_240);
+    check!("-12:34",       [fixed(Fixed::TimezoneOffsetColon)]; offset: -45_240);
+    check!("+12:34:",      [fixed(Fixed::TimezoneOffsetColon)]; TOO_LONG);
+    check!("+12:34:5",     [fixed(Fixed::TimezoneOffsetColon)]; TOO_LONG);
+    check!("+12:34:56",    [fixed(Fixed::TimezoneOffsetColon)]; TOO_LONG);
+    check!("+12:34:56:",   [fixed(Fixed::TimezoneOffsetColon)]; TOO_LONG);
+    check!("+12:34:56:7",  [fixed(Fixed::TimezoneOffsetColon)]; TOO_LONG);
+    check!("+12:34:56:78", [fixed(Fixed::TimezoneOffsetColon)]; TOO_LONG);
+    check!("+12:3456",     [fixed(Fixed::TimezoneOffsetColon)]; TOO_LONG);
+    check!("+1234:56",     [fixed(Fixed::TimezoneOffsetColon)]; TOO_LONG);
+    check!("+12 34",       [fixed(Fixed::TimezoneOffsetColon)]; INVALID);
+    check!("+12: 34",      [fixed(Fixed::TimezoneOffsetColon)]; INVALID);
+    check!("+12 :34",      [fixed(Fixed::TimezoneOffsetColon)]; INVALID);
+    check!("+12 : 34",     [fixed(Fixed::TimezoneOffsetColon)]; INVALID);
+    check!("+12  : 34",    [fixed(Fixed::TimezoneOffsetColon)]; INVALID);
+    check!("+12 :  34",    [fixed(Fixed::TimezoneOffsetColon)]; INVALID);
+    check!("+12  :  34",   [fixed(Fixed::TimezoneOffsetColon)]; INVALID);
+    check!("+12::34",      [fixed(Fixed::TimezoneOffsetColon)]; INVALID);
+    check!("+12: :34",     [fixed(Fixed::TimezoneOffsetColon)]; INVALID);
+    check!("+12:::34",     [fixed(Fixed::TimezoneOffsetColon)]; INVALID);
+    check!("+12::::34",    [fixed(Fixed::TimezoneOffsetColon)]; INVALID);
+    check!("+12::34",      [fixed(Fixed::TimezoneOffsetColon)]; INVALID);
+    check!("#1234",        [fixed(Fixed::TimezoneOffsetColon)]; INVALID);
+    check!("#12:34",       [fixed(Fixed::TimezoneOffsetColon)]; INVALID);
+    check!("+12:34 ",      [fixed(Fixed::TimezoneOffsetColon)]; TOO_LONG);
+    check!(" +12:34",      [fixed(Fixed::TimezoneOffsetColon)]; offset: 45_240);
+    check!("\t+12:34",     [fixed(Fixed::TimezoneOffsetColon)]; offset: 45_240);
+    check!("\t\t+12:34",   [fixed(Fixed::TimezoneOffsetColon)]; INVALID);
+    check!("12:34 ",       [fixed(Fixed::TimezoneOffsetColon)]; INVALID);
+    check!(" 12:34",       [fixed(Fixed::TimezoneOffsetColon)]; INVALID);
+    check!("",             [fixed(Fixed::TimezoneOffsetColon)]; TOO_SHORT);
+    check!("+",            [fixed(Fixed::TimezoneOffsetColon)]; TOO_SHORT);
+    check!(":",            [fixed(Fixed::TimezoneOffsetColon)]; INVALID);
+    check!("+12345",       [fixed(Fixed::TimezoneOffsetColon), num!(Day)]; offset: 45_240, day: 5);
+    check!("+12:345",      [fixed(Fixed::TimezoneOffsetColon), num!(Day)]; offset: 45_240, day: 5);
+    check!("+12:34:",      [fixed(Fixed::TimezoneOffsetColon), Literal(":")]; offset: 45_240);
+    check!("Z",            [fixed(Fixed::TimezoneOffsetColon)]; INVALID);
+    check!("A",            [fixed(Fixed::TimezoneOffsetColon)]; INVALID);
+    check!("PST",          [fixed(Fixed::TimezoneOffsetColon)]; INVALID);
+    check!("#Z",           [fixed(Fixed::TimezoneOffsetColon)]; INVALID);
+    check!(":Z",           [fixed(Fixed::TimezoneOffsetColon)]; INVALID);
+    check!("+Z",           [fixed(Fixed::TimezoneOffsetColon)]; TOO_SHORT);
+    check!("+:Z",          [fixed(Fixed::TimezoneOffsetColon)]; INVALID);
+    check!("+Z:",          [fixed(Fixed::TimezoneOffsetColon)]; INVALID);
+    check!("z",            [fixed(Fixed::TimezoneOffsetColon)]; INVALID);
+    check!(" :Z",          [fixed(Fixed::TimezoneOffsetColon)]; INVALID);
+    check!(" Z",           [fixed(Fixed::TimezoneOffsetColon)]; INVALID);
+    check!(" z",           [fixed(Fixed::TimezoneOffsetColon)]; INVALID);
     // testing `TimezoneOffsetColon` also tests same path as `TimezoneOffsetDoubleColon`
     // and `TimezoneOffsetTripleColon` for function `parse_internal`.
     // No need for separate tests for `TimezoneOffsetDoubleColon` and
     // `TimezoneOffsetTripleColon`.
 
     // TimezoneOffsetZ
-    check!("1",            [fix!(TimezoneOffsetZ)]; INVALID);
-    check!("12",           [fix!(TimezoneOffsetZ)]; INVALID);
-    check!("123",          [fix!(TimezoneOffsetZ)]; INVALID);
-    check!("1234",         [fix!(TimezoneOffsetZ)]; INVALID);
-    check!("12345",        [fix!(TimezoneOffsetZ)]; INVALID);
-    check!("123456",       [fix!(TimezoneOffsetZ)]; INVALID);
-    check!("1234567",      [fix!(TimezoneOffsetZ)]; INVALID);
-    check!("12345678",     [fix!(TimezoneOffsetZ)]; INVALID);
-    check!("+1",           [fix!(TimezoneOffsetZ)]; TOO_SHORT);
-    check!("+12",          [fix!(TimezoneOffsetZ)]; TOO_SHORT);
-    check!("+123",         [fix!(TimezoneOffsetZ)]; TOO_SHORT);
-    check!("+1234",        [fix!(TimezoneOffsetZ)]; offset: 45_240);
-    check!("-1234",        [fix!(TimezoneOffsetZ)]; offset: -45_240);
-    check!("+12345",       [fix!(TimezoneOffsetZ)]; TOO_LONG);
-    check!("+123456",      [fix!(TimezoneOffsetZ)]; TOO_LONG);
-    check!("+1234567",     [fix!(TimezoneOffsetZ)]; TOO_LONG);
-    check!("+12345678",    [fix!(TimezoneOffsetZ)]; TOO_LONG);
-    check!("1:",           [fix!(TimezoneOffsetZ)]; INVALID);
-    check!("12:",          [fix!(TimezoneOffsetZ)]; INVALID);
-    check!("12:3",         [fix!(TimezoneOffsetZ)]; INVALID);
-    check!("12:34",        [fix!(TimezoneOffsetZ)]; INVALID);
-    check!("12:34:",       [fix!(TimezoneOffsetZ)]; INVALID);
-    check!("12:34:5",      [fix!(TimezoneOffsetZ)]; INVALID);
-    check!("12:34:56",     [fix!(TimezoneOffsetZ)]; INVALID);
-    check!("+1:",          [fix!(TimezoneOffsetZ)]; INVALID);
-    check!("+12:",         [fix!(TimezoneOffsetZ)]; TOO_SHORT);
-    check!("+12:3",        [fix!(TimezoneOffsetZ)]; TOO_SHORT);
-    check!("+12:34",       [fix!(TimezoneOffsetZ)]; offset: 45_240);
-    check!("-12:34",       [fix!(TimezoneOffsetZ)]; offset: -45_240);
-    check!("+12:34:",      [fix!(TimezoneOffsetZ)]; TOO_LONG);
-    check!("+12:34:5",     [fix!(TimezoneOffsetZ)]; TOO_LONG);
-    check!("+12:34:56",    [fix!(TimezoneOffsetZ)]; TOO_LONG);
-    check!("+12:34:56:",   [fix!(TimezoneOffsetZ)]; TOO_LONG);
-    check!("+12:34:56:7",  [fix!(TimezoneOffsetZ)]; TOO_LONG);
-    check!("+12:34:56:78", [fix!(TimezoneOffsetZ)]; TOO_LONG);
-    check!("+12::34",      [fix!(TimezoneOffsetZ)]; INVALID);
-    check!("+12:3456",     [fix!(TimezoneOffsetZ)]; TOO_LONG);
-    check!("+1234:56",     [fix!(TimezoneOffsetZ)]; TOO_LONG);
-    check!("+12 34",       [fix!(TimezoneOffsetZ)]; INVALID);
-    check!("+12  34",      [fix!(TimezoneOffsetZ)]; INVALID);
-    check!("+12: 34",      [fix!(TimezoneOffsetZ)]; INVALID);
-    check!("+12 :34",      [fix!(TimezoneOffsetZ)]; INVALID);
-    check!("+12 : 34",     [fix!(TimezoneOffsetZ)]; INVALID);
-    check!("+12  : 34",    [fix!(TimezoneOffsetZ)]; INVALID);
-    check!("+12 :  34",    [fix!(TimezoneOffsetZ)]; INVALID);
-    check!("+12  :  34",   [fix!(TimezoneOffsetZ)]; INVALID);
-    check!("12:34 ",       [fix!(TimezoneOffsetZ)]; INVALID);
-    check!(" 12:34",       [fix!(TimezoneOffsetZ)]; INVALID);
-    check!("+12:34 ",      [fix!(TimezoneOffsetZ)]; TOO_LONG);
-    check!("+12 34 ",      [fix!(TimezoneOffsetZ)]; INVALID);
-    check!(" +12:34",      [fix!(TimezoneOffsetZ)]; offset: 45_240);
-    check!("+12345",       [fix!(TimezoneOffsetZ), num!(Day)]; offset: 45_240, day: 5);
-    check!("+12:345",      [fix!(TimezoneOffsetZ), num!(Day)]; offset: 45_240, day: 5);
-    check!("+12:34:",      [fix!(TimezoneOffsetZ), lit!(":")]; offset: 45_240);
-    check!("Z12:34",       [fix!(TimezoneOffsetZ)]; TOO_LONG);
-    check!("X12:34",       [fix!(TimezoneOffsetZ)]; INVALID);
-    check!("Z",            [fix!(TimezoneOffsetZ)]; offset: 0);
-    check!("z",            [fix!(TimezoneOffsetZ)]; offset: 0);
-    check!(" Z",           [fix!(TimezoneOffsetZ)]; offset: 0);
-    check!(" z",           [fix!(TimezoneOffsetZ)]; offset: 0);
-    check!("\u{0363}Z",    [fix!(TimezoneOffsetZ)]; INVALID);
-    check!("Z ",           [fix!(TimezoneOffsetZ)]; TOO_LONG);
-    check!("A",            [fix!(TimezoneOffsetZ)]; INVALID);
-    check!("PST",          [fix!(TimezoneOffsetZ)]; INVALID);
-    check!("#Z",           [fix!(TimezoneOffsetZ)]; INVALID);
-    check!(":Z",           [fix!(TimezoneOffsetZ)]; INVALID);
-    check!(":z",           [fix!(TimezoneOffsetZ)]; INVALID);
-    check!("+Z",           [fix!(TimezoneOffsetZ)]; TOO_SHORT);
-    check!("-Z",           [fix!(TimezoneOffsetZ)]; TOO_SHORT);
-    check!("+A",           [fix!(TimezoneOffsetZ)]; TOO_SHORT);
-    check!("+🙃",          [fix!(TimezoneOffsetZ)]; INVALID);
-    check!("+Z:",          [fix!(TimezoneOffsetZ)]; INVALID);
-    check!(" :Z",          [fix!(TimezoneOffsetZ)]; INVALID);
-    check!(" +Z",          [fix!(TimezoneOffsetZ)]; TOO_SHORT);
-    check!(" -Z",          [fix!(TimezoneOffsetZ)]; TOO_SHORT);
-    check!("+:Z",          [fix!(TimezoneOffsetZ)]; INVALID);
-    check!("Y",            [fix!(TimezoneOffsetZ)]; INVALID);
-    check!("Zulu",         [fix!(TimezoneOffsetZ), lit!("ulu")]; offset: 0);
-    check!("zulu",         [fix!(TimezoneOffsetZ), lit!("ulu")]; offset: 0);
-    check!("+1234ulu",     [fix!(TimezoneOffsetZ), lit!("ulu")]; offset: 45_240);
-    check!("+12:34ulu",    [fix!(TimezoneOffsetZ), lit!("ulu")]; offset: 45_240);
+    check!("1",            [fixed(Fixed::TimezoneOffsetZ)]; INVALID);
+    check!("12",           [fixed(Fixed::TimezoneOffsetZ)]; INVALID);
+    check!("123",          [fixed(Fixed::TimezoneOffsetZ)]; INVALID);
+    check!("1234",         [fixed(Fixed::TimezoneOffsetZ)]; INVALID);
+    check!("12345",        [fixed(Fixed::TimezoneOffsetZ)]; INVALID);
+    check!("123456",       [fixed(Fixed::TimezoneOffsetZ)]; INVALID);
+    check!("1234567",      [fixed(Fixed::TimezoneOffsetZ)]; INVALID);
+    check!("12345678",     [fixed(Fixed::TimezoneOffsetZ)]; INVALID);
+    check!("+1",           [fixed(Fixed::TimezoneOffsetZ)]; TOO_SHORT);
+    check!("+12",          [fixed(Fixed::TimezoneOffsetZ)]; TOO_SHORT);
+    check!("+123",         [fixed(Fixed::TimezoneOffsetZ)]; TOO_SHORT);
+    check!("+1234",        [fixed(Fixed::TimezoneOffsetZ)]; offset: 45_240);
+    check!("-1234",        [fixed(Fixed::TimezoneOffsetZ)]; offset: -45_240);
+    check!("+12345",       [fixed(Fixed::TimezoneOffsetZ)]; TOO_LONG);
+    check!("+123456",      [fixed(Fixed::TimezoneOffsetZ)]; TOO_LONG);
+    check!("+1234567",     [fixed(Fixed::TimezoneOffsetZ)]; TOO_LONG);
+    check!("+12345678",    [fixed(Fixed::TimezoneOffsetZ)]; TOO_LONG);
+    check!("1:",           [fixed(Fixed::TimezoneOffsetZ)]; INVALID);
+    check!("12:",          [fixed(Fixed::TimezoneOffsetZ)]; INVALID);
+    check!("12:3",         [fixed(Fixed::TimezoneOffsetZ)]; INVALID);
+    check!("12:34",        [fixed(Fixed::TimezoneOffsetZ)]; INVALID);
+    check!("12:34:",       [fixed(Fixed::TimezoneOffsetZ)]; INVALID);
+    check!("12:34:5",      [fixed(Fixed::TimezoneOffsetZ)]; INVALID);
+    check!("12:34:56",     [fixed(Fixed::TimezoneOffsetZ)]; INVALID);
+    check!("+1:",          [fixed(Fixed::TimezoneOffsetZ)]; INVALID);
+    check!("+12:",         [fixed(Fixed::TimezoneOffsetZ)]; TOO_SHORT);
+    check!("+12:3",        [fixed(Fixed::TimezoneOffsetZ)]; TOO_SHORT);
+    check!("+12:34",       [fixed(Fixed::TimezoneOffsetZ)]; offset: 45_240);
+    check!("-12:34",       [fixed(Fixed::TimezoneOffsetZ)]; offset: -45_240);
+    check!("+12:34:",      [fixed(Fixed::TimezoneOffsetZ)]; TOO_LONG);
+    check!("+12:34:5",     [fixed(Fixed::TimezoneOffsetZ)]; TOO_LONG);
+    check!("+12:34:56",    [fixed(Fixed::TimezoneOffsetZ)]; TOO_LONG);
+    check!("+12:34:56:",   [fixed(Fixed::TimezoneOffsetZ)]; TOO_LONG);
+    check!("+12:34:56:7",  [fixed(Fixed::TimezoneOffsetZ)]; TOO_LONG);
+    check!("+12:34:56:78", [fixed(Fixed::TimezoneOffsetZ)]; TOO_LONG);
+    check!("+12::34",      [fixed(Fixed::TimezoneOffsetZ)]; INVALID);
+    check!("+12:3456",     [fixed(Fixed::TimezoneOffsetZ)]; TOO_LONG);
+    check!("+1234:56",     [fixed(Fixed::TimezoneOffsetZ)]; TOO_LONG);
+    check!("+12 34",       [fixed(Fixed::TimezoneOffsetZ)]; INVALID);
+    check!("+12  34",      [fixed(Fixed::TimezoneOffsetZ)]; INVALID);
+    check!("+12: 34",      [fixed(Fixed::TimezoneOffsetZ)]; INVALID);
+    check!("+12 :34",      [fixed(Fixed::TimezoneOffsetZ)]; INVALID);
+    check!("+12 : 34",     [fixed(Fixed::TimezoneOffsetZ)]; INVALID);
+    check!("+12  : 34",    [fixed(Fixed::TimezoneOffsetZ)]; INVALID);
+    check!("+12 :  34",    [fixed(Fixed::TimezoneOffsetZ)]; INVALID);
+    check!("+12  :  34",   [fixed(Fixed::TimezoneOffsetZ)]; INVALID);
+    check!("12:34 ",       [fixed(Fixed::TimezoneOffsetZ)]; INVALID);
+    check!(" 12:34",       [fixed(Fixed::TimezoneOffsetZ)]; INVALID);
+    check!("+12:34 ",      [fixed(Fixed::TimezoneOffsetZ)]; TOO_LONG);
+    check!("+12 34 ",      [fixed(Fixed::TimezoneOffsetZ)]; INVALID);
+    check!(" +12:34",      [fixed(Fixed::TimezoneOffsetZ)]; offset: 45_240);
+    check!("+12345",       [fixed(Fixed::TimezoneOffsetZ), num!(Day)]; offset: 45_240, day: 5);
+    check!("+12:345",      [fixed(Fixed::TimezoneOffsetZ), num!(Day)]; offset: 45_240, day: 5);
+    check!("+12:34:",      [fixed(Fixed::TimezoneOffsetZ), Literal(":")]; offset: 45_240);
+    check!("Z12:34",       [fixed(Fixed::TimezoneOffsetZ)]; TOO_LONG);
+    check!("X12:34",       [fixed(Fixed::TimezoneOffsetZ)]; INVALID);
+    check!("Z",            [fixed(Fixed::TimezoneOffsetZ)]; offset: 0);
+    check!("z",            [fixed(Fixed::TimezoneOffsetZ)]; offset: 0);
+    check!(" Z",           [fixed(Fixed::TimezoneOffsetZ)]; offset: 0);
+    check!(" z",           [fixed(Fixed::TimezoneOffsetZ)]; offset: 0);
+    check!("\u{0363}Z",    [fixed(Fixed::TimezoneOffsetZ)]; INVALID);
+    check!("Z ",           [fixed(Fixed::TimezoneOffsetZ)]; TOO_LONG);
+    check!("A",            [fixed(Fixed::TimezoneOffsetZ)]; INVALID);
+    check!("PST",          [fixed(Fixed::TimezoneOffsetZ)]; INVALID);
+    check!("#Z",           [fixed(Fixed::TimezoneOffsetZ)]; INVALID);
+    check!(":Z",           [fixed(Fixed::TimezoneOffsetZ)]; INVALID);
+    check!(":z",           [fixed(Fixed::TimezoneOffsetZ)]; INVALID);
+    check!("+Z",           [fixed(Fixed::TimezoneOffsetZ)]; TOO_SHORT);
+    check!("-Z",           [fixed(Fixed::TimezoneOffsetZ)]; TOO_SHORT);
+    check!("+A",           [fixed(Fixed::TimezoneOffsetZ)]; TOO_SHORT);
+    check!("+🙃",          [fixed(Fixed::TimezoneOffsetZ)]; INVALID);
+    check!("+Z:",          [fixed(Fixed::TimezoneOffsetZ)]; INVALID);
+    check!(" :Z",          [fixed(Fixed::TimezoneOffsetZ)]; INVALID);
+    check!(" +Z",          [fixed(Fixed::TimezoneOffsetZ)]; TOO_SHORT);
+    check!(" -Z",          [fixed(Fixed::TimezoneOffsetZ)]; TOO_SHORT);
+    check!("+:Z",          [fixed(Fixed::TimezoneOffsetZ)]; INVALID);
+    check!("Y",            [fixed(Fixed::TimezoneOffsetZ)]; INVALID);
+    check!("Zulu",         [fixed(Fixed::TimezoneOffsetZ), Literal("ulu")]; offset: 0);
+    check!("zulu",         [fixed(Fixed::TimezoneOffsetZ), Literal("ulu")]; offset: 0);
+    check!("+1234ulu",     [fixed(Fixed::TimezoneOffsetZ), Literal("ulu")]; offset: 45_240);
+    check!("+12:34ulu",    [fixed(Fixed::TimezoneOffsetZ), Literal("ulu")]; offset: 45_240);
     // Testing `TimezoneOffsetZ` also tests same path as `TimezoneOffsetColonZ`
     // in function `parse_internal`.
     // No need for separate tests for `TimezoneOffsetColonZ`.
 
     // TimezoneOffsetPermissive
-    check!("1",            [internal_fix!(TimezoneOffsetPermissive)]; INVALID);
-    check!("12",           [internal_fix!(TimezoneOffsetPermissive)]; INVALID);
-    check!("123",          [internal_fix!(TimezoneOffsetPermissive)]; INVALID);
-    check!("1234",         [internal_fix!(TimezoneOffsetPermissive)]; INVALID);
-    check!("12345",        [internal_fix!(TimezoneOffsetPermissive)]; INVALID);
-    check!("123456",       [internal_fix!(TimezoneOffsetPermissive)]; INVALID);
-    check!("1234567",      [internal_fix!(TimezoneOffsetPermissive)]; INVALID);
-    check!("12345678",     [internal_fix!(TimezoneOffsetPermissive)]; INVALID);
-    check!("+1",           [internal_fix!(TimezoneOffsetPermissive)]; TOO_SHORT);
-    check!("+12",          [internal_fix!(TimezoneOffsetPermissive)]; offset: 43_200);
-    check!("+123",         [internal_fix!(TimezoneOffsetPermissive)]; TOO_SHORT);
-    check!("+1234",        [internal_fix!(TimezoneOffsetPermissive)]; offset: 45_240);
-    check!("-1234",        [internal_fix!(TimezoneOffsetPermissive)]; offset: -45_240);
-    check!("+12345",       [internal_fix!(TimezoneOffsetPermissive)]; TOO_LONG);
-    check!("+123456",      [internal_fix!(TimezoneOffsetPermissive)]; TOO_LONG);
-    check!("+1234567",     [internal_fix!(TimezoneOffsetPermissive)]; TOO_LONG);
-    check!("+12345678",    [internal_fix!(TimezoneOffsetPermissive)]; TOO_LONG);
-    check!("1:",           [internal_fix!(TimezoneOffsetPermissive)]; INVALID);
-    check!("12:",          [internal_fix!(TimezoneOffsetPermissive)]; INVALID);
-    check!("12:3",         [internal_fix!(TimezoneOffsetPermissive)]; INVALID);
-    check!("12:34",        [internal_fix!(TimezoneOffsetPermissive)]; INVALID);
-    check!("12:34:",       [internal_fix!(TimezoneOffsetPermissive)]; INVALID);
-    check!("12:34:5",      [internal_fix!(TimezoneOffsetPermissive)]; INVALID);
-    check!("12:34:56",     [internal_fix!(TimezoneOffsetPermissive)]; INVALID);
-    check!("+1:",          [internal_fix!(TimezoneOffsetPermissive)]; INVALID);
-    check!("+12:",         [internal_fix!(TimezoneOffsetPermissive)]; offset: 43_200);
-    check!("+12:3",        [internal_fix!(TimezoneOffsetPermissive)]; TOO_SHORT);
-    check!("+12:34",       [internal_fix!(TimezoneOffsetPermissive)]; offset: 45_240);
-    check!("-12:34",       [internal_fix!(TimezoneOffsetPermissive)]; offset: -45_240);
-    check!("+12:34:",      [internal_fix!(TimezoneOffsetPermissive)]; TOO_LONG);
-    check!("+12:34:5",     [internal_fix!(TimezoneOffsetPermissive)]; TOO_LONG);
-    check!("+12:34:56",    [internal_fix!(TimezoneOffsetPermissive)]; TOO_LONG);
-    check!("+12:34:56:",   [internal_fix!(TimezoneOffsetPermissive)]; TOO_LONG);
-    check!("+12:34:56:7",  [internal_fix!(TimezoneOffsetPermissive)]; TOO_LONG);
-    check!("+12:34:56:78", [internal_fix!(TimezoneOffsetPermissive)]; TOO_LONG);
-    check!("+12 34",       [internal_fix!(TimezoneOffsetPermissive)]; INVALID);
-    check!("+12  34",      [internal_fix!(TimezoneOffsetPermissive)]; INVALID);
-    check!("+12 :34",      [internal_fix!(TimezoneOffsetPermissive)]; INVALID);
-    check!("+12: 34",      [internal_fix!(TimezoneOffsetPermissive)]; INVALID);
-    check!("+12 : 34",     [internal_fix!(TimezoneOffsetPermissive)]; INVALID);
-    check!("+12  :34",     [internal_fix!(TimezoneOffsetPermissive)]; INVALID);
-    check!("+12:  34",     [internal_fix!(TimezoneOffsetPermissive)]; INVALID);
-    check!("+12  :  34",   [internal_fix!(TimezoneOffsetPermissive)]; INVALID);
-    check!("+12::34",      [internal_fix!(TimezoneOffsetPermissive)]; INVALID);
-    check!("+12 ::34",     [internal_fix!(TimezoneOffsetPermissive)]; INVALID);
-    check!("+12: :34",     [internal_fix!(TimezoneOffsetPermissive)]; INVALID);
-    check!("+12:: 34",     [internal_fix!(TimezoneOffsetPermissive)]; INVALID);
-    check!("+12  ::34",    [internal_fix!(TimezoneOffsetPermissive)]; INVALID);
-    check!("+12:  :34",    [internal_fix!(TimezoneOffsetPermissive)]; INVALID);
-    check!("+12::  34",    [internal_fix!(TimezoneOffsetPermissive)]; INVALID);
-    check!("+12:::34",     [internal_fix!(TimezoneOffsetPermissive)]; INVALID);
-    check!("+12::::34",    [internal_fix!(TimezoneOffsetPermissive)]; INVALID);
-    check!("12:34 ",       [internal_fix!(TimezoneOffsetPermissive)]; INVALID);
-    check!(" 12:34",       [internal_fix!(TimezoneOffsetPermissive)]; INVALID);
-    check!("+12:34 ",      [internal_fix!(TimezoneOffsetPermissive)]; TOO_LONG);
-    check!(" +12:34",      [internal_fix!(TimezoneOffsetPermissive)]; offset: 45_240);
-    check!("+12345",       [internal_fix!(TimezoneOffsetPermissive), num!(Day)]; offset: 45_240, day: 5);
-    check!("+12:345",      [internal_fix!(TimezoneOffsetPermissive), num!(Day)]; offset: 45_240, day: 5);
-    check!("+12:34:",      [internal_fix!(TimezoneOffsetPermissive), lit!(":")]; offset: 45_240);
-    check!("🤠+12:34",     [internal_fix!(TimezoneOffsetPermissive)]; INVALID);
-    check!("+12:34🤠",     [internal_fix!(TimezoneOffsetPermissive)]; TOO_LONG);
-    check!("+12:🤠34",     [internal_fix!(TimezoneOffsetPermissive)]; INVALID);
-    check!("+12:34🤠",     [internal_fix!(TimezoneOffsetPermissive), lit!("🤠")]; offset: 45_240);
-    check!("🤠+12:34",     [lit!("🤠"), internal_fix!(TimezoneOffsetPermissive)]; offset: 45_240);
-    check!("Z",            [internal_fix!(TimezoneOffsetPermissive)]; offset: 0);
-    check!("A",            [internal_fix!(TimezoneOffsetPermissive)]; INVALID);
-    check!("PST",          [internal_fix!(TimezoneOffsetPermissive)]; INVALID);
-    check!("z",            [internal_fix!(TimezoneOffsetPermissive)]; offset: 0);
-    check!(" Z",           [internal_fix!(TimezoneOffsetPermissive)]; offset: 0);
-    check!(" z",           [internal_fix!(TimezoneOffsetPermissive)]; offset: 0);
-    check!("Z ",           [internal_fix!(TimezoneOffsetPermissive)]; TOO_LONG);
-    check!("#Z",           [internal_fix!(TimezoneOffsetPermissive)]; INVALID);
-    check!(":Z",           [internal_fix!(TimezoneOffsetPermissive)]; INVALID);
-    check!(":z",           [internal_fix!(TimezoneOffsetPermissive)]; INVALID);
-    check!("+Z",           [internal_fix!(TimezoneOffsetPermissive)]; TOO_SHORT);
-    check!("-Z",           [internal_fix!(TimezoneOffsetPermissive)]; TOO_SHORT);
-    check!("+A",           [internal_fix!(TimezoneOffsetPermissive)]; TOO_SHORT);
-    check!("+PST",         [internal_fix!(TimezoneOffsetPermissive)]; INVALID);
-    check!("+🙃",          [internal_fix!(TimezoneOffsetPermissive)]; INVALID);
-    check!("+Z:",          [internal_fix!(TimezoneOffsetPermissive)]; INVALID);
-    check!(" :Z",          [internal_fix!(TimezoneOffsetPermissive)]; INVALID);
-    check!(" +Z",          [internal_fix!(TimezoneOffsetPermissive)]; TOO_SHORT);
-    check!(" -Z",          [internal_fix!(TimezoneOffsetPermissive)]; TOO_SHORT);
-    check!("+:Z",          [internal_fix!(TimezoneOffsetPermissive)]; INVALID);
-    check!("Y",            [internal_fix!(TimezoneOffsetPermissive)]; INVALID);
+    check!("1",            [internal_fixed(TimezoneOffsetPermissive)]; INVALID);
+    check!("12",           [internal_fixed(TimezoneOffsetPermissive)]; INVALID);
+    check!("123",          [internal_fixed(TimezoneOffsetPermissive)]; INVALID);
+    check!("1234",         [internal_fixed(TimezoneOffsetPermissive)]; INVALID);
+    check!("12345",        [internal_fixed(TimezoneOffsetPermissive)]; INVALID);
+    check!("123456",       [internal_fixed(TimezoneOffsetPermissive)]; INVALID);
+    check!("1234567",      [internal_fixed(TimezoneOffsetPermissive)]; INVALID);
+    check!("12345678",     [internal_fixed(TimezoneOffsetPermissive)]; INVALID);
+    check!("+1",           [internal_fixed(TimezoneOffsetPermissive)]; TOO_SHORT);
+    check!("+12",          [internal_fixed(TimezoneOffsetPermissive)]; offset: 43_200);
+    check!("+123",         [internal_fixed(TimezoneOffsetPermissive)]; TOO_SHORT);
+    check!("+1234",        [internal_fixed(TimezoneOffsetPermissive)]; offset: 45_240);
+    check!("-1234",        [internal_fixed(TimezoneOffsetPermissive)]; offset: -45_240);
+    check!("+12345",       [internal_fixed(TimezoneOffsetPermissive)]; TOO_LONG);
+    check!("+123456",      [internal_fixed(TimezoneOffsetPermissive)]; TOO_LONG);
+    check!("+1234567",     [internal_fixed(TimezoneOffsetPermissive)]; TOO_LONG);
+    check!("+12345678",    [internal_fixed(TimezoneOffsetPermissive)]; TOO_LONG);
+    check!("1:",           [internal_fixed(TimezoneOffsetPermissive)]; INVALID);
+    check!("12:",          [internal_fixed(TimezoneOffsetPermissive)]; INVALID);
+    check!("12:3",         [internal_fixed(TimezoneOffsetPermissive)]; INVALID);
+    check!("12:34",        [internal_fixed(TimezoneOffsetPermissive)]; INVALID);
+    check!("12:34:",       [internal_fixed(TimezoneOffsetPermissive)]; INVALID);
+    check!("12:34:5",      [internal_fixed(TimezoneOffsetPermissive)]; INVALID);
+    check!("12:34:56",     [internal_fixed(TimezoneOffsetPermissive)]; INVALID);
+    check!("+1:",          [internal_fixed(TimezoneOffsetPermissive)]; INVALID);
+    check!("+12:",         [internal_fixed(TimezoneOffsetPermissive)]; offset: 43_200);
+    check!("+12:3",        [internal_fixed(TimezoneOffsetPermissive)]; TOO_SHORT);
+    check!("+12:34",       [internal_fixed(TimezoneOffsetPermissive)]; offset: 45_240);
+    check!("-12:34",       [internal_fixed(TimezoneOffsetPermissive)]; offset: -45_240);
+    check!("+12:34:",      [internal_fixed(TimezoneOffsetPermissive)]; TOO_LONG);
+    check!("+12:34:5",     [internal_fixed(TimezoneOffsetPermissive)]; TOO_LONG);
+    check!("+12:34:56",    [internal_fixed(TimezoneOffsetPermissive)]; TOO_LONG);
+    check!("+12:34:56:",   [internal_fixed(TimezoneOffsetPermissive)]; TOO_LONG);
+    check!("+12:34:56:7",  [internal_fixed(TimezoneOffsetPermissive)]; TOO_LONG);
+    check!("+12:34:56:78", [internal_fixed(TimezoneOffsetPermissive)]; TOO_LONG);
+    check!("+12 34",       [internal_fixed(TimezoneOffsetPermissive)]; INVALID);
+    check!("+12  34",      [internal_fixed(TimezoneOffsetPermissive)]; INVALID);
+    check!("+12 :34",      [internal_fixed(TimezoneOffsetPermissive)]; INVALID);
+    check!("+12: 34",      [internal_fixed(TimezoneOffsetPermissive)]; INVALID);
+    check!("+12 : 34",     [internal_fixed(TimezoneOffsetPermissive)]; INVALID);
+    check!("+12  :34",     [internal_fixed(TimezoneOffsetPermissive)]; INVALID);
+    check!("+12:  34",     [internal_fixed(TimezoneOffsetPermissive)]; INVALID);
+    check!("+12  :  34",   [internal_fixed(TimezoneOffsetPermissive)]; INVALID);
+    check!("+12::34",      [internal_fixed(TimezoneOffsetPermissive)]; INVALID);
+    check!("+12 ::34",     [internal_fixed(TimezoneOffsetPermissive)]; INVALID);
+    check!("+12: :34",     [internal_fixed(TimezoneOffsetPermissive)]; INVALID);
+    check!("+12:: 34",     [internal_fixed(TimezoneOffsetPermissive)]; INVALID);
+    check!("+12  ::34",    [internal_fixed(TimezoneOffsetPermissive)]; INVALID);
+    check!("+12:  :34",    [internal_fixed(TimezoneOffsetPermissive)]; INVALID);
+    check!("+12::  34",    [internal_fixed(TimezoneOffsetPermissive)]; INVALID);
+    check!("+12:::34",     [internal_fixed(TimezoneOffsetPermissive)]; INVALID);
+    check!("+12::::34",    [internal_fixed(TimezoneOffsetPermissive)]; INVALID);
+    check!("12:34 ",       [internal_fixed(TimezoneOffsetPermissive)]; INVALID);
+    check!(" 12:34",       [internal_fixed(TimezoneOffsetPermissive)]; INVALID);
+    check!("+12:34 ",      [internal_fixed(TimezoneOffsetPermissive)]; TOO_LONG);
+    check!(" +12:34",      [internal_fixed(TimezoneOffsetPermissive)]; offset: 45_240);
+    check!("+12345",       [internal_fixed(TimezoneOffsetPermissive), num!(Day)]; offset: 45_240, day: 5);
+    check!("+12:345",      [internal_fixed(TimezoneOffsetPermissive), num!(Day)]; offset: 45_240, day: 5);
+    check!("+12:34:",      [internal_fixed(TimezoneOffsetPermissive), Literal(":")]; offset: 45_240);
+    check!("🤠+12:34",     [internal_fixed(TimezoneOffsetPermissive)]; INVALID);
+    check!("+12:34🤠",     [internal_fixed(TimezoneOffsetPermissive)]; TOO_LONG);
+    check!("+12:🤠34",     [internal_fixed(TimezoneOffsetPermissive)]; INVALID);
+    check!("+12:34🤠",     [internal_fixed(TimezoneOffsetPermissive), Literal("🤠")]; offset: 45_240);
+    check!("🤠+12:34",     [Literal("🤠"), internal_fixed(TimezoneOffsetPermissive)]; offset: 45_240);
+    check!("Z",            [internal_fixed(TimezoneOffsetPermissive)]; offset: 0);
+    check!("A",            [internal_fixed(TimezoneOffsetPermissive)]; INVALID);
+    check!("PST",          [internal_fixed(TimezoneOffsetPermissive)]; INVALID);
+    check!("z",            [internal_fixed(TimezoneOffsetPermissive)]; offset: 0);
+    check!(" Z",           [internal_fixed(TimezoneOffsetPermissive)]; offset: 0);
+    check!(" z",           [internal_fixed(TimezoneOffsetPermissive)]; offset: 0);
+    check!("Z ",           [internal_fixed(TimezoneOffsetPermissive)]; TOO_LONG);
+    check!("#Z",           [internal_fixed(TimezoneOffsetPermissive)]; INVALID);
+    check!(":Z",           [internal_fixed(TimezoneOffsetPermissive)]; INVALID);
+    check!(":z",           [internal_fixed(TimezoneOffsetPermissive)]; INVALID);
+    check!("+Z",           [internal_fixed(TimezoneOffsetPermissive)]; TOO_SHORT);
+    check!("-Z",           [internal_fixed(TimezoneOffsetPermissive)]; TOO_SHORT);
+    check!("+A",           [internal_fixed(TimezoneOffsetPermissive)]; TOO_SHORT);
+    check!("+PST",         [internal_fixed(TimezoneOffsetPermissive)]; INVALID);
+    check!("+🙃",          [internal_fixed(TimezoneOffsetPermissive)]; INVALID);
+    check!("+Z:",          [internal_fixed(TimezoneOffsetPermissive)]; INVALID);
+    check!(" :Z",          [internal_fixed(TimezoneOffsetPermissive)]; INVALID);
+    check!(" +Z",          [internal_fixed(TimezoneOffsetPermissive)]; TOO_SHORT);
+    check!(" -Z",          [internal_fixed(TimezoneOffsetPermissive)]; TOO_SHORT);
+    check!("+:Z",          [internal_fixed(TimezoneOffsetPermissive)]; INVALID);
+    check!("Y",            [internal_fixed(TimezoneOffsetPermissive)]; INVALID);
 
     // TimezoneName
-    check!("CEST",         [fix!(TimezoneName)]; );
-    check!("cest",         [fix!(TimezoneName)]; ); // lowercase
-    check!("XXXXXXXX",     [fix!(TimezoneName)]; ); // not a real timezone name
-    check!("!!!!",         [fix!(TimezoneName)]; ); // not a real timezone name!
-    check!("CEST 5",       [fix!(TimezoneName), lit!(" "), num!(Day)]; day: 5);
-    check!("CEST ",        [fix!(TimezoneName)]; TOO_LONG);
-    check!(" CEST",        [fix!(TimezoneName)]; TOO_LONG);
-    check!("CE ST",        [fix!(TimezoneName)]; TOO_LONG);
+    check!("CEST",         [fixed(Fixed::TimezoneName)]; );
+    check!("cest",         [fixed(Fixed::TimezoneName)]; ); // lowercase
+    check!("XXXXXXXX",     [fixed(Fixed::TimezoneName)]; ); // not a real timezone name
+    check!("!!!!",         [fixed(Fixed::TimezoneName)]; ); // not a real timezone name!
+    check!("CEST 5",       [fixed(Fixed::TimezoneName), Literal(" "), num!(Day)]; day: 5);
+    check!("CEST ",        [fixed(Fixed::TimezoneName)]; TOO_LONG);
+    check!(" CEST",        [fixed(Fixed::TimezoneName)]; TOO_LONG);
+    check!("CE ST",        [fixed(Fixed::TimezoneName)]; TOO_LONG);
 
     // some practical examples
     check!("2015-02-04T14:37:05+09:00",
-           [num!(Year), lit!("-"), num!(Month), lit!("-"), num!(Day), lit!("T"),
-            num!(Hour), lit!(":"), num!(Minute), lit!(":"), num!(Second), fix!(TimezoneOffset)];
+           [num!(Year), Literal("-"), num!(Month), Literal("-"), num!(Day), Literal("T"),
+            num!(Hour), Literal(":"), num!(Minute), Literal(":"), num!(Second), fixed(Fixed::TimezoneOffset)];
            year: 2015, month: 2, day: 4, hour_div_12: 1, hour_mod_12: 2,
            minute: 37, second: 5, offset: 32400);
     check!("20150204143705567",
             [num!(Year), num!(Month), num!(Day),
-            num!(Hour), num!(Minute), num!(Second), internal_fix!(Nanosecond3NoDot)];
+            num!(Hour), num!(Minute), num!(Second), internal_fixed(Nanosecond3NoDot)];
             year: 2015, month: 2, day: 4, hour_div_12: 1, hour_mod_12: 2,
             minute: 37, second: 5, nanosecond: 567000000);
     check!("20150204143705.567",
             [num!(Year), num!(Month), num!(Day),
-            num!(Hour), num!(Minute), num!(Second), fix!(Nanosecond)];
+            num!(Hour), num!(Minute), num!(Second), fixed(Fixed::Nanosecond)];
             year: 2015, month: 2, day: 4, hour_div_12: 1, hour_mod_12: 2,
             minute: 37, second: 5, nanosecond: 567000000);
     check!("20150204143705.567891",
             [num!(Year), num!(Month), num!(Day),
-            num!(Hour), num!(Minute), num!(Second), fix!(Nanosecond)];
+            num!(Hour), num!(Minute), num!(Second), fixed(Fixed::Nanosecond)];
             year: 2015, month: 2, day: 4, hour_div_12: 1, hour_mod_12: 2,
             minute: 37, second: 5, nanosecond: 567891000);
     check!("20150204143705.567891023",
             [num!(Year), num!(Month), num!(Day),
-            num!(Hour), num!(Minute), num!(Second), fix!(Nanosecond)];
+            num!(Hour), num!(Minute), num!(Second), fixed(Fixed::Nanosecond)];
             year: 2015, month: 2, day: 4, hour_div_12: 1, hour_mod_12: 2,
             minute: 37, second: 5, nanosecond: 567891023);
     check!("Mon, 10 Jun 2013 09:32:37  GMT",
-           [fix!(ShortWeekdayName), lit!(","), sp!(" "), num!(Day), sp!(" "),
-            fix!(ShortMonthName), sp!(" "), num!(Year), sp!(" "), num!(Hour), lit!(":"),
-            num!(Minute), lit!(":"), num!(Second), sp!("  "), lit!("GMT")];
+           [fixed(Fixed::ShortWeekdayName), Literal(","), sp!(" "), num!(Day), sp!(" "),
+            fixed(Fixed::ShortMonthName), sp!(" "), num!(Year), sp!(" "), num!(Hour), Literal(":"),
+            num!(Minute), Literal(":"), num!(Second), sp!("  "), Literal("GMT")];
            year: 2013, month: 6, day: 10, weekday: Weekday::Mon,
            hour_div_12: 0, hour_mod_12: 9, minute: 32, second: 37);
     check!("🤠Mon, 10 Jun🤠2013 09:32:37  GMT🤠",
-           [lit!("🤠"), fix!(ShortWeekdayName), lit!(","), sp!(" "), num!(Day), sp!(" "),
-            fix!(ShortMonthName), lit!("🤠"), num!(Year), sp!(" "), num!(Hour), lit!(":"),
-            num!(Minute), lit!(":"), num!(Second), sp!("  "), lit!("GMT"), lit!("🤠")];
+           [Literal("🤠"), fixed(Fixed::ShortWeekdayName), Literal(","), sp!(" "), num!(Day), sp!(" "),
+            fixed(Fixed::ShortMonthName), Literal("🤠"), num!(Year), sp!(" "), num!(Hour), Literal(":"),
+            num!(Minute), Literal(":"), num!(Second), sp!("  "), Literal("GMT"), Literal("🤠")];
            year: 2013, month: 6, day: 10, weekday: Weekday::Mon,
            hour_div_12: 0, hour_mod_12: 9, minute: 32, second: 37);
     check!("Sun Aug 02 13:39:15 CEST 2020",
-            [fix!(ShortWeekdayName), sp!(" "), fix!(ShortMonthName), sp!(" "),
-            num!(Day), sp!(" "), num!(Hour), lit!(":"), num!(Minute), lit!(":"),
-            num!(Second), sp!(" "), fix!(TimezoneName), sp!(" "), num!(Year)];
+            [fixed(Fixed::ShortWeekdayName), sp!(" "), fixed(Fixed::ShortMonthName), sp!(" "),
+            num!(Day), sp!(" "), num!(Hour), Literal(":"), num!(Minute), Literal(":"),
+            num!(Second), sp!(" "), fixed(Fixed::TimezoneName), sp!(" "), num!(Year)];
             year: 2020, month: 8, day: 2, weekday: Weekday::Sun,
             hour_div_12: 1, hour_mod_12: 1, minute: 39, second: 15);
     check!("20060102150405",
            [num!(Year), num!(Month), num!(Day), num!(Hour), num!(Minute), num!(Second)];
            year: 2006, month: 1, day: 2, hour_div_12: 1, hour_mod_12: 3, minute: 4, second: 5);
     check!("3:14PM",
-           [num!(Hour12), lit!(":"), num!(Minute), fix!(LowerAmPm)];
+           [num!(Hour12), Literal(":"), num!(Minute), fixed(Fixed::LowerAmPm)];
            hour_div_12: 1, hour_mod_12: 3, minute: 14);
     check!("12345678901234.56789",
-           [num!(Timestamp), lit!("."), num!(Nanosecond)];
+           [num!(Timestamp), Literal("."), num!(Nanosecond)];
            nanosecond: 56_789, timestamp: 12_345_678_901_234);
     check!("12345678901234.56789",
-           [num!(Timestamp), fix!(Nanosecond)];
+           [num!(Timestamp), fixed(Fixed::Nanosecond)];
            nanosecond: 567_890_000, timestamp: 12_345_678_901_234);
 
     // docstring examples from `impl str::FromStr`
     check!("2000-01-02T03:04:05Z",
-           [num!(Year), lit!("-"), num!(Month), lit!("-"), num!(Day), lit!("T"),
-           num!(Hour), lit!(":"), num!(Minute), lit!(":"), num!(Second),
-           internal_fix!(TimezoneOffsetPermissive)];
+           [num!(Year), Literal("-"), num!(Month), Literal("-"), num!(Day), Literal("T"),
+           num!(Hour), Literal(":"), num!(Minute), Literal(":"), num!(Second),
+           internal_fixed(TimezoneOffsetPermissive)];
            year: 2000, month: 1, day: 2,
            hour_div_12: 0, hour_mod_12: 3, minute: 4, second: 5,
            offset: 0);
     check!("2000-01-02 03:04:05Z",
-           [num!(Year), lit!("-"), num!(Month), lit!("-"), num!(Day), sp!(" "),
-           num!(Hour), lit!(":"), num!(Minute), lit!(":"), num!(Second),
-           internal_fix!(TimezoneOffsetPermissive)];
+           [num!(Year), Literal("-"), num!(Month), Literal("-"), num!(Day), sp!(" "),
+           num!(Hour), Literal(":"), num!(Minute), Literal(":"), num!(Second),
+           internal_fixed(TimezoneOffsetPermissive)];
            year: 2000, month: 1, day: 2,
            hour_div_12: 0, hour_mod_12: 3, minute: 4, second: 5,
            offset: 0);
 }
-
-#[cfg(test)]
-#[test]
-fn test_rfc2822() {
-    use super::NOT_ENOUGH;
-    use super::*;
-    use crate::offset::FixedOffset;
-    use crate::DateTime;
-
-    // Test data - (input, Ok(expected result after parse and format) or Err(error code))
-    let testdates = [
-        ("Tue, 20 Jan 2015 17:35:20 -0800", Ok("Tue, 20 Jan 2015 17:35:20 -0800")), // normal case
-        ("Fri,  2 Jan 2015 17:35:20 -0800", Ok("Fri, 02 Jan 2015 17:35:20 -0800")), // folding whitespace
-        ("Fri, 02 Jan 2015 17:35:20 -0800", Ok("Fri, 02 Jan 2015 17:35:20 -0800")), // leading zero
-        ("Tue, 20 Jan 2015 17:35:20 -0800 (UTC)", Ok("Tue, 20 Jan 2015 17:35:20 -0800")), // trailing comment
-        ("Tue,  20 Jan 2015 17:35:20 -0800 (UTC)", Ok("Tue, 20 Jan 2015 17:35:20 -0800")), // intermixed arbitrary whitespace
-        ("Tue, 20     Jan   2015\t17:35:20\t-0800\t\t(UTC)", Ok("Tue, 20 Jan 2015 17:35:20 -0800")), // intermixed arbitrary whitespace
-        (
-            r"Tue, 20 Jan 2015 17:35:20 -0800 ( (UTC ) (\( (a)\(( \t ) ) \\( \) ))",
-            Ok("Tue, 20 Jan 2015 17:35:20 -0800"),
-        ), // complex trailing comment
-        (r"Tue, 20 Jan 2015 17:35:20 -0800 (UTC\)", Err(TOO_LONG)), // incorrect comment, not enough closing parentheses
-        (
-            "Tue, 20 Jan 2015 17:35:20 -0800 (UTC)\t \r\n(Anothercomment)",
-            Ok("Tue, 20 Jan 2015 17:35:20 -0800"),
-        ), // multiple comments
-        ("Tue, 20 Jan 2015 17:35:20 -0800 (UTC) ", Err(TOO_LONG)), // trailing whitespace after comment
-        ("20 Jan 2015 17:35:20 -0800", Ok("Tue, 20 Jan 2015 17:35:20 -0800")), // no day of week
-        ("20 JAN 2015 17:35:20 -0800", Ok("Tue, 20 Jan 2015 17:35:20 -0800")), // upper case month
-        ("Tue, 20 Jan 2015 17:35 -0800", Ok("Tue, 20 Jan 2015 17:35:00 -0800")), // no second
-        ("11 Sep 2001 09:45:00 EST", Ok("Tue, 11 Sep 2001 09:45:00 -0500")),
-        ("30 Feb 2015 17:35:20 -0800", Err(OUT_OF_RANGE)), // bad day of month
-        ("Tue, 20 Jan 2015", Err(TOO_SHORT)),              // omitted fields
-        ("Tue, 20 Avr 2015 17:35:20 -0800", Err(INVALID)), // bad month name
-        ("Tue, 20 Jan 2015 25:35:20 -0800", Err(OUT_OF_RANGE)), // bad hour
-        ("Tue, 20 Jan 2015 7:35:20 -0800", Err(INVALID)),  // bad # of digits in hour
-        ("Tue, 20 Jan 2015 17:65:20 -0800", Err(OUT_OF_RANGE)), // bad minute
-        ("Tue, 20 Jan 2015 17:35:90 -0800", Err(OUT_OF_RANGE)), // bad second
-        ("Tue, 20 Jan 2015 17:35:20 -0890", Err(OUT_OF_RANGE)), // bad offset
-        ("6 Jun 1944 04:00:00Z", Err(INVALID)),            // bad offset (zulu not allowed)
-        ("Tue, 20 Jan 2015 17:35:20 HAS", Err(NOT_ENOUGH)), // bad named time zone
-        // named timezones that have specific timezone offsets
-        // see https://www.rfc-editor.org/rfc/rfc2822#section-4.3
-        ("Tue, 20 Jan 2015 17:35:20 GMT", Ok("Tue, 20 Jan 2015 17:35:20 +0000")),
-        ("Tue, 20 Jan 2015 17:35:20 UT", Ok("Tue, 20 Jan 2015 17:35:20 +0000")),
-        ("Tue, 20 Jan 2015 17:35:20 ut", Ok("Tue, 20 Jan 2015 17:35:20 +0000")),
-        ("Tue, 20 Jan 2015 17:35:20 EDT", Ok("Tue, 20 Jan 2015 17:35:20 -0400")),
-        ("Tue, 20 Jan 2015 17:35:20 EST", Ok("Tue, 20 Jan 2015 17:35:20 -0500")),
-        ("Tue, 20 Jan 2015 17:35:20 CDT", Ok("Tue, 20 Jan 2015 17:35:20 -0500")),
-        ("Tue, 20 Jan 2015 17:35:20 CST", Ok("Tue, 20 Jan 2015 17:35:20 -0600")),
-        ("Tue, 20 Jan 2015 17:35:20 MDT", Ok("Tue, 20 Jan 2015 17:35:20 -0600")),
-        ("Tue, 20 Jan 2015 17:35:20 MST", Ok("Tue, 20 Jan 2015 17:35:20 -0700")),
-        ("Tue, 20 Jan 2015 17:35:20 PDT", Ok("Tue, 20 Jan 2015 17:35:20 -0700")),
-        ("Tue, 20 Jan 2015 17:35:20 PST", Ok("Tue, 20 Jan 2015 17:35:20 -0800")),
-        ("Tue, 20 Jan 2015 17:35:20 pst", Ok("Tue, 20 Jan 2015 17:35:20 -0800")),
-        // named single-letter military timezones must fallback to +0000
-        ("Tue, 20 Jan 2015 17:35:20 Z", Ok("Tue, 20 Jan 2015 17:35:20 +0000")),
-        ("Tue, 20 Jan 2015 17:35:20 A", Ok("Tue, 20 Jan 2015 17:35:20 +0000")),
-        ("Tue, 20 Jan 2015 17:35:20 a", Ok("Tue, 20 Jan 2015 17:35:20 +0000")),
-        ("Tue, 20 Jan 2015 17:35:20 K", Ok("Tue, 20 Jan 2015 17:35:20 +0000")),
-        ("Tue, 20 Jan 2015 17:35:20 k", Ok("Tue, 20 Jan 2015 17:35:20 +0000")),
-        // named single-letter timezone "J" is specifically not valid
-        ("Tue, 20 Jan 2015 17:35:20 J", Err(NOT_ENOUGH)),
-        ("Tue, 20 Jan 2015😈17:35:20 -0800", Err(INVALID)), // bad character!
-    ];
-
-    fn rfc2822_to_datetime(date: &str) -> ParseResult<DateTime<FixedOffset>> {
-        let mut parsed = Parsed::new();
-        parse(&mut parsed, date, [Item::Fixed(Fixed::RFC2822)].iter())?;
-        parsed.to_datetime()
-    }
-=======
-        // empty string
-        check!("",  []; );
-        check!(" ", []; TOO_LONG);
-        check!("a", []; TOO_LONG);
-
-        // whitespaces
-        check!("",          [Space("")]; );
-        check!(" ",         [Space("")]; );
-        check!("\t",        [Space("")]; );
-        check!(" \n\r  \n", [Space("")]; );
-        check!("a",         [Space("")]; TOO_LONG);
-
-        // literal
-        check!("",    [Literal("a")]; TOO_SHORT);
-        check!(" ",   [Literal("a")]; INVALID);
-        check!("a",   [Literal("a")]; );
-        check!("+",   [Literal("+")]; );
-        check!("-",   [Literal("-")]; );
-        check!("−",   [Literal("−")]; ); // MINUS SIGN (U+2212)
-                                         // a Literal may contain whitespace and match whitespace, but this should not be done
-        check!(" ",   [Literal(" ")]; );
-        check!("aa",  [Literal("a")]; TOO_LONG);
-        check!("A",   [Literal("a")]; INVALID);
-        check!("xy",  [Literal("xy")]; );
-        check!("xy",  [Literal("x"), Literal("y")]; );
-        check!("1",   [Literal("1")]; );
-        check!("1234", [Literal("1234")]; );
-        check!("+1234", [Literal("+1234")]; );
-        check!("-1234", [Literal("-1234")]; );
-        check!("−1234", [Literal("−1234")]; ); // MINUS SIGN (U+2212)
-        check!("PST", [Literal("PST")]; );
-        check!("🤠",  [Literal("🤠")]; );
-        check!("🤠a", [Literal("🤠"), Literal("a")]; );
-        check!("🤠a🤠", [Literal("🤠"), Literal("a🤠")]; );
-        check!("a🤠b", [Literal("a"), Literal("🤠"), Literal("b")]; );
-        // literals can be together
-        check!("xy",  [Literal("xy")]; );
-        check!("xyz",  [Literal("xyz")]; );
-        // or literals can be apart
-        check!("xy",  [Literal("x"), Literal("y")]; );
-        check!("xyz",  [Literal("x"), Literal("yz")]; );
-        check!("xyz",  [Literal("xy"), Literal("z")]; );
-        check!("xyz",  [Literal("x"), Literal("y"), Literal("z")]; );
-        //
-        check!("x y", [Literal("x"), Literal("y")]; INVALID);
-        check!("xy",  [Literal("x"), Space(""), Literal("y")]; );
-        check!("x y", [Literal("x"), Space(""), Literal("y")]; );
-
-        // numeric
-        check!("1987",        [num(Year)]; year: 1987);
-        check!("1987 ",       [num(Year)]; TOO_LONG);
-        check!("0x12",        [num(Year)]; TOO_LONG); // `0` is parsed
-        check!("x123",        [num(Year)]; INVALID);
-        check!("2015",        [num(Year)]; year: 2015);
-        check!("0000",        [num(Year)]; year:    0);
-        check!("9999",        [num(Year)]; year: 9999);
-        check!(" \t987",      [num(Year)]; year:  987);
-        check!("5",           [num(Year)]; year:    5);
-        check!("5\0",         [num(Year)]; TOO_LONG);
-        check!("\x005",       [num(Year)]; INVALID);
-        check!("",            [num(Year)]; TOO_SHORT);
-        check!("12345",       [num(Year), Literal("5")]; year: 1234);
-        check!("12345",       [nums(Year), Literal("5")]; year: 1234);
-        check!("12345",       [num0(Year), Literal("5")]; year: 1234);
-        check!("12341234",    [num(Year), num(Year)]; year: 1234);
-        check!("1234 1234",   [num(Year), num(Year)]; year: 1234);
-        check!("1234 1235",   [num(Year), num(Year)]; IMPOSSIBLE);
-        check!("1234 1234",   [num(Year), Literal("x"), num(Year)]; INVALID);
-        check!("1234x1234",   [num(Year), Literal("x"), num(Year)]; year: 1234);
-        check!("1234xx1234",  [num(Year), Literal("x"), num(Year)]; INVALID);
-        check!("1234 x 1234", [num(Year), Literal("x"), num(Year)]; INVALID);
-
-        // signed numeric
-        check!("-42",         [num(Year)]; year: -42);
-        check!("+42",         [num(Year)]; year: 42);
-        check!("-0042",       [num(Year)]; year: -42);
-        check!("+0042",       [num(Year)]; year: 42);
-        check!("-42195",      [num(Year)]; year: -42195);
-        check!("−42195",      [num(Year)]; INVALID); // MINUS SIGN (U+2212)
-        check!("+42195",      [num(Year)]; year: 42195);
-        check!("  -42195",    [num(Year)]; year: -42195);
-        check!("  +42195",    [num(Year)]; year: 42195);
-        check!("  -   42",    [num(Year)]; INVALID);
-        check!("  +   42",    [num(Year)]; INVALID);
-        check!("  -42195",    [Space("  "), num(Year)]; year: -42195);
-        check!("  −42195",    [Space("  "), num(Year)]; INVALID); // MINUS SIGN (U+2212)
-        check!("  +42195",    [Space("  "), num(Year)]; year: 42195);
-        check!("  -   42",    [Space("  "), num(Year)]; INVALID);
-        check!("  +   42",    [Space("  "), num(Year)]; INVALID);
-        check!("-",           [num(Year)]; TOO_SHORT);
-        check!("+",           [num(Year)]; TOO_SHORT);
-
-        // unsigned numeric
-        check!("345",   [num(Ordinal)]; ordinal: 345);
-        check!("+345",  [num(Ordinal)]; INVALID);
-        check!("-345",  [num(Ordinal)]; INVALID);
-        check!(" 345",  [num(Ordinal)]; ordinal: 345);
-        check!("−345",  [num(Ordinal)]; INVALID); // MINUS SIGN (U+2212)
-        check!("345 ",  [num(Ordinal)]; TOO_LONG);
-        check!(" 345",  [Space(" "), num(Ordinal)]; ordinal: 345);
-        check!("345 ",  [num(Ordinal), Space(" ")]; ordinal: 345);
-        check!("345🤠 ", [num(Ordinal), Literal("🤠"), Space(" ")]; ordinal: 345);
-        check!("345🤠", [num(Ordinal)]; TOO_LONG);
-        check!("\u{0363}345", [num(Ordinal)]; INVALID);
-        check!(" +345", [num(Ordinal)]; INVALID);
-        check!(" -345", [num(Ordinal)]; INVALID);
-
-        // various numeric fields
-        check!("1234 5678",
-               [num(Year), num(IsoYear)];
-               year: 1234, isoyear: 5678);
-        check!("12 34 56 78",
-               [num(YearDiv100), num(YearMod100), num(IsoYearDiv100), num(IsoYearMod100)];
-               year_div_100: 12, year_mod_100: 34, isoyear_div_100: 56, isoyear_mod_100: 78);
-        check!("1 2 3 4 5 6",
-               [num(Month), num(Day), num(WeekFromSun), num(WeekFromMon), num(IsoWeek),
-                num(NumDaysFromSun)];
-               month: 1, day: 2, week_from_sun: 3, week_from_mon: 4, isoweek: 5, weekday: Weekday::Sat);
-        check!("7 89 01",
-               [num(WeekdayFromMon), num(Ordinal), num(Hour12)];
-               weekday: Weekday::Sun, ordinal: 89, hour_mod_12: 1);
-        check!("23 45 6 78901234 567890123",
-               [num(Hour), num(Minute), num(Second), num(Nanosecond), num(Timestamp)];
-               hour_div_12: 1, hour_mod_12: 11, minute: 45, second: 6, nanosecond: 78_901_234,
-               timestamp: 567_890_123);
-
-        // fixed: month and weekday names
-        check!("apr",       [fixed(Fixed::ShortMonthName)]; month: 4);
-        check!("Apr",       [fixed(Fixed::ShortMonthName)]; month: 4);
-        check!("APR",       [fixed(Fixed::ShortMonthName)]; month: 4);
-        check!("ApR",       [fixed(Fixed::ShortMonthName)]; month: 4);
-        check!("April",     [fixed(Fixed::ShortMonthName)]; TOO_LONG); // `Apr` is parsed
-        check!("A",         [fixed(Fixed::ShortMonthName)]; TOO_SHORT);
-        check!("Sol",       [fixed(Fixed::ShortMonthName)]; INVALID);
-        check!("Apr",       [fixed(Fixed::LongMonthName)]; month: 4);
-        check!("Apri",      [fixed(Fixed::LongMonthName)]; TOO_LONG); // `Apr` is parsed
-        check!("April",     [fixed(Fixed::LongMonthName)]; month: 4);
-        check!("Aprill",    [fixed(Fixed::LongMonthName)]; TOO_LONG);
-        check!("Aprill",    [fixed(Fixed::LongMonthName), Literal("l")]; month: 4);
-        check!("Aprl",      [fixed(Fixed::LongMonthName), Literal("l")]; month: 4);
-        check!("April",     [fixed(Fixed::LongMonthName), Literal("il")]; TOO_SHORT); // do not backtrack
-        check!("thu",       [fixed(Fixed::ShortWeekdayName)]; weekday: Weekday::Thu);
-        check!("Thu",       [fixed(Fixed::ShortWeekdayName)]; weekday: Weekday::Thu);
-        check!("THU",       [fixed(Fixed::ShortWeekdayName)]; weekday: Weekday::Thu);
-        check!("tHu",       [fixed(Fixed::ShortWeekdayName)]; weekday: Weekday::Thu);
-        check!("Thursday",  [fixed(Fixed::ShortWeekdayName)]; TOO_LONG); // `Thu` is parsed
-        check!("T",         [fixed(Fixed::ShortWeekdayName)]; TOO_SHORT);
-        check!("The",       [fixed(Fixed::ShortWeekdayName)]; INVALID);
-        check!("Nop",       [fixed(Fixed::ShortWeekdayName)]; INVALID);
-        check!("Thu",       [fixed(Fixed::LongWeekdayName)]; weekday: Weekday::Thu);
-        check!("Thur",      [fixed(Fixed::LongWeekdayName)]; TOO_LONG); // `Thu` is parsed
-        check!("Thurs",     [fixed(Fixed::LongWeekdayName)]; TOO_LONG); // ditto
-        check!("Thursday",  [fixed(Fixed::LongWeekdayName)]; weekday: Weekday::Thu);
-        check!("Thursdays", [fixed(Fixed::LongWeekdayName)]; TOO_LONG);
-        check!("Thursdays", [fixed(Fixed::LongWeekdayName), Literal("s")]; weekday: Weekday::Thu);
-        check!("Thus",      [fixed(Fixed::LongWeekdayName), Literal("s")]; weekday: Weekday::Thu);
-        check!("Thursday",  [fixed(Fixed::LongWeekdayName), Literal("rsday")]; TOO_SHORT); // do not backtrack
-
-        // fixed: am/pm
-        check!("am",  [fixed(Fixed::LowerAmPm)]; hour_div_12: 0);
-        check!("pm",  [fixed(Fixed::LowerAmPm)]; hour_div_12: 1);
-        check!("AM",  [fixed(Fixed::LowerAmPm)]; hour_div_12: 0);
-        check!("PM",  [fixed(Fixed::LowerAmPm)]; hour_div_12: 1);
-        check!("am",  [fixed(Fixed::UpperAmPm)]; hour_div_12: 0);
-        check!("pm",  [fixed(Fixed::UpperAmPm)]; hour_div_12: 1);
-        check!("AM",  [fixed(Fixed::UpperAmPm)]; hour_div_12: 0);
-        check!("PM",  [fixed(Fixed::UpperAmPm)]; hour_div_12: 1);
-        check!("Am",  [fixed(Fixed::LowerAmPm)]; hour_div_12: 0);
-        check!(" Am", [fixed(Fixed::LowerAmPm)]; INVALID);
-        check!("ame", [fixed(Fixed::LowerAmPm)]; TOO_LONG); // `am` is parsed
-        check!("a",   [fixed(Fixed::LowerAmPm)]; TOO_SHORT);
-        check!("p",   [fixed(Fixed::LowerAmPm)]; TOO_SHORT);
-        check!("x",   [fixed(Fixed::LowerAmPm)]; TOO_SHORT);
-        check!("xx",  [fixed(Fixed::LowerAmPm)]; INVALID);
-        check!("",    [fixed(Fixed::LowerAmPm)]; TOO_SHORT);
-
-        // fixed: dot plus nanoseconds
-        check!("",              [fixed(Fixed::Nanosecond)]; ); // no field set, but not an error
-        check!(".",             [fixed(Fixed::Nanosecond)]; TOO_SHORT);
-        check!("4",             [fixed(Fixed::Nanosecond)]; TOO_LONG); // never consumes `4`
-        check!("4",             [fixed(Fixed::Nanosecond), num(Second)]; second: 4);
-        check!(".0",            [fixed(Fixed::Nanosecond)]; nanosecond: 0);
-        check!(".4",            [fixed(Fixed::Nanosecond)]; nanosecond: 400_000_000);
-        check!(".42",           [fixed(Fixed::Nanosecond)]; nanosecond: 420_000_000);
-        check!(".421",          [fixed(Fixed::Nanosecond)]; nanosecond: 421_000_000);
-        check!(".42195",        [fixed(Fixed::Nanosecond)]; nanosecond: 421_950_000);
-        check!(".421950803",    [fixed(Fixed::Nanosecond)]; nanosecond: 421_950_803);
-        check!(".421950803547", [fixed(Fixed::Nanosecond)]; nanosecond: 421_950_803);
-        check!(".000000003547", [fixed(Fixed::Nanosecond)]; nanosecond: 3);
-        check!(".000000000547", [fixed(Fixed::Nanosecond)]; nanosecond: 0);
-        check!(".",             [fixed(Fixed::Nanosecond)]; TOO_SHORT);
-        check!(".4x",           [fixed(Fixed::Nanosecond)]; TOO_LONG);
-        check!(".  4",          [fixed(Fixed::Nanosecond)]; INVALID);
-        check!("  .4",          [fixed(Fixed::Nanosecond)]; TOO_LONG); // no automatic trimming
-
-        // fixed: nanoseconds without the dot
-        check!("",             [internal_fixed(Nanosecond3NoDot)]; TOO_SHORT);
-        check!(".",            [internal_fixed(Nanosecond3NoDot)]; TOO_SHORT);
-        check!("0",            [internal_fixed(Nanosecond3NoDot)]; TOO_SHORT);
-        check!("4",            [internal_fixed(Nanosecond3NoDot)]; TOO_SHORT);
-        check!("42",           [internal_fixed(Nanosecond3NoDot)]; TOO_SHORT);
-        check!("421",          [internal_fixed(Nanosecond3NoDot)]; nanosecond: 421_000_000);
-        check!("42143",        [internal_fixed(Nanosecond3NoDot), num(Second)]; nanosecond: 421_000_000, second: 43);
-        check!("42195",        [internal_fixed(Nanosecond3NoDot)]; TOO_LONG);
-        check!("4x",           [internal_fixed(Nanosecond3NoDot)]; TOO_SHORT);
-        check!("  4",          [internal_fixed(Nanosecond3NoDot)]; INVALID);
-        check!(".421",         [internal_fixed(Nanosecond3NoDot)]; INVALID);
-
-        check!("",             [internal_fixed(Nanosecond6NoDot)]; TOO_SHORT);
-        check!(".",            [internal_fixed(Nanosecond6NoDot)]; TOO_SHORT);
-        check!("0",            [internal_fixed(Nanosecond6NoDot)]; TOO_SHORT);
-        check!("42195",        [internal_fixed(Nanosecond6NoDot)]; TOO_SHORT);
-        check!("421950",       [internal_fixed(Nanosecond6NoDot)]; nanosecond: 421_950_000);
-        check!("000003",       [internal_fixed(Nanosecond6NoDot)]; nanosecond: 3000);
-        check!("000000",       [internal_fixed(Nanosecond6NoDot)]; nanosecond: 0);
-        check!("4x",           [internal_fixed(Nanosecond6NoDot)]; TOO_SHORT);
-        check!("     4",       [internal_fixed(Nanosecond6NoDot)]; INVALID);
-        check!(".42100",       [internal_fixed(Nanosecond6NoDot)]; INVALID);
-
-        check!("",             [internal_fixed(Nanosecond9NoDot)]; TOO_SHORT);
-        check!(".",            [internal_fixed(Nanosecond9NoDot)]; TOO_SHORT);
-        check!("42195",        [internal_fixed(Nanosecond9NoDot)]; TOO_SHORT);
-        check!("421950803",    [internal_fixed(Nanosecond9NoDot)]; nanosecond: 421_950_803);
-        check!("000000003",    [internal_fixed(Nanosecond9NoDot)]; nanosecond: 3);
-        check!("42195080354",  [internal_fixed(Nanosecond9NoDot), num(Second)]; nanosecond: 421_950_803, second: 54); // don't skip digits that come after the 9
-        check!("421950803547", [internal_fixed(Nanosecond9NoDot)]; TOO_LONG);
-        check!("000000000",    [internal_fixed(Nanosecond9NoDot)]; nanosecond: 0);
-        check!("00000000x",    [internal_fixed(Nanosecond9NoDot)]; INVALID);
-        check!("        4",    [internal_fixed(Nanosecond9NoDot)]; INVALID);
-        check!(".42100000",    [internal_fixed(Nanosecond9NoDot)]; INVALID);
-
-        // fixed: timezone offsets
-
-        // TimezoneOffset
-        check!("1",            [fixed(Fixed::TimezoneOffset)]; INVALID);
-        check!("12",           [fixed(Fixed::TimezoneOffset)]; INVALID);
-        check!("123",          [fixed(Fixed::TimezoneOffset)]; INVALID);
-        check!("1234",         [fixed(Fixed::TimezoneOffset)]; INVALID);
-        check!("12345",        [fixed(Fixed::TimezoneOffset)]; INVALID);
-        check!("123456",       [fixed(Fixed::TimezoneOffset)]; INVALID);
-        check!("1234567",      [fixed(Fixed::TimezoneOffset)]; INVALID);
-        check!("+1",           [fixed(Fixed::TimezoneOffset)]; TOO_SHORT);
-        check!("+12",          [fixed(Fixed::TimezoneOffset)]; TOO_SHORT);
-        check!("+123",         [fixed(Fixed::TimezoneOffset)]; TOO_SHORT);
-        check!("+1234",        [fixed(Fixed::TimezoneOffset)]; offset: 45_240);
-        check!("+12345",       [fixed(Fixed::TimezoneOffset)]; TOO_LONG);
-        check!("+123456",      [fixed(Fixed::TimezoneOffset)]; TOO_LONG);
-        check!("+1234567",     [fixed(Fixed::TimezoneOffset)]; TOO_LONG);
-        check!("+12345678",    [fixed(Fixed::TimezoneOffset)]; TOO_LONG);
-        check!("+12:",         [fixed(Fixed::TimezoneOffset)]; TOO_SHORT);
-        check!("+12:3",        [fixed(Fixed::TimezoneOffset)]; TOO_SHORT);
-        check!("+12:34",       [fixed(Fixed::TimezoneOffset)]; offset: 45_240);
-        check!("-12:34",       [fixed(Fixed::TimezoneOffset)]; offset: -45_240);
-        check!("−12:34",       [fixed(Fixed::TimezoneOffset)]; offset: -45_240); // MINUS SIGN (U+2212)
-        check!("+12:34:",      [fixed(Fixed::TimezoneOffset)]; TOO_LONG);
-        check!("+12:34:5",     [fixed(Fixed::TimezoneOffset)]; TOO_LONG);
-        check!("+12:34:56",    [fixed(Fixed::TimezoneOffset)]; TOO_LONG);
-        check!("+12:34:56:",   [fixed(Fixed::TimezoneOffset)]; TOO_LONG);
-        check!("+12 34",       [fixed(Fixed::TimezoneOffset)]; offset: 45_240);
-        check!("+12  34",      [fixed(Fixed::TimezoneOffset)]; offset: 45_240);
-        check!("12:34",        [fixed(Fixed::TimezoneOffset)]; INVALID);
-        check!("12:34:56",     [fixed(Fixed::TimezoneOffset)]; INVALID);
-        check!("+12::34",      [fixed(Fixed::TimezoneOffset)]; offset: 45_240);
-        check!("+12: :34",     [fixed(Fixed::TimezoneOffset)]; offset: 45_240);
-        check!("+12:::34",     [fixed(Fixed::TimezoneOffset)]; offset: 45_240);
-        check!("+12::::34",    [fixed(Fixed::TimezoneOffset)]; offset: 45_240);
-        check!("+12::34",      [fixed(Fixed::TimezoneOffset)]; offset: 45_240);
-        check!("+12:34:56",    [fixed(Fixed::TimezoneOffset)]; TOO_LONG);
-        check!("+12:3456",     [fixed(Fixed::TimezoneOffset)]; TOO_LONG);
-        check!("+1234:56",     [fixed(Fixed::TimezoneOffset)]; TOO_LONG);
-        check!("+1234:567",    [fixed(Fixed::TimezoneOffset)]; TOO_LONG);
-        check!("+00:00",       [fixed(Fixed::TimezoneOffset)]; offset: 0);
-        check!("-00:00",       [fixed(Fixed::TimezoneOffset)]; offset: 0);
-        check!("−00:00",       [fixed(Fixed::TimezoneOffset)]; offset: 0); // MINUS SIGN (U+2212)
-        check!("+00:01",       [fixed(Fixed::TimezoneOffset)]; offset: 60);
-        check!("-00:01",       [fixed(Fixed::TimezoneOffset)]; offset: -60);
-        check!("+00:30",       [fixed(Fixed::TimezoneOffset)]; offset: 1_800);
-        check!("-00:30",       [fixed(Fixed::TimezoneOffset)]; offset: -1_800);
-        check!("+24:00",       [fixed(Fixed::TimezoneOffset)]; offset: 86_400);
-        check!("-24:00",       [fixed(Fixed::TimezoneOffset)]; offset: -86_400);
-        check!("−24:00",       [fixed(Fixed::TimezoneOffset)]; offset: -86_400); // MINUS SIGN (U+2212)
-        check!("+99:59",       [fixed(Fixed::TimezoneOffset)]; offset: 359_940);
-        check!("-99:59",       [fixed(Fixed::TimezoneOffset)]; offset: -359_940);
-        check!("+00:60",       [fixed(Fixed::TimezoneOffset)]; OUT_OF_RANGE);
-        check!("+00:99",       [fixed(Fixed::TimezoneOffset)]; OUT_OF_RANGE);
-        check!("#12:34",       [fixed(Fixed::TimezoneOffset)]; INVALID);
-        check!("+12:34 ",      [fixed(Fixed::TimezoneOffset)]; TOO_LONG);
-        check!("+12 34 ",      [fixed(Fixed::TimezoneOffset)]; TOO_LONG);
-        check!(" +12:34",      [fixed(Fixed::TimezoneOffset)]; offset: 45_240);
-        check!(" -12:34",      [fixed(Fixed::TimezoneOffset)]; offset: -45_240);
-        check!(" −12:34",      [fixed(Fixed::TimezoneOffset)]; offset: -45_240); // MINUS SIGN (U+2212)
-        check!("12:34 ",       [fixed(Fixed::TimezoneOffset)]; INVALID);
-        check!("  +12:34",     [fixed(Fixed::TimezoneOffset)]; offset: 45_240);
-        check!("  -12:34",     [fixed(Fixed::TimezoneOffset)]; offset: -45_240);
-        check!("\t -12:34",    [fixed(Fixed::TimezoneOffset)]; offset: -45_240);
-        check!("-12: 34",      [fixed(Fixed::TimezoneOffset)]; offset: -45_240);
-        check!("-12 :34",      [fixed(Fixed::TimezoneOffset)]; offset: -45_240);
-        check!("-12 : 34",     [fixed(Fixed::TimezoneOffset)]; offset: -45_240);
-        check!("-12 :  34",    [fixed(Fixed::TimezoneOffset)]; offset: -45_240);
-        check!("-12  : 34",    [fixed(Fixed::TimezoneOffset)]; offset: -45_240);
-        check!("-12:  34",     [fixed(Fixed::TimezoneOffset)]; offset: -45_240);
-        check!("-12  :34",     [fixed(Fixed::TimezoneOffset)]; offset: -45_240);
-        check!("-12  :  34",   [fixed(Fixed::TimezoneOffset)]; offset: -45_240);
-        check!(" 12:34",       [fixed(Fixed::TimezoneOffset)]; INVALID);
-        check!("",             [fixed(Fixed::TimezoneOffset)]; TOO_SHORT);
-        check!("+",            [fixed(Fixed::TimezoneOffset)]; TOO_SHORT);
-        check!("+12345",       [fixed(Fixed::TimezoneOffset), num(Day)]; offset: 45_240, day: 5);
-        check!("+12:345",      [fixed(Fixed::TimezoneOffset), num(Day)]; offset: 45_240, day: 5);
-        check!("+12:34:",      [fixed(Fixed::TimezoneOffset), Literal(":")]; offset: 45_240);
-        check!("Z12:34",       [fixed(Fixed::TimezoneOffset)]; INVALID);
-        check!("X12:34",       [fixed(Fixed::TimezoneOffset)]; INVALID);
-        check!("Z+12:34",      [fixed(Fixed::TimezoneOffset)]; INVALID);
-        check!("X+12:34",      [fixed(Fixed::TimezoneOffset)]; INVALID);
-        check!("X−12:34",      [fixed(Fixed::TimezoneOffset)]; INVALID); // MINUS SIGN (U+2212)
-        check!("🤠+12:34",     [fixed(Fixed::TimezoneOffset)]; INVALID);
-        check!("+12:34🤠",     [fixed(Fixed::TimezoneOffset)]; TOO_LONG);
-        check!("+12:🤠34",     [fixed(Fixed::TimezoneOffset)]; INVALID);
-        check!("+1234🤠",     [fixed(Fixed::TimezoneOffset), Literal("🤠")]; offset: 45_240);
-        check!("-1234🤠",     [fixed(Fixed::TimezoneOffset), Literal("🤠")]; offset: -45_240);
-        check!("−1234🤠",      [fixed(Fixed::TimezoneOffset), Literal("🤠")]; offset: -45_240); // MINUS SIGN (U+2212)
-        check!("+12:34🤠",     [fixed(Fixed::TimezoneOffset), Literal("🤠")]; offset: 45_240);
-        check!("-12:34🤠",     [fixed(Fixed::TimezoneOffset), Literal("🤠")]; offset: -45_240);
-        check!("−12:34🤠",     [fixed(Fixed::TimezoneOffset), Literal("🤠")]; offset: -45_240); // MINUS SIGN (U+2212)
-        check!("🤠+12:34",     [Literal("🤠"), fixed(Fixed::TimezoneOffset)]; offset: 45_240);
-        check!("Z",            [fixed(Fixed::TimezoneOffset)]; INVALID);
-        check!("A",            [fixed(Fixed::TimezoneOffset)]; INVALID);
-        check!("PST",          [fixed(Fixed::TimezoneOffset)]; INVALID);
-        check!("#Z",           [fixed(Fixed::TimezoneOffset)]; INVALID);
-        check!(":Z",           [fixed(Fixed::TimezoneOffset)]; INVALID);
-        check!("+Z",           [fixed(Fixed::TimezoneOffset)]; TOO_SHORT);
-        check!("+:Z",          [fixed(Fixed::TimezoneOffset)]; INVALID);
-        check!("+Z:",          [fixed(Fixed::TimezoneOffset)]; INVALID);
-        check!("z",            [fixed(Fixed::TimezoneOffset)]; INVALID);
-        check!(" :Z",          [fixed(Fixed::TimezoneOffset)]; INVALID);
-        check!(" Z",           [fixed(Fixed::TimezoneOffset)]; INVALID);
-        check!(" z",           [fixed(Fixed::TimezoneOffset)]; INVALID);
-
-        // TimezoneOffsetColon
-        check!("1",            [fixed(Fixed::TimezoneOffsetColon)]; INVALID);
-        check!("12",           [fixed(Fixed::TimezoneOffsetColon)]; INVALID);
-        check!("123",          [fixed(Fixed::TimezoneOffsetColon)]; INVALID);
-        check!("1234",         [fixed(Fixed::TimezoneOffsetColon)]; INVALID);
-        check!("12345",        [fixed(Fixed::TimezoneOffsetColon)]; INVALID);
-        check!("123456",       [fixed(Fixed::TimezoneOffsetColon)]; INVALID);
-        check!("1234567",      [fixed(Fixed::TimezoneOffsetColon)]; INVALID);
-        check!("12345678",     [fixed(Fixed::TimezoneOffsetColon)]; INVALID);
-        check!("+1",           [fixed(Fixed::TimezoneOffsetColon)]; TOO_SHORT);
-        check!("+12",          [fixed(Fixed::TimezoneOffsetColon)]; TOO_SHORT);
-        check!("+123",         [fixed(Fixed::TimezoneOffsetColon)]; TOO_SHORT);
-        check!("+1234",        [fixed(Fixed::TimezoneOffsetColon)]; offset: 45_240);
-        check!("-1234",        [fixed(Fixed::TimezoneOffsetColon)]; offset: -45_240);
-        check!("−1234",        [fixed(Fixed::TimezoneOffsetColon)]; offset: -45_240); // MINUS SIGN (U+2212)
-        check!("+12345",       [fixed(Fixed::TimezoneOffsetColon)]; TOO_LONG);
-        check!("+123456",      [fixed(Fixed::TimezoneOffsetColon)]; TOO_LONG);
-        check!("+1234567",     [fixed(Fixed::TimezoneOffsetColon)]; TOO_LONG);
-        check!("+12345678",    [fixed(Fixed::TimezoneOffsetColon)]; TOO_LONG);
-        check!("1:",           [fixed(Fixed::TimezoneOffsetColon)]; INVALID);
-        check!("12:",          [fixed(Fixed::TimezoneOffsetColon)]; INVALID);
-        check!("12:3",         [fixed(Fixed::TimezoneOffsetColon)]; INVALID);
-        check!("12:34",        [fixed(Fixed::TimezoneOffsetColon)]; INVALID);
-        check!("12:34:",       [fixed(Fixed::TimezoneOffsetColon)]; INVALID);
-        check!("12:34:5",      [fixed(Fixed::TimezoneOffsetColon)]; INVALID);
-        check!("12:34:56",     [fixed(Fixed::TimezoneOffsetColon)]; INVALID);
-        check!("+1:",          [fixed(Fixed::TimezoneOffsetColon)]; INVALID);
-        check!("+12:",         [fixed(Fixed::TimezoneOffsetColon)]; TOO_SHORT);
-        check!("+12:3",        [fixed(Fixed::TimezoneOffsetColon)]; TOO_SHORT);
-        check!("+12:34",       [fixed(Fixed::TimezoneOffsetColon)]; offset: 45_240);
-        check!("-12:34",       [fixed(Fixed::TimezoneOffsetColon)]; offset: -45_240);
-        check!("−12:34",       [fixed(Fixed::TimezoneOffsetColon)]; offset: -45_240); // MINUS SIGN (U+2212)
-        check!("+12:34:",      [fixed(Fixed::TimezoneOffsetColon)]; TOO_LONG);
-        check!("+12:34:5",     [fixed(Fixed::TimezoneOffsetColon)]; TOO_LONG);
-        check!("+12:34:56",    [fixed(Fixed::TimezoneOffsetColon)]; TOO_LONG);
-        check!("+12:34:56:",   [fixed(Fixed::TimezoneOffsetColon)]; TOO_LONG);
-        check!("+12:34:56:7",  [fixed(Fixed::TimezoneOffsetColon)]; TOO_LONG);
-        check!("+12:34:56:78", [fixed(Fixed::TimezoneOffsetColon)]; TOO_LONG);
-        check!("+12:3456",     [fixed(Fixed::TimezoneOffsetColon)]; TOO_LONG);
-        check!("+1234:56",     [fixed(Fixed::TimezoneOffsetColon)]; TOO_LONG);
-        check!("−12:34",       [fixed(Fixed::TimezoneOffsetColon)]; offset: -45_240); // MINUS SIGN (U+2212)
-        check!("−12 : 34",     [fixed(Fixed::TimezoneOffsetColon)]; offset: -45_240); // MINUS SIGN (U+2212)
-        check!("+12 :34",      [fixed(Fixed::TimezoneOffsetColon)]; offset: 45_240);
-        check!("+12: 34",      [fixed(Fixed::TimezoneOffsetColon)]; offset: 45_240);
-        check!("+12 34",       [fixed(Fixed::TimezoneOffsetColon)]; offset: 45_240);
-        check!("+12: 34",      [fixed(Fixed::TimezoneOffsetColon)]; offset: 45_240);
-        check!("+12 :34",      [fixed(Fixed::TimezoneOffsetColon)]; offset: 45_240);
-        check!("+12 : 34",     [fixed(Fixed::TimezoneOffsetColon)]; offset: 45_240);
-        check!("-12 : 34",     [fixed(Fixed::TimezoneOffsetColon)]; offset: -45_240);
-        check!("+12  : 34",    [fixed(Fixed::TimezoneOffsetColon)]; offset: 45_240);
-        check!("+12 :  34",    [fixed(Fixed::TimezoneOffsetColon)]; offset: 45_240);
-        check!("+12  :  34",   [fixed(Fixed::TimezoneOffsetColon)]; offset: 45_240);
-        check!("+12::34",      [fixed(Fixed::TimezoneOffsetColon)]; offset: 45_240);
-        check!("+12: :34",     [fixed(Fixed::TimezoneOffsetColon)]; offset: 45_240);
-        check!("+12:::34",     [fixed(Fixed::TimezoneOffsetColon)]; offset: 45_240);
-        check!("+12::::34",    [fixed(Fixed::TimezoneOffsetColon)]; offset: 45_240);
-        check!("+12::34",      [fixed(Fixed::TimezoneOffsetColon)]; offset: 45_240);
-        check!("#1234",        [fixed(Fixed::TimezoneOffsetColon)]; INVALID);
-        check!("#12:34",       [fixed(Fixed::TimezoneOffsetColon)]; INVALID);
-        check!("+12:34 ",      [fixed(Fixed::TimezoneOffsetColon)]; TOO_LONG);
-        check!(" +12:34",      [fixed(Fixed::TimezoneOffsetColon)]; offset: 45_240);
-        check!("\t+12:34",     [fixed(Fixed::TimezoneOffsetColon)]; offset: 45_240);
-        check!("\t\t+12:34",   [fixed(Fixed::TimezoneOffsetColon)]; offset: 45_240);
-        check!("12:34 ",       [fixed(Fixed::TimezoneOffsetColon)]; INVALID);
-        check!(" 12:34",       [fixed(Fixed::TimezoneOffsetColon)]; INVALID);
-        check!("",             [fixed(Fixed::TimezoneOffsetColon)]; TOO_SHORT);
-        check!("+",            [fixed(Fixed::TimezoneOffsetColon)]; TOO_SHORT);
-        check!(":",            [fixed(Fixed::TimezoneOffsetColon)]; INVALID);
-        check!("+12345",       [fixed(Fixed::TimezoneOffsetColon), num(Day)]; offset: 45_240, day: 5);
-        check!("+12:345",      [fixed(Fixed::TimezoneOffsetColon), num(Day)]; offset: 45_240, day: 5);
-        check!("+12:34:",      [fixed(Fixed::TimezoneOffsetColon), Literal(":")]; offset: 45_240);
-        check!("Z",            [fixed(Fixed::TimezoneOffsetColon)]; INVALID);
-        check!("A",            [fixed(Fixed::TimezoneOffsetColon)]; INVALID);
-        check!("PST",          [fixed(Fixed::TimezoneOffsetColon)]; INVALID);
-        check!("#Z",           [fixed(Fixed::TimezoneOffsetColon)]; INVALID);
-        check!(":Z",           [fixed(Fixed::TimezoneOffsetColon)]; INVALID);
-        check!("+Z",           [fixed(Fixed::TimezoneOffsetColon)]; TOO_SHORT);
-        check!("+:Z",          [fixed(Fixed::TimezoneOffsetColon)]; INVALID);
-        check!("+Z:",          [fixed(Fixed::TimezoneOffsetColon)]; INVALID);
-        check!("z",            [fixed(Fixed::TimezoneOffsetColon)]; INVALID);
-        check!(" :Z",          [fixed(Fixed::TimezoneOffsetColon)]; INVALID);
-        check!(" Z",           [fixed(Fixed::TimezoneOffsetColon)]; INVALID);
-        check!(" z",           [fixed(Fixed::TimezoneOffsetColon)]; INVALID);
-        // testing `TimezoneOffsetColon` also tests same path as `TimezoneOffsetDoubleColon`
-        // and `TimezoneOffsetTripleColon` for function `parse_internal`.
-        // No need for separate tests for `TimezoneOffsetDoubleColon` and
-        // `TimezoneOffsetTripleColon`.
-
-        // TimezoneOffsetZ
-        check!("1",            [fixed(Fixed::TimezoneOffsetZ)]; INVALID);
-        check!("12",           [fixed(Fixed::TimezoneOffsetZ)]; INVALID);
-        check!("123",          [fixed(Fixed::TimezoneOffsetZ)]; INVALID);
-        check!("1234",         [fixed(Fixed::TimezoneOffsetZ)]; INVALID);
-        check!("12345",        [fixed(Fixed::TimezoneOffsetZ)]; INVALID);
-        check!("123456",       [fixed(Fixed::TimezoneOffsetZ)]; INVALID);
-        check!("1234567",      [fixed(Fixed::TimezoneOffsetZ)]; INVALID);
-        check!("12345678",     [fixed(Fixed::TimezoneOffsetZ)]; INVALID);
-        check!("+1",           [fixed(Fixed::TimezoneOffsetZ)]; TOO_SHORT);
-        check!("+12",          [fixed(Fixed::TimezoneOffsetZ)]; TOO_SHORT);
-        check!("+123",         [fixed(Fixed::TimezoneOffsetZ)]; TOO_SHORT);
-        check!("+1234",        [fixed(Fixed::TimezoneOffsetZ)]; offset: 45_240);
-        check!("-1234",        [fixed(Fixed::TimezoneOffsetZ)]; offset: -45_240);
-        check!("−1234",        [fixed(Fixed::TimezoneOffsetZ)]; offset: -45_240); // MINUS SIGN (U+2212)
-        check!("+12345",       [fixed(Fixed::TimezoneOffsetZ)]; TOO_LONG);
-        check!("+123456",      [fixed(Fixed::TimezoneOffsetZ)]; TOO_LONG);
-        check!("+1234567",     [fixed(Fixed::TimezoneOffsetZ)]; TOO_LONG);
-        check!("+12345678",    [fixed(Fixed::TimezoneOffsetZ)]; TOO_LONG);
-        check!("1:",           [fixed(Fixed::TimezoneOffsetZ)]; INVALID);
-        check!("12:",          [fixed(Fixed::TimezoneOffsetZ)]; INVALID);
-        check!("12:3",         [fixed(Fixed::TimezoneOffsetZ)]; INVALID);
-        check!("12:34",        [fixed(Fixed::TimezoneOffsetZ)]; INVALID);
-        check!("12:34:",       [fixed(Fixed::TimezoneOffsetZ)]; INVALID);
-        check!("12:34:5",      [fixed(Fixed::TimezoneOffsetZ)]; INVALID);
-        check!("12:34:56",     [fixed(Fixed::TimezoneOffsetZ)]; INVALID);
-        check!("+1:",          [fixed(Fixed::TimezoneOffsetZ)]; INVALID);
-        check!("+12:",         [fixed(Fixed::TimezoneOffsetZ)]; TOO_SHORT);
-        check!("+12:3",        [fixed(Fixed::TimezoneOffsetZ)]; TOO_SHORT);
-        check!("+12:34",       [fixed(Fixed::TimezoneOffsetZ)]; offset: 45_240);
-        check!("-12:34",       [fixed(Fixed::TimezoneOffsetZ)]; offset: -45_240);
-        check!("−12:34",       [fixed(Fixed::TimezoneOffsetZ)]; offset: -45_240); // MINUS SIGN (U+2212)
-        check!("+12:34:",      [fixed(Fixed::TimezoneOffsetZ)]; TOO_LONG);
-        check!("+12:34:5",     [fixed(Fixed::TimezoneOffsetZ)]; TOO_LONG);
-        check!("+12:34:56",    [fixed(Fixed::TimezoneOffsetZ)]; TOO_LONG);
-        check!("+12:34:56:",   [fixed(Fixed::TimezoneOffsetZ)]; TOO_LONG);
-        check!("+12:34:56:7",  [fixed(Fixed::TimezoneOffsetZ)]; TOO_LONG);
-        check!("+12:34:56:78", [fixed(Fixed::TimezoneOffsetZ)]; TOO_LONG);
-        check!("+12::34",      [fixed(Fixed::TimezoneOffsetZ)]; offset: 45_240);
-        check!("+12:3456",     [fixed(Fixed::TimezoneOffsetZ)]; TOO_LONG);
-        check!("+1234:56",     [fixed(Fixed::TimezoneOffsetZ)]; TOO_LONG);
-        check!("+12 34",       [fixed(Fixed::TimezoneOffsetZ)]; offset: 45_240);
-        check!("+12  34",      [fixed(Fixed::TimezoneOffsetZ)]; offset: 45_240);
-        check!("+12: 34",      [fixed(Fixed::TimezoneOffsetZ)]; offset: 45_240);
-        check!("+12 :34",      [fixed(Fixed::TimezoneOffsetZ)]; offset: 45_240);
-        check!("+12 : 34",     [fixed(Fixed::TimezoneOffsetZ)]; offset: 45_240);
-        check!("+12  : 34",    [fixed(Fixed::TimezoneOffsetZ)]; offset: 45_240);
-        check!("+12 :  34",    [fixed(Fixed::TimezoneOffsetZ)]; offset: 45_240);
-        check!("+12  :  34",   [fixed(Fixed::TimezoneOffsetZ)]; offset: 45_240);
-        check!("12:34 ",       [fixed(Fixed::TimezoneOffsetZ)]; INVALID);
-        check!(" 12:34",       [fixed(Fixed::TimezoneOffsetZ)]; INVALID);
-        check!("+12:34 ",      [fixed(Fixed::TimezoneOffsetZ)]; TOO_LONG);
-        check!("+12 34 ",      [fixed(Fixed::TimezoneOffsetZ)]; TOO_LONG);
-        check!(" +12:34",      [fixed(Fixed::TimezoneOffsetZ)]; offset: 45_240);
-        check!("+12345",       [fixed(Fixed::TimezoneOffsetZ), num(Day)]; offset: 45_240, day: 5);
-        check!("+12:345",      [fixed(Fixed::TimezoneOffsetZ), num(Day)]; offset: 45_240, day: 5);
-        check!("+12:34:",      [fixed(Fixed::TimezoneOffsetZ), Literal(":")]; offset: 45_240);
-        check!("Z12:34",       [fixed(Fixed::TimezoneOffsetZ)]; TOO_LONG);
-        check!("X12:34",       [fixed(Fixed::TimezoneOffsetZ)]; INVALID);
-        check!("Z",            [fixed(Fixed::TimezoneOffsetZ)]; offset: 0);
-        check!("z",            [fixed(Fixed::TimezoneOffsetZ)]; offset: 0);
-        check!(" Z",           [fixed(Fixed::TimezoneOffsetZ)]; offset: 0);
-        check!(" z",           [fixed(Fixed::TimezoneOffsetZ)]; offset: 0);
-        check!("\u{0363}Z",    [fixed(Fixed::TimezoneOffsetZ)]; INVALID);
-        check!("Z ",           [fixed(Fixed::TimezoneOffsetZ)]; TOO_LONG);
-        check!("A",            [fixed(Fixed::TimezoneOffsetZ)]; INVALID);
-        check!("PST",          [fixed(Fixed::TimezoneOffsetZ)]; INVALID);
-        check!("#Z",           [fixed(Fixed::TimezoneOffsetZ)]; INVALID);
-        check!(":Z",           [fixed(Fixed::TimezoneOffsetZ)]; INVALID);
-        check!(":z",           [fixed(Fixed::TimezoneOffsetZ)]; INVALID);
-        check!("+Z",           [fixed(Fixed::TimezoneOffsetZ)]; TOO_SHORT);
-        check!("-Z",           [fixed(Fixed::TimezoneOffsetZ)]; TOO_SHORT);
-        check!("+A",           [fixed(Fixed::TimezoneOffsetZ)]; TOO_SHORT);
-        check!("+🙃",          [fixed(Fixed::TimezoneOffsetZ)]; INVALID);
-        check!("+Z:",          [fixed(Fixed::TimezoneOffsetZ)]; INVALID);
-        check!(" :Z",          [fixed(Fixed::TimezoneOffsetZ)]; INVALID);
-        check!(" +Z",          [fixed(Fixed::TimezoneOffsetZ)]; TOO_SHORT);
-        check!(" -Z",          [fixed(Fixed::TimezoneOffsetZ)]; TOO_SHORT);
-        check!("+:Z",          [fixed(Fixed::TimezoneOffsetZ)]; INVALID);
-        check!("Y",            [fixed(Fixed::TimezoneOffsetZ)]; INVALID);
-        check!("Zulu",         [fixed(Fixed::TimezoneOffsetZ), Literal("ulu")]; offset: 0);
-        check!("zulu",         [fixed(Fixed::TimezoneOffsetZ), Literal("ulu")]; offset: 0);
-        check!("+1234ulu",     [fixed(Fixed::TimezoneOffsetZ), Literal("ulu")]; offset: 45_240);
-        check!("+12:34ulu",    [fixed(Fixed::TimezoneOffsetZ), Literal("ulu")]; offset: 45_240);
-        // Testing `TimezoneOffsetZ` also tests same path as `TimezoneOffsetColonZ`
-        // in function `parse_internal`.
-        // No need for separate tests for `TimezoneOffsetColonZ`.
-
-        // TimezoneOffsetPermissive
-        check!("1",            [internal_fixed(TimezoneOffsetPermissive)]; INVALID);
-        check!("12",           [internal_fixed(TimezoneOffsetPermissive)]; INVALID);
-        check!("123",          [internal_fixed(TimezoneOffsetPermissive)]; INVALID);
-        check!("1234",         [internal_fixed(TimezoneOffsetPermissive)]; INVALID);
-        check!("12345",        [internal_fixed(TimezoneOffsetPermissive)]; INVALID);
-        check!("123456",       [internal_fixed(TimezoneOffsetPermissive)]; INVALID);
-        check!("1234567",      [internal_fixed(TimezoneOffsetPermissive)]; INVALID);
-        check!("12345678",     [internal_fixed(TimezoneOffsetPermissive)]; INVALID);
-        check!("+1",           [internal_fixed(TimezoneOffsetPermissive)]; TOO_SHORT);
-        check!("+12",          [internal_fixed(TimezoneOffsetPermissive)]; offset: 43_200);
-        check!("+123",         [internal_fixed(TimezoneOffsetPermissive)]; TOO_SHORT);
-        check!("+1234",        [internal_fixed(TimezoneOffsetPermissive)]; offset: 45_240);
-        check!("-1234",        [internal_fixed(TimezoneOffsetPermissive)]; offset: -45_240);
-        check!("−1234",        [internal_fixed(TimezoneOffsetPermissive)]; offset: -45_240); // MINUS SIGN (U+2212)
-        check!("+12345",       [internal_fixed(TimezoneOffsetPermissive)]; TOO_LONG);
-        check!("+123456",      [internal_fixed(TimezoneOffsetPermissive)]; TOO_LONG);
-        check!("+1234567",     [internal_fixed(TimezoneOffsetPermissive)]; TOO_LONG);
-        check!("+12345678",    [internal_fixed(TimezoneOffsetPermissive)]; TOO_LONG);
-        check!("1:",           [internal_fixed(TimezoneOffsetPermissive)]; INVALID);
-        check!("12:",          [internal_fixed(TimezoneOffsetPermissive)]; INVALID);
-        check!("12:3",         [internal_fixed(TimezoneOffsetPermissive)]; INVALID);
-        check!("12:34",        [internal_fixed(TimezoneOffsetPermissive)]; INVALID);
-        check!("12:34:",       [internal_fixed(TimezoneOffsetPermissive)]; INVALID);
-        check!("12:34:5",      [internal_fixed(TimezoneOffsetPermissive)]; INVALID);
-        check!("12:34:56",     [internal_fixed(TimezoneOffsetPermissive)]; INVALID);
-        check!("+1:",          [internal_fixed(TimezoneOffsetPermissive)]; INVALID);
-        check!("+12:",         [internal_fixed(TimezoneOffsetPermissive)]; offset: 43_200);
-        check!("+12:3",        [internal_fixed(TimezoneOffsetPermissive)]; TOO_SHORT);
-        check!("+12:34",       [internal_fixed(TimezoneOffsetPermissive)]; offset: 45_240);
-        check!("-12:34",       [internal_fixed(TimezoneOffsetPermissive)]; offset: -45_240);
-        check!("−12:34",       [internal_fixed(TimezoneOffsetPermissive)]; offset: -45_240); // MINUS SIGN (U+2212)
-        check!("+12:34:",      [internal_fixed(TimezoneOffsetPermissive)]; TOO_LONG);
-        check!("+12:34:5",     [internal_fixed(TimezoneOffsetPermissive)]; TOO_LONG);
-        check!("+12:34:56",    [internal_fixed(TimezoneOffsetPermissive)]; TOO_LONG);
-        check!("+12:34:56:",   [internal_fixed(TimezoneOffsetPermissive)]; TOO_LONG);
-        check!("+12:34:56:7",  [internal_fixed(TimezoneOffsetPermissive)]; TOO_LONG);
-        check!("+12:34:56:78", [internal_fixed(TimezoneOffsetPermissive)]; TOO_LONG);
-        check!("+12 34",       [internal_fixed(TimezoneOffsetPermissive)]; offset: 45_240);
-        check!("+12  34",      [internal_fixed(TimezoneOffsetPermissive)]; offset: 45_240);
-        check!("+12 :34",      [internal_fixed(TimezoneOffsetPermissive)]; offset: 45_240);
-        check!("+12: 34",      [internal_fixed(TimezoneOffsetPermissive)]; offset: 45_240);
-        check!("+12 : 34",     [internal_fixed(TimezoneOffsetPermissive)]; offset: 45_240);
-        check!("+12  :34",     [internal_fixed(TimezoneOffsetPermissive)]; offset: 45_240);
-        check!("+12:  34",     [internal_fixed(TimezoneOffsetPermissive)]; offset: 45_240);
-        check!("+12  :  34",   [internal_fixed(TimezoneOffsetPermissive)]; offset: 45_240);
-        check!("+12::34",      [internal_fixed(TimezoneOffsetPermissive)]; offset: 45_240);
-        check!("+12 ::34",     [internal_fixed(TimezoneOffsetPermissive)]; offset: 45_240);
-        check!("+12: :34",     [internal_fixed(TimezoneOffsetPermissive)]; offset: 45_240);
-        check!("+12:: 34",     [internal_fixed(TimezoneOffsetPermissive)]; offset: 45_240);
-        check!("+12  ::34",    [internal_fixed(TimezoneOffsetPermissive)]; offset: 45_240);
-        check!("+12:  :34",    [internal_fixed(TimezoneOffsetPermissive)]; offset: 45_240);
-        check!("+12::  34",    [internal_fixed(TimezoneOffsetPermissive)]; offset: 45_240);
-        check!("+12:::34",     [internal_fixed(TimezoneOffsetPermissive)]; offset: 45_240);
-        check!("+12::::34",    [internal_fixed(TimezoneOffsetPermissive)]; offset: 45_240);
-        check!("12:34 ",       [internal_fixed(TimezoneOffsetPermissive)]; INVALID);
-        check!(" 12:34",       [internal_fixed(TimezoneOffsetPermissive)]; INVALID);
-        check!("+12:34 ",      [internal_fixed(TimezoneOffsetPermissive)]; TOO_LONG);
-        check!(" +12:34",      [internal_fixed(TimezoneOffsetPermissive)]; offset: 45_240);
-        check!(" -12:34",      [internal_fixed(TimezoneOffsetPermissive)]; offset: -45_240);
-        check!(" −12:34",      [internal_fixed(TimezoneOffsetPermissive)]; offset: -45_240); // MINUS SIGN (U+2212)
-        check!("+12345",       [internal_fixed(TimezoneOffsetPermissive), num(Day)]; offset: 45_240, day: 5);
-        check!("+12:345",      [internal_fixed(TimezoneOffsetPermissive), num(Day)]; offset: 45_240, day: 5);
-        check!("+12:34:",      [internal_fixed(TimezoneOffsetPermissive), Literal(":")]; offset: 45_240);
-        check!("🤠+12:34",     [internal_fixed(TimezoneOffsetPermissive)]; INVALID);
-        check!("+12:34🤠",     [internal_fixed(TimezoneOffsetPermissive)]; TOO_LONG);
-        check!("+12:🤠34",     [internal_fixed(TimezoneOffsetPermissive)]; INVALID);
-        check!("+12:34🤠",     [internal_fixed(TimezoneOffsetPermissive), Literal("🤠")]; offset: 45_240);
-        check!("🤠+12:34",     [Literal("🤠"), internal_fixed(TimezoneOffsetPermissive)]; offset: 45_240);
-        check!("Z",            [internal_fixed(TimezoneOffsetPermissive)]; offset: 0);
-        check!("A",            [internal_fixed(TimezoneOffsetPermissive)]; INVALID);
-        check!("PST",          [internal_fixed(TimezoneOffsetPermissive)]; INVALID);
-        check!("z",            [internal_fixed(TimezoneOffsetPermissive)]; offset: 0);
-        check!(" Z",           [internal_fixed(TimezoneOffsetPermissive)]; offset: 0);
-        check!(" z",           [internal_fixed(TimezoneOffsetPermissive)]; offset: 0);
-        check!("Z ",           [internal_fixed(TimezoneOffsetPermissive)]; TOO_LONG);
-        check!("#Z",           [internal_fixed(TimezoneOffsetPermissive)]; INVALID);
-        check!(":Z",           [internal_fixed(TimezoneOffsetPermissive)]; INVALID);
-        check!(":z",           [internal_fixed(TimezoneOffsetPermissive)]; INVALID);
-        check!("+Z",           [internal_fixed(TimezoneOffsetPermissive)]; TOO_SHORT);
-        check!("-Z",           [internal_fixed(TimezoneOffsetPermissive)]; TOO_SHORT);
-        check!("+A",           [internal_fixed(TimezoneOffsetPermissive)]; TOO_SHORT);
-        check!("+PST",         [internal_fixed(TimezoneOffsetPermissive)]; INVALID);
-        check!("+🙃",          [internal_fixed(TimezoneOffsetPermissive)]; INVALID);
-        check!("+Z:",          [internal_fixed(TimezoneOffsetPermissive)]; INVALID);
-        check!(" :Z",          [internal_fixed(TimezoneOffsetPermissive)]; INVALID);
-        check!(" +Z",          [internal_fixed(TimezoneOffsetPermissive)]; TOO_SHORT);
-        check!(" -Z",          [internal_fixed(TimezoneOffsetPermissive)]; TOO_SHORT);
-        check!("+:Z",          [internal_fixed(TimezoneOffsetPermissive)]; INVALID);
-        check!("Y",            [internal_fixed(TimezoneOffsetPermissive)]; INVALID);
-
-        // TimezoneName
-        check!("CEST",         [fixed(Fixed::TimezoneName)]; );
-        check!("cest",         [fixed(Fixed::TimezoneName)]; ); // lowercase
-        check!("XXXXXXXX",     [fixed(Fixed::TimezoneName)]; ); // not a real timezone name
-        check!("!!!!",         [fixed(Fixed::TimezoneName)]; ); // not a real timezone name!
-        check!("CEST 5",       [fixed(Fixed::TimezoneName), Literal(" "), num(Day)]; day: 5);
-        check!("CEST ",        [fixed(Fixed::TimezoneName)]; TOO_LONG);
-        check!(" CEST",        [fixed(Fixed::TimezoneName)]; TOO_LONG);
-        check!("CE ST",        [fixed(Fixed::TimezoneName)]; TOO_LONG);
-
-        // some practical examples
-        check!("2015-02-04T14:37:05+09:00",
-               [num(Year), Literal("-"), num(Month), Literal("-"), num(Day), Literal("T"),
-                num(Hour), Literal(":"), num(Minute), Literal(":"), num(Second), fixed(Fixed::TimezoneOffset)];
-               year: 2015, month: 2, day: 4, hour_div_12: 1, hour_mod_12: 2,
-               minute: 37, second: 5, offset: 32400);
-        check!("2015-02-04T14:37:05-09:00",
-               [num(Year), Literal("-"), num(Month), Literal("-"), num(Day), Literal("T"),
-                num(Hour), Literal(":"), num(Minute), Literal(":"), num(Second), fixed(Fixed::TimezoneOffset)];
-               year: 2015, month: 2, day: 4, hour_div_12: 1, hour_mod_12: 2,
-               minute: 37, second: 5, offset: -32400);
-        check!("2015-02-04T14:37:05−09:00", // timezone offset using MINUS SIGN (U+2212)
-               [num(Year), Literal("-"), num(Month), Literal("-"), num(Day), Literal("T"),
-                num(Hour), Literal(":"), num(Minute), Literal(":"), num(Second), fixed(Fixed::TimezoneOffset)];
-               year: 2015, month: 2, day: 4, hour_div_12: 1, hour_mod_12: 2,
-               minute: 37, second: 5, offset: -32400);
-        check!("20150204143705567",
-                [num(Year), num(Month), num(Day),
-                num(Hour), num(Minute), num(Second), internal_fixed(Nanosecond3NoDot)];
-                year: 2015, month: 2, day: 4, hour_div_12: 1, hour_mod_12: 2,
-                minute: 37, second: 5, nanosecond: 567000000);
-        check!("Mon, 10 Jun 2013 09:32:37 GMT",
-               [fixed(Fixed::ShortWeekdayName), Literal(","), Space(" "), num(Day), Space(" "),
-                fixed(Fixed::ShortMonthName), Space(" "), num(Year), Space(" "), num(Hour), Literal(":"),
-                num(Minute), Literal(":"), num(Second), Space(" "), Literal("GMT")];
-               year: 2013, month: 6, day: 10, weekday: Weekday::Mon,
-               hour_div_12: 0, hour_mod_12: 9, minute: 32, second: 37);
-        check!("Sun Aug 02 13:39:15 CEST 2020",
-                [fixed(Fixed::ShortWeekdayName), Space(" "), fixed(Fixed::ShortMonthName), Space(" "),
-                num(Day), Space(" "), num(Hour), Literal(":"), num(Minute), Literal(":"),
-                num(Second), Space(" "), fixed(Fixed::TimezoneName), Space(" "), num(Year)];
-                year: 2020, month: 8, day: 2, weekday: Weekday::Sun,
-                hour_div_12: 1, hour_mod_12: 1, minute: 39, second: 15);
-        check!("20060102150405",
-               [num(Year), num(Month), num(Day), num(Hour), num(Minute), num(Second)];
-               year: 2006, month: 1, day: 2, hour_div_12: 1, hour_mod_12: 3, minute: 4, second: 5);
-        check!("3:14PM",
-               [num(Hour12), Literal(":"), num(Minute), fixed(Fixed::LowerAmPm)];
-               hour_div_12: 1, hour_mod_12: 3, minute: 14);
-        check!("12345678901234.56789",
-               [num(Timestamp), Literal("."), num(Nanosecond)];
-               nanosecond: 56_789, timestamp: 12_345_678_901_234);
-        check!("12345678901234.56789",
-               [num(Timestamp), fixed(Fixed::Nanosecond)];
-               nanosecond: 567_890_000, timestamp: 12_345_678_901_234);
-    }
 
     #[test]
     fn test_rfc2822() {
@@ -2242,7 +1459,6 @@
             ("Tue, 20 Jan 2015 17:35:20 HAS", Err(NOT_ENOUGH)), // bad named timezone
             ("Tue, 20 Jan 2015😈17:35:20 -0800", Err(INVALID)), // bad character!
         ];
->>>>>>> dfd3cf5e
 
         fn rfc2822_to_datetime(date: &str) -> ParseResult<DateTime<FixedOffset>> {
             let mut parsed = Parsed::new();
@@ -2307,55 +1523,9 @@
             ),
         ];
 
-<<<<<<< HEAD
-#[cfg(test)]
-#[test]
-fn test_rfc3339() {
-    use super::*;
-    use crate::offset::FixedOffset;
-    use crate::DateTime;
-
-    // Test data - (input, Ok(expected result after parse and format) or Err(error code))
-    let testdates = [
-        ("2015-01-20T17:35:20-08:00", Ok("2015-01-20T17:35:20-08:00")), // normal case
-        ("1944-06-06T04:04:00Z", Ok("1944-06-06T04:04:00+00:00")),      // D-day
-        ("2001-09-11T09:45:00-08:00", Ok("2001-09-11T09:45:00-08:00")),
-        ("2015-01-20T17:35:20.001-08:00", Ok("2015-01-20T17:35:20.001-08:00")),
-        ("2015-01-20T17:35:20.000031-08:00", Ok("2015-01-20T17:35:20.000031-08:00")),
-        ("2015-01-20T17:35:20.000000004-08:00", Ok("2015-01-20T17:35:20.000000004-08:00")),
-        ("2015-01-20T17:35:20.000000000452-08:00", Ok("2015-01-20T17:35:20-08:00")), // too small
-        ("2015-01-20 17:35:20.001-08:00", Err(INVALID)), // missing separator 'T'
-        ("2015/01/20T17:35:20.001-08:00", Err(INVALID)), // wrong separator char YMD
-        ("2015-01-20T17-35-20.001-08:00", Err(INVALID)), // wrong separator char HMS
-        ("99999-01-20T17:35:20-08:00", Err(INVALID)),    // bad year value
-        ("-2000-01-20T17:35:20-08:00", Err(INVALID)),    // bad year value
-        ("2015-02-30T17:35:20-08:00", Err(OUT_OF_RANGE)), // bad day of month value
-        ("2015-01-20T25:35:20-08:00", Err(OUT_OF_RANGE)), // bad hour value
-        ("2015-01-20T17:65:20-08:00", Err(OUT_OF_RANGE)), // bad minute value
-        ("2015-01-20T17:35:90-08:00", Err(OUT_OF_RANGE)), // bad second value
-        ("2015-01-20T17:35:20-24:00", Err(OUT_OF_RANGE)), // bad offset value
-        ("15-01-20T17:35:20-08:00", Err(INVALID)),       // bad year format
-        ("15-01-20T17:35:20-08:00:00", Err(INVALID)),    // bad year format, bad offset format
-        ("2015-01-20T17:35:20-0800", Err(INVALID)),      // bad offset format
-        ("2015-01-20T17:35:20.001-08 : 00", Err(INVALID)), // bad offset format
-        ("2015-01-20T17:35:20-08:00:00", Err(TOO_LONG)), // bad offset format
-        ("2015-01-20T17:35:20-08:", Err(TOO_SHORT)),     // bad offset format
-        ("2015-01-20T17:35:20-08", Err(TOO_SHORT)),      // bad offset format
-        ("2015-01-20T", Err(TOO_SHORT)),                 // missing HMS
-        ("2015-01-20T00:00:1", Err(TOO_SHORT)),          // missing complete S
-        ("2015-01-20T00:00:1-08:00", Err(INVALID)),      // missing complete S
-    ];
-
-    fn rfc3339_to_datetime(date: &str) -> ParseResult<DateTime<FixedOffset>> {
-        let mut parsed = Parsed::new();
-        parse(&mut parsed, date, [Item::Fixed(Fixed::RFC3339)].iter())?;
-        parsed.to_datetime()
-    }
-=======
         for val in &testdates {
             assert_eq!(Ok(val.0), Utc.datetime_from_str(val.1, RFC850_FMT));
         }
->>>>>>> dfd3cf5e
 
         let test_dates_fail = [
             "Saturday, 12-Nov-94 08:49:37",
@@ -2377,16 +1547,6 @@
         }
     }
 
-<<<<<<< HEAD
-    // Test against test data above
-    for &(date, checkdate) in testdates.iter() {
-        eprintln!("test_rfc3339: date {:?}, expect {:?}", date, checkdate);
-        let d = rfc3339_to_datetime(date); // parse a date
-        let dt = match d {
-            // did we get a value?
-            Ok(dt) => Ok(fmt_rfc3339_datetime(dt)), // yes, go on
-            Err(e) => Err(e),                       // otherwise keep an error for the comparison
-=======
     #[test]
     fn test_rfc3339() {
         let ymd_hmsn = |y, m, d, h, n, s, nano, off| {
@@ -2396,7 +1556,6 @@
                 .unwrap()
                 .with_nanosecond(nano)
                 .unwrap()
->>>>>>> dfd3cf5e
         };
 
         // Test data - (input, Ok(expected result) or Err(error code))
