//! # Chrono: Date and Time for Rust
//!
//! It aims to be a feature-complete superset of
//! the [time](https://github.com/rust-lang-deprecated/time) library.
//! In particular,
//!
//! * Chrono strictly adheres to ISO 8601.
//! * Chrono is timezone-aware by default, with separate timezone-naive types.
//! * Chrono is space-optimal and (while not being the primary goal) reasonably efficient.
//!
//! There were several previous attempts to bring a good date and time library to Rust,
//! which Chrono builds upon and should acknowledge:
//!
//! * [Initial research on
//!    the wiki](https://github.com/rust-lang/rust-wiki-backup/blob/master/Lib-datetime.md)
//! * Dietrich Epp's [datetime-rs](https://github.com/depp/datetime-rs)
//! * Luis de Bethencourt's [rust-datetime](https://github.com/luisbg/rust-datetime)
//!
//! ### Features
//!
//! Chrono supports various runtime environments and operating systems, and has
//! several features that may be enabled or disabled.
//!
//! Default features:
//!
//! - `alloc`: Enable features that depend on allocation (primarily string formatting)
//! - `std`: Enables functionality that depends on the standard library. This
//!   is a superset of `alloc` and adds interoperation with standard library types
//!   and traits.
//! - `clock`: Enables reading the system time (`now`) that depends on the standard library for
//! UNIX-like operating systems and the Windows API (`winapi`) for Windows.
//!
//! Optional features:
//!
//! - [`serde`][]: Enable serialization/deserialization via serde.
//! - `unstable-locales`: Enable localization. This adds various methods with a
//!   `_localized` suffix. The implementation and API may change or even be
//!   removed in a patch release. Feedback welcome.
//!
//! [`serde`]: https://github.com/serde-rs/serde
//! [wasm-bindgen]: https://github.com/rustwasm/wasm-bindgen
//!
//! See the [cargo docs][] for examples of specifying features.
//!
//! [cargo docs]: https://doc.rust-lang.org/cargo/reference/specifying-dependencies.html#choosing-features
//!
//! ## Overview
//!
//! ### Duration
//!
//! Chrono currently uses its own [`TimeDelta`] type to represent the magnitude
//! of a time span. Note that this is an "accurate" duration represented as seconds and
//! nanoseconds and does not represent "nominal" components such as days or
//! months.
//!
//! Chrono does not yet natively support
//! the standard [`Duration`](https://doc.rust-lang.org/std/time/struct.Duration.html) type,
//! but it will be supported in the future.
//! Meanwhile you can convert between two types with
//! [`TimeDelta::from_std`] and [`TimeDelta::to_std`] methods.
//!
//! ### Date and Time
//!
//! Chrono provides a
//! [**`DateTime`**](./struct.DateTime.html)
//! type to represent a date and a time in a timezone.
//!
//! For more abstract moment-in-time tracking such as internal timekeeping
//! that is unconcerned with timezones, consider
//! [`time::SystemTime`](https://doc.rust-lang.org/std/time/struct.SystemTime.html),
//! which tracks your system clock, or
//! [`time::Instant`](https://doc.rust-lang.org/std/time/struct.Instant.html), which
//! is an opaque but monotonically-increasing representation of a moment in time.
//!
//! `DateTime` is timezone-aware and must be constructed from
//! the [**`TimeZone`**](./offset/trait.TimeZone.html) object,
//! which defines how the local date is converted to and back from the UTC date.
//! There are three well-known `TimeZone` implementations:
//!
//! * [**`Utc`**](./offset/struct.Utc.html) specifies the UTC time zone. It is most efficient.
//!
//! * [**`Local`**](./offset/struct.Local.html) specifies the system local time zone.
//!
//! * [**`FixedOffset`**](./offset/struct.FixedOffset.html) specifies
//!   an arbitrary, fixed time zone such as UTC+09:00 or UTC-10:30.
//!   This often results from the parsed textual date and time.
//!   Since it stores the most information and does not depend on the system environment,
//!   you would want to normalize other `TimeZone`s into this type.
//!
//! `DateTime`s with different `TimeZone` types are distinct and do not mix,
//! but can be converted to each other using
//! the [`DateTime::with_timezone`](./struct.DateTime.html#method.with_timezone) method.
//!
//! You can get the current date and time in the UTC time zone
//! ([`Utc::now()`](./offset/struct.Utc.html#method.now))
//! or in the local time zone
//! ([`Local::now()`](./offset/struct.Local.html#method.now)).
//!
//! ```rust
//! use chrono::prelude::*;
//!
//! let utc: DateTime<Utc> = Utc::now();       // e.g. `2014-11-28T12:45:59.324310806Z`
//! let local: DateTime<Local> = Local::now(); // e.g. `2014-11-28T21:45:59.324310806+09:00`
//! # let _ = utc; let _ = local;
//! ```
//!
//! Alternatively, you can create your own date and time.
//! This is a bit verbose due to Rust's lack of function and method overloading,
//! but in turn we get a rich combination of initialization methods.
//!
//! ```rust
//! use chrono::prelude::*;
//! use chrono::offset::LocalResult;
//!
//! let dt = Utc.with_ymd_and_hms(2014, 7, 8, 9, 10, 11).unwrap(); // `2014-07-08T09:10:11Z`
//! // July 8 is 188th day of the year 2014 (`o` for "ordinal")
//! assert_eq!(dt, Utc.yo(2014, 189).and_hms_opt(9, 10, 11).unwrap());
//! // July 8 is Tuesday in ISO week 28 of the year 2014.
//! assert_eq!(dt, Utc.isoywd(2014, 28, Weekday::Tue).and_hms_opt(9, 10, 11).unwrap());
//!
//! let dt = NaiveDate::from_ymd_opt(2014, 7, 8).unwrap().and_hms_milli_opt(9, 10, 11, 12).unwrap().and_local_timezone(Utc).unwrap(); // `2014-07-08T09:10:11.012Z`
//! assert_eq!(dt, NaiveDate::from_ymd_opt(2014, 7, 8).unwrap().and_hms_micro_opt(9, 10, 11, 12_000).unwrap().and_local_timezone(Utc).unwrap());
//! assert_eq!(dt, NaiveDate::from_ymd_opt(2014, 7, 8).unwrap().and_hms_nano_opt(9, 10, 11, 12_000_000).unwrap().and_local_timezone(Utc).unwrap());
//!
//! // dynamic verification
//! assert_eq!(Utc.ymd_opt(2014, 7, 8).and_hms_opt(21, 15, 33),
//!            LocalResult::Single(Utc.with_ymd_and_hms(2014, 7, 8, 21, 15, 33).unwrap()));
//! assert_eq!(Utc.ymd_opt(2014, 7, 8).and_hms_opt(80, 15, 33), LocalResult::None);
//! assert_eq!(Utc.ymd_opt(2014, 7, 38).and_hms_opt(21, 15, 33), LocalResult::None);
//!
//! // other time zone objects can be used to construct a local datetime.
//! // obviously, `local_dt` is normally different from `dt`, but `fixed_dt` should be identical.
//! let local_dt = Local.from_local_datetime(&NaiveDate::from_ymd_opt(2014, 7, 8).unwrap().and_hms_milli_opt(9, 10, 11, 12).unwrap()).unwrap();
//! let fixed_dt = FixedOffset::east_opt(9 * 3600).unwrap().from_local_datetime(&NaiveDate::from_ymd_opt(2014, 7, 8).unwrap().and_hms_milli_opt(18, 10, 11, 12).unwrap()).unwrap();
//! assert_eq!(dt, fixed_dt);
//! # let _ = local_dt;
//! ```
//!
//! Various properties are available to the date and time, and can be altered individually.
//! Most of them are defined in the traits [`Datelike`](./trait.Datelike.html) and
//! [`Timelike`](./trait.Timelike.html) which you should `use` before.
//! Addition and subtraction is also supported.
//! The following illustrates most supported operations to the date and time:
//!
//! ```rust
//! use chrono::prelude::*;
//! use chrono::TimeDelta;
//!
//! // assume this returned `2014-11-28T21:45:59.324310806+09:00`:
//! let dt = FixedOffset::east_opt(9*3600).unwrap().from_local_datetime(&NaiveDate::from_ymd_opt(2014, 11, 28).unwrap().and_hms_nano_opt(21, 45, 59, 324310806).unwrap()).unwrap();
//!
//! // property accessors
//! assert_eq!((dt.year(), dt.month(), dt.day()), (2014, 11, 28));
//! assert_eq!((dt.month0(), dt.day0()), (10, 27)); // for unfortunate souls
//! assert_eq!((dt.hour(), dt.minute(), dt.second()), (21, 45, 59));
//! assert_eq!(dt.weekday(), Weekday::Fri);
//! assert_eq!(dt.weekday().number_from_monday(), 5); // Mon=1, ..., Sun=7
//! assert_eq!(dt.ordinal(), 332); // the day of year
//! assert_eq!(dt.num_days_from_ce(), 735565); // the number of days from and including Jan 1, 1
//!
//! // time zone accessor and manipulation
//! assert_eq!(dt.offset().fix().local_minus_utc(), 9 * 3600);
//! assert_eq!(dt.timezone(), FixedOffset::east_opt(9 * 3600).unwrap());
//! assert_eq!(dt.with_timezone(&Utc), NaiveDate::from_ymd_opt(2014, 11, 28).unwrap().and_hms_nano_opt(12, 45, 59, 324310806).unwrap().and_local_timezone(Utc).unwrap());
//!
//! // a sample of property manipulations (validates dynamically)
//! assert_eq!(dt.with_day(29).unwrap().weekday(), Weekday::Sat); // 2014-11-29 is Saturday
//! assert_eq!(dt.with_day(32), None);
//! assert_eq!(dt.with_year(-300).unwrap().num_days_from_ce(), -109606); // November 29, 301 BCE
//!
//! // arithmetic operations
<<<<<<< HEAD
//! let dt1 = Utc.ymd_opt(2014, 11, 14).unwrap().and_hms_opt(8, 9, 10).unwrap();
//! let dt2 = Utc.ymd_opt(2014, 11, 14).unwrap().and_hms_opt(10, 9, 8).unwrap();
//! assert_eq!(dt1.signed_duration_since(dt2), TimeDelta::seconds(-2 * 3600 + 2));
//! assert_eq!(dt2.signed_duration_since(dt1), TimeDelta::seconds(2 * 3600 - 2));
//! assert_eq!(Utc.ymd_opt(1970, 1, 1).unwrap().and_hms_opt(0, 0, 0).unwrap() + TimeDelta::seconds(1_000_000_000),
//!            Utc.ymd_opt(2001, 9, 9).unwrap().and_hms_opt(1, 46, 40).unwrap());
//! assert_eq!(Utc.ymd_opt(1970, 1, 1).unwrap().and_hms_opt(0, 0, 0).unwrap() - TimeDelta::seconds(1_000_000_000),
//!            Utc.ymd_opt(1938, 4, 24).unwrap().and_hms_opt(22, 13, 20).unwrap());
=======
//! let dt1 = Utc.with_ymd_and_hms(2014, 11, 14, 8, 9, 10).unwrap();
//! let dt2 = Utc.with_ymd_and_hms(2014, 11, 14, 10, 9, 8).unwrap();
//! assert_eq!(dt1.signed_duration_since(dt2), Duration::seconds(-2 * 3600 + 2));
//! assert_eq!(dt2.signed_duration_since(dt1), Duration::seconds(2 * 3600 - 2));
//! assert_eq!(Utc.with_ymd_and_hms(1970, 1, 1, 0, 0, 0).unwrap() + Duration::seconds(1_000_000_000),
//!            Utc.with_ymd_and_hms(2001, 9, 9, 1, 46, 40).unwrap());
//! assert_eq!(Utc.with_ymd_and_hms(1970, 1, 1, 0, 0, 0).unwrap() - Duration::seconds(1_000_000_000),
//!            Utc.with_ymd_and_hms(1938, 4, 24, 22, 13, 20).unwrap());
>>>>>>> 9e5eb498
//! ```
//!
//! ### Formatting and Parsing
//!
//! Formatting is done via the [`format`](./struct.DateTime.html#method.format) method,
//! which format is equivalent to the familiar `strftime` format.
//!
//! See [`format::strftime`](./format/strftime/index.html#specifiers)
//! documentation for full syntax and list of specifiers.
//!
//! The default `to_string` method and `{:?}` specifier also give a reasonable representation.
//! Chrono also provides [`to_rfc2822`](./struct.DateTime.html#method.to_rfc2822) and
//! [`to_rfc3339`](./struct.DateTime.html#method.to_rfc3339) methods
//! for well-known formats.
//!
//! Chrono now also provides date formatting in almost any language without the
//! help of an additional C library. This functionality is under the feature
//! `unstable-locales`:
//!
//! ```toml
//! chrono = { version = "0.5", features = ["unstable-locales"] }
//! ```
//!
//! The `unstable-locales` feature requires and implies at least the `alloc` feature.
//!
//! ```rust
//! use chrono::prelude::*;
//!
//! # #[cfg(feature = "unstable-locales")]
//! # fn test() {
//! let dt = Utc.with_ymd_and_hms(2014, 11, 28, 12, 0, 9).unwrap();
//! assert_eq!(dt.format("%Y-%m-%d %H:%M:%S").to_string(), "2014-11-28 12:00:09");
//! assert_eq!(dt.format("%a %b %e %T %Y").to_string(), "Fri Nov 28 12:00:09 2014");
//! assert_eq!(dt.format_localized("%A %e %B %Y, %T", Locale::fr_BE).to_string(), "vendredi 28 novembre 2014, 12:00:09");
//!
//! assert_eq!(dt.format("%a %b %e %T %Y").to_string(), dt.format("%c").to_string());
//! assert_eq!(dt.to_string(), "2014-11-28 12:00:09 UTC");
//! assert_eq!(dt.to_rfc2822(), "Fri, 28 Nov 2014 12:00:09 +0000");
//! assert_eq!(dt.to_rfc3339(), "2014-11-28T12:00:09+00:00");
//! assert_eq!(format!("{:?}", dt), "2014-11-28T12:00:09Z");
//!
//! // Note that milli/nanoseconds are only printed if they are non-zero
//! let dt_nano = NaiveDate::from_ymd_opt(2014, 11, 28).unwrap().and_hms_nano_opt(12, 0, 9, 1).unwrap().and_local_timezone(Utc).unwrap();
//! assert_eq!(format!("{:?}", dt_nano), "2014-11-28T12:00:09.000000001Z");
//! # }
//! # #[cfg(not(feature = "unstable-locales"))]
//! # fn test() {}
//! # if cfg!(feature = "unstable-locales") {
//! #    test();
//! # }
//! ```
//!
//! Parsing can be done with three methods:
//!
//! 1. The standard [`FromStr`](https://doc.rust-lang.org/std/str/trait.FromStr.html) trait
//!    (and [`parse`](https://doc.rust-lang.org/std/primitive.str.html#method.parse) method
//!    on a string) can be used for parsing `DateTime<FixedOffset>`, `DateTime<Utc>` and
//!    `DateTime<Local>` values. This parses what the `{:?}`
//!    ([`std::fmt::Debug`](https://doc.rust-lang.org/std/fmt/trait.Debug.html))
//!    format specifier prints, and requires the offset to be present.
//!
//! 2. [`DateTime::parse_from_str`](./struct.DateTime.html#method.parse_from_str) parses
//!    a date and time with offsets and returns `DateTime<FixedOffset>`.
//!    This should be used when the offset is a part of input and the caller cannot guess that.
//!    It *cannot* be used when the offset can be missing.
//!    [`DateTime::parse_from_rfc2822`](./struct.DateTime.html#method.parse_from_rfc2822)
//!    and
//!    [`DateTime::parse_from_rfc3339`](./struct.DateTime.html#method.parse_from_rfc3339)
//!    are similar but for well-known formats.
//!
//! 3. [`Offset::datetime_from_str`](./offset/trait.TimeZone.html#method.datetime_from_str) is
//!    similar but returns `DateTime` of given offset.
//!    When the explicit offset is missing from the input, it simply uses given offset.
//!    It issues an error when the input contains an explicit offset different
//!    from the current offset.
//!
//! More detailed control over the parsing process is available via
//! [`format`](./format/index.html) module.
//!
//! ```rust
//! use chrono::prelude::*;
//!
//! let dt = Utc.with_ymd_and_hms(2014, 11, 28, 12, 0, 9).unwrap();
//! let fixed_dt = dt.with_timezone(&FixedOffset::east_opt(9*3600).unwrap());
//!
//! // method 1
//! assert_eq!("2014-11-28T12:00:09Z".parse::<DateTime<Utc>>(), Ok(dt.clone()));
//! assert_eq!("2014-11-28T21:00:09+09:00".parse::<DateTime<Utc>>(), Ok(dt.clone()));
//! assert_eq!("2014-11-28T21:00:09+09:00".parse::<DateTime<FixedOffset>>(), Ok(fixed_dt.clone()));
//!
//! // method 2
//! assert_eq!(DateTime::<FixedOffset>::parse_from_str("2014-11-28 21:00:09 +09:00", "%Y-%m-%d %H:%M:%S %z"),
//!            Ok(fixed_dt.clone()));
//! assert_eq!(DateTime::<FixedOffset>::parse_from_rfc2822("Fri, 28 Nov 2014 21:00:09 +0900"),
//!            Ok(fixed_dt.clone()));
//! assert_eq!(DateTime::<FixedOffset>::parse_from_rfc3339("2014-11-28T21:00:09+09:00"), Ok(fixed_dt.clone()));
//!
//! // method 3
//! assert_eq!(Utc.datetime_from_str("2014-11-28 12:00:09", "%Y-%m-%d %H:%M:%S"), Ok(dt.clone()));
//! assert_eq!(Utc.datetime_from_str("Fri Nov 28 12:00:09 2014", "%a %b %e %T %Y"), Ok(dt.clone()));
//!
//! // oops, the year is missing!
//! assert!(Utc.datetime_from_str("Fri Nov 28 12:00:09", "%a %b %e %T %Y").is_err());
//! // oops, the format string does not include the year at all!
//! assert!(Utc.datetime_from_str("Fri Nov 28 12:00:09", "%a %b %e %T").is_err());
//! // oops, the weekday is incorrect!
//! assert!(Utc.datetime_from_str("Sat Nov 28 12:00:09 2014", "%a %b %e %T %Y").is_err());
//! ```
//!
//! Again : See [`format::strftime`](./format/strftime/index.html#specifiers)
//! documentation for full syntax and list of specifiers.
//!
//! ### Conversion from and to EPOCH timestamps
//!
//! Use [`Utc.timestamp(seconds, nanoseconds)`](./offset/trait.TimeZone.html#method.timestamp)
//! to construct a [`DateTime<Utc>`](./struct.DateTime.html) from a UNIX timestamp
//! (seconds, nanoseconds that passed since January 1st 1970).
//!
//! Use [`DateTime.timestamp`](./struct.DateTime.html#method.timestamp) to get the timestamp (in seconds)
//! from a [`DateTime`](./struct.DateTime.html). Additionally, you can use
//! [`DateTime.timestamp_subsec_nanos`](./struct.DateTime.html#method.timestamp_subsec_nanos)
//! to get the number of additional number of nanoseconds.
//!
//! ```rust
//! // We need the trait in scope to use Utc::timestamp().
//! use chrono::{DateTime, FixedOffset, TimeZone, Utc};
//!
//! // Construct a datetime from epoch:
//! let dt = Utc.timestamp(1_500_000_000, 0);
//! assert_eq!(dt.to_rfc2822(), "Fri, 14 Jul 2017 02:40:00 +0000");
//!
//! // Get epoch value from a datetime:
//! let dt = DateTime::<FixedOffset>::parse_from_rfc2822("Fri, 14 Jul 2017 02:40:00 +0000").unwrap();
//! assert_eq!(dt.timestamp(), 1_500_000_000);
//! ```
//!
//! ### Individual date
//!
//! Chrono also provides an individual date type ([**`Date`**](./struct.Date.html)).
//! It also has time zones attached, and have to be constructed via time zones.
//! Most operations available to `DateTime` are also available to `Date` whenever appropriate.
//!
//! ```rust
//! use chrono::prelude::*;
//! use chrono::offset::LocalResult;
//!
//! # // these *may* fail, but only very rarely. just rerun the test if you were that unfortunate ;)
//! assert_eq!(Utc::today(), Utc::now().date());
//! assert_eq!(Local::today(), Local::now().date());
//!
//! assert_eq!(Utc.ymd_opt(2014, 11, 28).unwrap().weekday(), Weekday::Fri);
//! assert_eq!(Utc.ymd_opt(2014, 11, 31), LocalResult::None);
//! assert_eq!(NaiveDate::from_ymd_opt(2014, 11, 28).unwrap().and_hms_milli_opt(7, 8, 9, 10).unwrap().and_local_timezone(Utc).unwrap().format("%H%M%S").to_string(),
//!            "070809");
//! ```
//!
//! There is no timezone-aware `Time` due to the lack of usefulness and also the complexity.
//!
//! `DateTime` has [`date`](./struct.DateTime.html#method.date) method
//! which returns a `Date` which represents its date component.
//! There is also a [`time`](./struct.DateTime.html#method.time) method,
//! which simply returns a naive local time described below.
//!
//! ### Naive date and time
//!
//! Chrono provides naive counterparts to `Date`, (non-existent) `Time` and `DateTime`
//! as [**`NaiveDate`**](./naive/struct.NaiveDate.html),
//! [**`NaiveTime`**](./naive/struct.NaiveTime.html) and
//! [**`NaiveDateTime`**](./naive/struct.NaiveDateTime.html) respectively.
//!
//! They have almost equivalent interfaces as their timezone-aware twins,
//! but are not associated to time zones obviously and can be quite low-level.
//! They are mostly useful for building blocks for higher-level types.
//!
//! Timezone-aware `DateTime` and `Date` types have two methods returning naive versions:
//! [`naive_local`](./struct.DateTime.html#method.naive_local) returns
//! a view to the naive local time,
//! and [`naive_utc`](./struct.DateTime.html#method.naive_utc) returns
//! a view to the naive UTC time.
//!
//! ## Limitations
//!
//! Only proleptic Gregorian calendar (i.e. extended to support older dates) is supported.
//! Be very careful if you really have to deal with pre-20C dates, they can be in Julian or others.
//!
//! Date types are limited in about +/- 262,000 years from the common epoch.
//! Time types are limited in the nanosecond accuracy.
//!
//! [Leap seconds are supported in the representation but
//! Chrono doesn't try to make use of them](./naive/struct.NaiveTime.html#leap-second-handling).
//! (The main reason is that leap seconds are not really predictable.)
//! Almost *every* operation over the possible leap seconds will ignore them.
//! Consider using `NaiveDateTime` with the implicit TAI (International Atomic Time) scale
//! if you want.
//!
//! Chrono inherently does not support an inaccurate or partial date and time representation.
//! Any operation that can be ambiguous will return `None` in such cases.
//! For example, "a month later" of 2014-01-30 is not well-defined
//! and consequently `Utc.ymd_opt(2014, 1, 30).unwrap().with_month(2)` returns `None`.
//!
//! Non ISO week handling is not yet supported.
//! For now you can use the [chrono_ext](https://crates.io/crates/chrono_ext)
//! crate ([sources](https://github.com/bcourtine/chrono-ext/)).
//!
//! Advanced time zone handling is not yet supported.
//! For now you can try the [Chrono-tz](https://github.com/chronotope/chrono-tz/) crate instead.

#![doc(html_root_url = "https://docs.rs/chrono/latest/")]
#![cfg_attr(feature = "bench", feature(test))] // lib stability features as per RFC #507
#![deny(missing_docs)]
#![deny(missing_debug_implementations)]
#![warn(unreachable_pub)]
#![deny(dead_code)]
#![cfg_attr(not(any(feature = "std", test)), no_std)]
#![cfg_attr(docsrs, feature(doc_cfg))]

use core::fmt;

mod time_delta;
pub use time_delta::TimeDelta;

#[cfg(feature = "__doctest")]
#[cfg_attr(feature = "__doctest", cfg(doctest))]
use doc_comment::doctest;

#[cfg(feature = "__doctest")]
#[cfg_attr(feature = "__doctest", cfg(doctest))]
doctest!("../README.md");

/// A convenience module appropriate for glob imports (`use chrono::prelude::*;`).
pub mod prelude {
    #[doc(no_inline)]
    #[allow(deprecated)]
    pub use crate::Date;
    #[cfg(feature = "clock")]
    #[cfg_attr(docsrs, doc(cfg(feature = "clock")))]
    #[doc(no_inline)]
    pub use crate::Local;
    #[cfg(feature = "unstable-locales")]
    #[cfg_attr(docsrs, doc(cfg(feature = "unstable-locales")))]
    #[doc(no_inline)]
    pub use crate::Locale;
    #[doc(no_inline)]
    pub use crate::SubsecRound;
    #[doc(no_inline)]
    pub use crate::{DateTime, SecondsFormat};
    #[doc(no_inline)]
    pub use crate::{Datelike, Month, Timelike, Weekday};
    #[doc(no_inline)]
    pub use crate::{FixedOffset, Utc};
    #[doc(no_inline)]
    pub use crate::{NaiveDate, NaiveDateTime, NaiveTime};
    #[doc(no_inline)]
    pub use crate::{Offset, TimeZone};
}

mod date;
#[allow(deprecated)]
pub use date::{Date, MAX_DATE, MIN_DATE};

mod datetime;
#[allow(deprecated)]
pub use datetime::{DateTime, SecondsFormat, MAX_DATETIME, MIN_DATETIME};

pub mod format;
/// L10n locales.
#[cfg(feature = "unstable-locales")]
#[cfg_attr(docsrs, doc(cfg(feature = "unstable-locales")))]
pub use format::Locale;
pub use format::{ParseError, ParseResult};

pub mod naive;
#[doc(no_inline)]
pub use naive::{Days, IsoWeek, NaiveDate, NaiveDateTime, NaiveTime, NaiveWeek};

pub mod offset;
#[cfg(feature = "clock")]
#[cfg_attr(docsrs, doc(cfg(feature = "clock")))]
#[doc(no_inline)]
pub use offset::Local;
#[doc(no_inline)]
pub use offset::{FixedOffset, LocalResult, Offset, TimeZone, Utc};

mod round;
pub use round::{DurationRound, RoundingError, SubsecRound};

mod weekday;
pub use weekday::{ParseWeekdayError, Weekday};

mod month;
pub use month::{Month, Months, ParseMonthError};

mod traits;
pub use traits::{Datelike, Timelike};

#[cfg(feature = "__internal_bench")]
#[doc(hidden)]
pub use naive::__BenchYearFlags;

/// Serialization/Deserialization with serde.
///
/// This module provides default implementations for `DateTime` using the [RFC 3339][1] format and various
/// alternatives for use with serde's [`with` annotation][2].
///
/// *Available on crate feature 'serde' only.*
///
/// [1]: https://tools.ietf.org/html/rfc3339
/// [2]: https://serde.rs/field-attrs.html#with
#[cfg(feature = "serde")]
#[cfg_attr(docsrs, doc(cfg(feature = "serde")))]
pub mod serde {
    pub use super::datetime::serde::*;
}

/// Out of range error type used in various converting APIs
#[derive(Clone, Copy, Hash, PartialEq, Eq)]
pub struct OutOfRange {
    _private: (),
}

impl OutOfRange {
    fn new() -> OutOfRange {
        OutOfRange { _private: () }
    }
}

impl fmt::Display for OutOfRange {
    fn fmt(&self, f: &mut fmt::Formatter) -> fmt::Result {
        write!(f, "out of range")
    }
}

impl fmt::Debug for OutOfRange {
    fn fmt(&self, f: &mut fmt::Formatter) -> fmt::Result {
        write!(f, "out of range")
    }
}

#[cfg(feature = "std")]
impl std::error::Error for OutOfRange {}

/// MSRV 1.42
#[cfg(test)]
#[macro_export]
macro_rules! matches {
    ($expression:expr, $(|)? $( $pattern:pat )|+ $( if $guard: expr )? $(,)?) => {
        match $expression {
            $( $pattern )|+ $( if $guard )? => true,
            _ => false
        }
    }
}<|MERGE_RESOLUTION|>--- conflicted
+++ resolved
@@ -169,25 +169,14 @@
 //! assert_eq!(dt.with_year(-300).unwrap().num_days_from_ce(), -109606); // November 29, 301 BCE
 //!
 //! // arithmetic operations
-<<<<<<< HEAD
-//! let dt1 = Utc.ymd_opt(2014, 11, 14).unwrap().and_hms_opt(8, 9, 10).unwrap();
-//! let dt2 = Utc.ymd_opt(2014, 11, 14).unwrap().and_hms_opt(10, 9, 8).unwrap();
+//! let dt1 = Utc.with_ymd_and_hms(2014, 11, 14, 8, 9, 10).unwrap();
+//! let dt2 = Utc.with_ymd_and_hms(2014, 11, 14, 10, 9, 8).unwrap();
 //! assert_eq!(dt1.signed_duration_since(dt2), TimeDelta::seconds(-2 * 3600 + 2));
 //! assert_eq!(dt2.signed_duration_since(dt1), TimeDelta::seconds(2 * 3600 - 2));
-//! assert_eq!(Utc.ymd_opt(1970, 1, 1).unwrap().and_hms_opt(0, 0, 0).unwrap() + TimeDelta::seconds(1_000_000_000),
-//!            Utc.ymd_opt(2001, 9, 9).unwrap().and_hms_opt(1, 46, 40).unwrap());
-//! assert_eq!(Utc.ymd_opt(1970, 1, 1).unwrap().and_hms_opt(0, 0, 0).unwrap() - TimeDelta::seconds(1_000_000_000),
-//!            Utc.ymd_opt(1938, 4, 24).unwrap().and_hms_opt(22, 13, 20).unwrap());
-=======
-//! let dt1 = Utc.with_ymd_and_hms(2014, 11, 14, 8, 9, 10).unwrap();
-//! let dt2 = Utc.with_ymd_and_hms(2014, 11, 14, 10, 9, 8).unwrap();
-//! assert_eq!(dt1.signed_duration_since(dt2), Duration::seconds(-2 * 3600 + 2));
-//! assert_eq!(dt2.signed_duration_since(dt1), Duration::seconds(2 * 3600 - 2));
-//! assert_eq!(Utc.with_ymd_and_hms(1970, 1, 1, 0, 0, 0).unwrap() + Duration::seconds(1_000_000_000),
+//! assert_eq!(Utc.with_ymd_and_hms(1970, 1, 1, 0, 0, 0).unwrap() + TimeDelta::seconds(1_000_000_000),
 //!            Utc.with_ymd_and_hms(2001, 9, 9, 1, 46, 40).unwrap());
-//! assert_eq!(Utc.with_ymd_and_hms(1970, 1, 1, 0, 0, 0).unwrap() - Duration::seconds(1_000_000_000),
+//! assert_eq!(Utc.with_ymd_and_hms(1970, 1, 1, 0, 0, 0).unwrap() - TimeDelta::seconds(1_000_000_000),
 //!            Utc.with_ymd_and_hms(1938, 4, 24, 22, 13, 20).unwrap());
->>>>>>> 9e5eb498
 //! ```
 //!
 //! ### Formatting and Parsing
