// This is a part of rust-chrono.
// Copyright (c) 2014-2015, Kang Seonghoon.
// See README.md and LICENSE.txt for details.

/*!

# Chrono 0.2.0-dev

Date and time handling for Rust. (also known as `rust-chrono`)
It aims to be a feature-complete superset of the [time](https://github.com/rust-lang/time) library.
In particular,

* Chrono strictly adheres to ISO 8601.
* Chrono is timezone-aware by default, with separate timezone-naive types.
* Chrono is space-optimal and (while not being the primary goal) reasonably efficient.

There were several previous attempts to bring a good date and time library to Rust,
which Chrono builts upon and should acknowledge:

* [Initial research on the wiki](https://github.com/rust-lang/rust/wiki/Lib-datetime)
* Dietrich Epp's [datetime-rs](https://github.com/depp/datetime-rs)
* Luis de Bethencourt's [rust-datetime](https://github.com/luisbg/rust-datetime)

## Overview

### Duration

Chrono used to have a `Duration` type, which represents the time span.
Now Rust standard library includes it as `std::time::duration::Duration` and
Chrono simply reexports it.

### Date and Time

Chrono provides a `DateTime` type for the combined date and time.

`DateTime`, among others, is timezone-aware and
must be constructed from the timezone object (`Offset`).
`DateTime`s with different offsets do not mix, but can be converted to each other.

You can get the current date and time in the UTC timezone (`UTC::now()`)
or in the local timezone (`Local::now()`).

~~~~ {.rust}
use chrono::{UTC, Local, DateTime};

let utc: DateTime<UTC> = UTC::now();       // e.g. `2014-11-28T12:45:59.324310806Z`
let local: DateTime<Local> = Local::now(); // e.g. `2014-11-28T21:45:59.324310806+09:00`
# let _ = utc; let _ = local;
~~~~

Alternatively, you can create your own date and time.
This is a bit verbose due to Rust's lack of function and method overloading,
but in turn we get a rich combination of initialization methods.

~~~~ {.rust}
use chrono::{UTC, Offset, Weekday, LocalResult};

let dt = UTC.ymd(2014, 7, 8).and_hms(9, 10, 11); // `2014-07-08T09:10:11Z`
// July 8 is 188th day of the year 2014 (`o` for "ordinal")
assert_eq!(dt, UTC.yo(2014, 189).and_hms(9, 10, 11));
// July 8 is Tuesday in ISO week 28 of the year 2014.
assert_eq!(dt, UTC.isoywd(2014, 28, Weekday::Tue).and_hms(9, 10, 11));

let dt = UTC.ymd(2014, 7, 8).and_hms_milli(9, 10, 11, 12); // `2014-07-08T09:10:11.012Z`
assert_eq!(dt, UTC.ymd(2014, 7, 8).and_hms_micro(9, 10, 11, 12_000));
assert_eq!(dt, UTC.ymd(2014, 7, 8).and_hms_nano(9, 10, 11, 12_000_000));

// dynamic verification
assert_eq!(UTC.ymd_opt(2014, 7, 8).and_hms_opt(21, 15, 33),
           LocalResult::Single(UTC.ymd(2014, 7, 8).and_hms(21, 15, 33)));
assert_eq!(UTC.ymd_opt(2014, 7, 8).and_hms_opt(80, 15, 33), LocalResult::None);
assert_eq!(UTC.ymd_opt(2014, 7, 38).and_hms_opt(21, 15, 33), LocalResult::None);
~~~~

Various properties are available to the date and time, and can be altered individually.
Most of them are defined in the traits `Datelike` and `Timelike` which you should `use` before.
Addition and subtraction is also supported.
The following illustrates most supported operations to the date and time:

~~~~ {.rust}
<<<<<<< HEAD
=======

# #![allow(unstable)]
>>>>>>> dd4f6794
# /* we intentionally fake the datetime...
use chrono::{UTC, Local, Datelike, Timelike, Weekday, Duration};

// assume this returned `2014-11-28T21:45:59.324310806+09:00`:
let dt = Local::now();
# */ // up to here. we now define a fixed datetime for the illustrative purpose.
# use chrono::{UTC, FixedOffset, Offset, Datelike, Timelike, Weekday, Duration};
# let dt = FixedOffset::east(9*3600).ymd(2014, 11, 28).and_hms_nano(21, 45, 59, 324310806);

// property accessors
assert_eq!((dt.year(), dt.month(), dt.day()), (2014, 11, 28));
assert_eq!((dt.month0(), dt.day0()), (10, 27)); // for unfortunate souls
assert_eq!((dt.hour(), dt.minute(), dt.second()), (21, 45, 59));
assert_eq!(dt.weekday(), Weekday::Fri);
assert_eq!(dt.weekday().number_from_monday(), 5); // Mon=1, ..., Sat=7
assert_eq!(dt.ordinal(), 332); // the day of year
assert_eq!(dt.num_days_from_ce(), 735565); // the number of days from and including Jan 1, 1

// offset accessor and manipulation
assert_eq!(dt.offset().local_minus_utc(), Duration::hours(9));
assert_eq!(dt.with_offset(UTC), UTC.ymd(2014, 11, 28).and_hms_nano(12, 45, 59, 324310806));

// a sample of property manipulations (validates dynamically)
assert_eq!(dt.with_day(29).unwrap().weekday(), Weekday::Sat); // 2014-11-29 is Saturday
assert_eq!(dt.with_day(32), None);
assert_eq!(dt.with_year(-300).unwrap().num_days_from_ce(), -109606); // November 29, 301 BCE

// arithmetic operations
assert_eq!(UTC.ymd(2014, 11, 14).and_hms(8, 9, 10) - UTC.ymd(2014, 11, 14).and_hms(10, 9, 8),
           Duration::seconds(-2 * 3600 + 2));
assert_eq!(UTC.ymd(1970, 1, 1).and_hms(0, 0, 0) + Duration::seconds(1_000_000_000),
           UTC.ymd(2001, 9, 9).and_hms(1, 46, 40));
assert_eq!(UTC.ymd(1970, 1, 1).and_hms(0, 0, 0) - Duration::seconds(1_000_000_000),
           UTC.ymd(1938, 4, 24).and_hms(22, 13, 20));
~~~~

Formatting is done via the `format` method,
which format is equivalent to the familiar `strftime` format.
(See the `format::strftime` module documentation for full syntax.)
The default `to_string` method and `{:?}` specifier also give a reasonable representation.

~~~~ {.rust}
use chrono::{UTC, Offset};

let dt = UTC.ymd(2014, 11, 28).and_hms(12, 0, 9);
assert_eq!(dt.format("%Y-%m-%d %H:%M:%S").to_string(), "2014-11-28 12:00:09");
assert_eq!(dt.format("%a %b %e %T %Y").to_string(), "Fri Nov 28 12:00:09 2014");
assert_eq!(dt.format("%a %b %e %T %Y").to_string(), dt.format("%c").to_string());

assert_eq!(dt.to_string(), "2014-11-28 12:00:09 UTC");
assert_eq!(format!("{:?}", dt), "2014-11-28T12:00:09Z");
~~~~

Parsing can be done with two methods:

- `DateTime::from_str` parses a date and time with offsets and returns `DateTime<FixedOffset>`.
  This should be used when the offset is a part of input and the caller cannot guess that.
  It *cannot* be used when the offset can be missing.

- `Offset::datetime_from_str` is similar but returns `DateTime` of given offset.
  When the explicit offset is missing from the input, it simply uses given offset.
  It issues an error when the input contains an explicit offset different from the current offset.

More detailed control over the parsing process is available via `format` module.

~~~~ {.rust}
use chrono::{UTC, Offset, DateTime};

let dt = UTC.ymd(2014, 11, 28).and_hms(12, 0, 9);
assert_eq!(UTC.datetime_from_str("2014-11-28 12:00:09", "%Y-%m-%d %H:%M:%S"), Ok(dt.clone()));
assert_eq!(UTC.datetime_from_str("Fri Nov 28 12:00:09 2014", "%a %b %e %T %Y"), Ok(dt.clone()));
assert_eq!(DateTime::from_str("2014-11-28 21:00:09 +09:00",
                              "%Y-%m-%d %H:%M:%S %z").map(|dt| dt.with_offset(UTC)), Ok(dt));

// oops, the year is missing!
assert!(UTC.datetime_from_str("Fri Nov 28 12:00:09", "%a %b %e %T %Y").is_err());
// oops, the format string does not include the year at all!
assert!(UTC.datetime_from_str("Fri Nov 28 12:00:09", "%a %b %e %T").is_err());
// oops, the weekday is incorrect!
assert!(UTC.datetime_from_str("Sat Nov 28 12:00:09 2014", "%a %b %e %T %Y").is_err());
~~~~

### Individual date and time

Chrono also provides an individual date type (`Date`) and time type (`Time`).
They also have offsets attached, and have to be constructed via offsets.
Most operations available to `DateTime` are also available to `Date` and `Time`
whenever appropriate.

~~~~ {.rust}
use chrono::{UTC, Local, Offset, LocalResult, Datelike, Weekday};

# // these *may* fail, but only very rarely. just rerun the test if you were that unfortunate ;)
assert_eq!(UTC::today(), UTC::now().date());
assert_eq!(Local::today(), Local::now().date());

assert_eq!(UTC.ymd(2014, 11, 28).weekday(), Weekday::Fri);
assert_eq!(UTC.ymd_opt(2014, 11, 31), LocalResult::None);
assert_eq!(UTC.hms_milli(7, 8, 9, 10).format("%H%M%S").to_string(), "070809");
~~~~

`DateTime` has two methods, `date` and `time`,
which return narrow views to its date and time components respectively.

### Naive date and time

Chrono provides naive counterparts to `Date`, `Time` and `DateTime`
as `NaiveDate`, `NaiveTime` and `NaiveDateTime` respectively.

They have almost equivalent interfaces as their timezone-aware twins,
but are not associated to offsets obviously and can be quite low-level.
They are mostly useful for building blocks for higher-level types.

## Limitations

Only proleptic Gregorian calendar (i.e. extended to support older dates) is supported.
Be very careful if you really have to deal with pre-20C dates, they can be in Julian or others.

Date types are limited in about +/- 262,000 years from the common epoch.
Time types are limited in the nanosecond accuracy.

Leap seconds are supported in the representation but Chrono doesn't try to make use of them.
(The main reason is that leap seconds are not really predictable.)
Almost *every* operation over the possible leap seconds will ignore them.
Consider using `NaiveDateTime` with the implicit TAI (International Atomic Time) scale if you want.

Chrono inherently does not support an inaccurate or partial date and time representation.
Any operation that can be ambiguous will return `None` in such cases.
For example, "a month later" of 2014-01-30 is not well-defined
and consequently `UTC.ymd(2014, 1, 30).with_month(2)` returns `None`.

Advanced offset handling is not yet supported (but is planned in 0.3).

*/

#![doc(html_root_url = "https://lifthrasiir.github.io/rust-chrono/")]

#![feature(core, collections, hash, std_misc)] // lib stability features as per RFC #507
#![cfg_attr(test, feature(test))] // ditto
#![deny(missing_docs)]
//  This is needed to allow compile-time regular expressions in this crate.
#![feature(plugin)]
#[plugin] #[no_link]
extern crate regex_macros;
extern crate regex;


extern crate "time" as stdtime;

pub use duration::Duration;
pub use offset::{Offset, LocalResult};
pub use offset::{UTC, FixedOffset, Local};
pub use naive::date::NaiveDate;
pub use naive::time::NaiveTime;
pub use naive::datetime::NaiveDateTime;
pub use date::Date;
pub use time::Time;
pub use datetime::DateTime;
pub use format::{ParseError, ParseResult};

// useful throughout the codebase
macro_rules! try_opt {
    ($e:expr) => (match $e { Some(v) => v, None => return None })
}

mod div;
pub mod duration {
    //! ISO 8601 duration.
    //!
    //! This used to be a part of rust-chrono,
    //! but has been subsequently merged into Rust's standard library.
    pub use std::time::duration::{MIN, MAX, Duration};
}
pub mod offset;
pub mod naive {
    //! Date and time types which do not concern about the timezones.
    //!
    //! They are primarily building blocks for other types (e.g. `Offset`),
    //! but can be also used for the simpler date and time handling.
    pub mod date;
    pub mod time;
    pub mod datetime;
}
pub mod date;
pub mod time;
pub mod datetime;
pub mod format;

/// Parsing functions for date/time strings.
///
/// Parsing functions are provided for RFC 2822 ("Tue, 20 Jan 2015 17:35:20 -0800")
/// and RFC3339/ISO8601 ("2015-01-20T17:35:20.001-0800") date/time strings.
pub mod parse;

/// The day of week (DOW).
///
/// The order of the days of week depends on the context.
/// One should prefer `*_from_monday` or `*_from_sunday` methods to get the correct result.
#[derive(PartialEq, Eq, Copy, Clone, FromPrimitive, Debug)]
pub enum Weekday {
    /// Monday.
    Mon = 0,
    /// Tuesday.
    Tue = 1,
    /// Wednesday.
    Wed = 2,
    /// Thursday.
    Thu = 3,
    /// Friday.
    Fri = 4,
    /// Saturday.
    Sat = 5,
    /// Sunday.
    Sun = 6,
}

impl Weekday {
    /// The next day in the week.
    #[inline]
    pub fn succ(&self) -> Weekday {
        match *self {
            Weekday::Mon => Weekday::Tue,
            Weekday::Tue => Weekday::Wed,
            Weekday::Wed => Weekday::Thu,
            Weekday::Thu => Weekday::Fri,
            Weekday::Fri => Weekday::Sat,
            Weekday::Sat => Weekday::Sun,
            Weekday::Sun => Weekday::Mon,
        }
    }

    /// The previous day in the week.
    #[inline]
    pub fn pred(&self) -> Weekday {
        match *self {
            Weekday::Mon => Weekday::Sun,
            Weekday::Tue => Weekday::Mon,
            Weekday::Wed => Weekday::Tue,
            Weekday::Thu => Weekday::Wed,
            Weekday::Fri => Weekday::Thu,
            Weekday::Sat => Weekday::Fri,
            Weekday::Sun => Weekday::Sat,
        }
    }

    /// Returns a DOW number starting from Monday = 1. (ISO 8601 weekday number)
    #[inline]
    pub fn number_from_monday(&self) -> u32 {
        match *self {
            Weekday::Mon => 1,
            Weekday::Tue => 2,
            Weekday::Wed => 3,
            Weekday::Thu => 4,
            Weekday::Fri => 5,
            Weekday::Sat => 6,
            Weekday::Sun => 7,
        }
    }

    /// Returns a DOW number starting from Sunday = 1.
    #[inline]
    pub fn number_from_sunday(&self) -> u32 {
        match *self {
            Weekday::Mon => 2,
            Weekday::Tue => 3,
            Weekday::Wed => 4,
            Weekday::Thu => 5,
            Weekday::Fri => 6,
            Weekday::Sat => 7,
            Weekday::Sun => 1,
        }
    }

    /// Returns a DOW number starting from Monday = 0.
    #[inline]
    pub fn num_days_from_monday(&self) -> u32 {
        match *self {
            Weekday::Mon => 0,
            Weekday::Tue => 1,
            Weekday::Wed => 2,
            Weekday::Thu => 3,
            Weekday::Fri => 4,
            Weekday::Sat => 5,
            Weekday::Sun => 6,
        }
    }

    /// Returns a DOW number starting from Sunday = 0.
    #[inline]
    pub fn num_days_from_sunday(&self) -> u32 {
        match *self {
            Weekday::Mon => 1,
            Weekday::Tue => 2,
            Weekday::Wed => 3,
            Weekday::Thu => 4,
            Weekday::Fri => 5,
            Weekday::Sat => 6,
            Weekday::Sun => 0,
        }
    }
}

/// The common set of methods for date component.
pub trait Datelike {
    /// Returns the year number.
    fn year(&self) -> i32;

    /// Returns the absolute year number starting from 1 with a boolean flag,
    /// which is false when the year predates the epoch (BCE/BC) and true otherwise (CE/AD).
    #[inline]
    fn year_ce(&self) -> (bool, u32) {
        let year = self.year();
        if year < 1 {
            (false, (1 - year) as u32)
        } else {
            (true, year as u32)
        }
    }

    /// Returns the month number starting from 1.
    fn month(&self) -> u32;

    /// Returns the month number starting from 0.
    fn month0(&self) -> u32;

    /// Returns the day of month starting from 1.
    fn day(&self) -> u32;

    /// Returns the day of month starting from 0.
    fn day0(&self) -> u32;

    /// Returns the day of year starting from 1.
    fn ordinal(&self) -> u32;

    /// Returns the day of year starting from 0.
    fn ordinal0(&self) -> u32;

    /// Returns the day of week.
    fn weekday(&self) -> Weekday;

    /// Returns the ISO week date: an adjusted year, week number and day of week.
    /// The adjusted year may differ from that of the calendar date.
    fn isoweekdate(&self) -> (i32, u32, Weekday);

    /// Makes a new value with the year number changed.
    ///
    /// Returns `None` when the resulting value would be invalid.
    fn with_year(&self, year: i32) -> Option<Self>;

    /// Makes a new value with the month number (starting from 1) changed.
    ///
    /// Returns `None` when the resulting value would be invalid.
    fn with_month(&self, month: u32) -> Option<Self>;

    /// Makes a new value with the month number (starting from 0) changed.
    ///
    /// Returns `None` when the resulting value would be invalid.
    fn with_month0(&self, month0: u32) -> Option<Self>;

    /// Makes a new value with the day of month (starting from 1) changed.
    ///
    /// Returns `None` when the resulting value would be invalid.
    fn with_day(&self, day: u32) -> Option<Self>;

    /// Makes a new value with the day of month (starting from 0) changed.
    ///
    /// Returns `None` when the resulting value would be invalid.
    fn with_day0(&self, day0: u32) -> Option<Self>;

    /// Makes a new value with the day of year (starting from 1) changed.
    ///
    /// Returns `None` when the resulting value would be invalid.
    fn with_ordinal(&self, ordinal: u32) -> Option<Self>;

    /// Makes a new value with the day of year (starting from 0) changed.
    ///
    /// Returns `None` when the resulting value would be invalid.
    fn with_ordinal0(&self, ordinal0: u32) -> Option<Self>;

    /// Returns the number of days since January 1, 1 (Day 1) in the proleptic Gregorian calendar.
    fn num_days_from_ce(&self) -> i32 {
        // we know this wouldn't overflow since year is limited to 1/2^13 of i32's full range.
        let mut year = self.year() - 1;
        let mut ndays = 0;
        if year < 0 {
            let excess = 1 + (-year) / 400;
            year += excess * 400;
            ndays -= excess * 146097;
        }
        let div_100 = year / 100;
        ndays += ((year * 1461) >> 2) - div_100 + (div_100 >> 2);
        ndays + self.ordinal() as i32
    }
}

/// The common set of methods for time component.
pub trait Timelike {
    /// Returns the hour number from 0 to 23.
    fn hour(&self) -> u32;

    /// Returns the hour number from 1 to 12 with a boolean flag,
    /// which is false for AM and true for PM.
    #[inline]
    fn hour12(&self) -> (bool, u32) {
        let hour = self.hour();
        let mut hour12 = hour % 12;
        if hour12 == 0 { hour12 = 12; }
        (hour >= 12, hour12)
    }

    /// Returns the minute number from 0 to 59.
    fn minute(&self) -> u32;

    /// Returns the second number from 0 to 59.
    fn second(&self) -> u32;

    /// Returns the number of nanoseconds since the whole non-leap second.
    /// The range from 1,000,000,000 to 1,999,999,999 represents the leap second.
    fn nanosecond(&self) -> u32;

    /// Makes a new value with the hour number changed.
    ///
    /// Returns `None` when the resulting value would be invalid.
    fn with_hour(&self, hour: u32) -> Option<Self>;

    /// Makes a new value with the minute number changed.
    ///
    /// Returns `None` when the resulting value would be invalid.
    fn with_minute(&self, min: u32) -> Option<Self>;

    /// Makes a new value with the second number changed.
    ///
    /// Returns `None` when the resulting value would be invalid.
    fn with_second(&self, sec: u32) -> Option<Self>;

    /// Makes a new value with nanoseconds since the whole non-leap second changed.
    ///
    /// Returns `None` when the resulting value would be invalid.
    fn with_nanosecond(&self, nano: u32) -> Option<Self>;

    /// Returns the number of non-leap seconds past the last midnight.
    #[inline]
    fn num_seconds_from_midnight(&self) -> u32 {
        self.hour() * 3600 + self.minute() * 60 + self.second()
    }
}

#[test]
fn test_readme_doomsday() {
    use std::iter::range_inclusive;

    for y in range_inclusive(naive::date::MIN.year(), naive::date::MAX.year()) {
        // even months
        let d4   = NaiveDate::from_ymd(y,  4,  4);
        let d6   = NaiveDate::from_ymd(y,  6,  6);
        let d8   = NaiveDate::from_ymd(y,  8,  8);
        let d10  = NaiveDate::from_ymd(y, 10, 10);
        let d12  = NaiveDate::from_ymd(y, 12, 12);

        // nine to five, seven-eleven
        let d59  = NaiveDate::from_ymd(y,  5,  9);
        let d95  = NaiveDate::from_ymd(y,  9,  5);
        let d711 = NaiveDate::from_ymd(y,  7, 11);
        let d117 = NaiveDate::from_ymd(y, 11,  7);

        // "March 0"
        let d30  = NaiveDate::from_ymd(y,  3,  1).pred();

        let weekday = d30.weekday();
        let other_dates = [d4, d6, d8, d10, d12, d59, d95, d711, d117];
        assert!(other_dates.iter().all(|d| d.weekday() == weekday));
    }
}
<|MERGE_RESOLUTION|>--- conflicted
+++ resolved
@@ -78,11 +78,6 @@
 The following illustrates most supported operations to the date and time:
 
 ~~~~ {.rust}
-<<<<<<< HEAD
-=======
-
-# #![allow(unstable)]
->>>>>>> dd4f6794
 # /* we intentionally fake the datetime...
 use chrono::{UTC, Local, Datelike, Timelike, Weekday, Duration};
 
@@ -225,8 +220,7 @@
 #![deny(missing_docs)]
 //  This is needed to allow compile-time regular expressions in this crate.
 #![feature(plugin)]
-#[plugin] #[no_link]
-extern crate regex_macros;
+#![plugin(regex_macros)]
 extern crate regex;
 
 
